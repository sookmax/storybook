{
  "name": "@storybook/root",
  "version": "3.0.0",
  "repository": {
    "type": "git",
    "url": "https://github.com/storybooks/storybook.git"
  },
  "scripts": {
    "bootstrap": "node ./scripts/bootstrap.js",
    "bootstrap:crna-kitchen-sink": "npm --prefix examples/crna-kitchen-sink install",
    "bootstrap:docs": "yarn install --cwd docs",
    "bootstrap:react-native-vanilla": "npm --prefix examples/react-native-vanilla install",
    "build-packs": "lerna exec --scope '@storybook/*' --parallel -- ../../scripts/build-pack.sh ../../packs",
    "changelog": "pr-log --sloppy",
    "precommit": "lint-staged",
    "coverage": "codecov",
    "danger": "danger",
    "dev":
      "lerna exec --parallel -- babel src -d dist --copy-files --ignore __mocks__/,tests/*,__tests__/,**.test.js,stories/,**.story.js,**.stories.js,__snapshots__ --plugins \"transform-runtime\" -w",
    "docs:build": "npm --prefix docs run build",
    "docs:deploy:ci": "npm --prefix docs run deploy:ci",
    "docs:deploy:manual": "npm --prefix docs run deploy:manual",
    "docs:dev": "npm --prefix docs run dev",
    "github-release": "github-release-from-changelog",
    "lint": "yarn lint:js . && yarn lint:md .",
    "lint:js": "cross-env NODE_ENV=production eslint --cache --cache-location=.cache/eslint --ext .js,.jsx,.json",
    "lint:md": "remark",
    "publish": "lerna publish",
    "repo-dirty-check": "node ./scripts/repo-dirty-check",
    "start": "npm --prefix examples/cra-kitchen-sink run storybook",
    "test": "node ./scripts/test.js",
    "test-latest-cra": "npm --prefix lib/cli run test-latest-cra"
  },
  "devDependencies": {
    "babel-cli": "^6.26.0",
    "babel-core": "^6.26.0",
    "babel-eslint": "^8.0.3",
    "babel-plugin-transform-md-import-to-string": "^1.0.6",
    "babel-plugin-transform-runtime": "^6.23.0",
    "babel-polyfill": "^6.26.0",
    "babel-preset-env": "^1.6.1",
    "babel-preset-react": "^6.24.1",
    "babel-preset-stage-0": "^6.24.1",
    "chalk": "^2.3.0",
    "codecov": "^3.0.0",
    "commander": "^2.12.2",
    "cross-env": "^5.1.3",
    "danger": "^2.1.6",
    "enzyme": "^3.2.0",
    "enzyme-adapter-react-16": "^1.1.1",
    "eslint": "^4.13.1",
    "eslint-config-airbnb": "^16.1.0",
    "eslint-config-prettier": "^2.9.0",
    "eslint-plugin-import": "^2.8.0",
    "eslint-plugin-jest": "^21.5.0",
    "eslint-plugin-json": "^1.2.0",
    "eslint-plugin-jsx-a11y": "^6.0.3",
    "eslint-plugin-prettier": "^2.4.0",
    "eslint-plugin-react": "^7.5.1",
    "gh-pages": "^1.1.0",
    "github-release-from-changelog": "^1.3.0",
    "glob": "^7.1.2",
    "husky": "^0.14.3",
    "inquirer": "^4.0.1",
    "jest": "^22.0.4",
    "jest-cli": "^22.0.4",
    "jest-config": "^22.0.4",
    "jest-diff": "^22.0.3",
    "jest-environment-jsdom": "^22.0.4",
    "jest-enzyme": "^4.0.1",
    "jest-image-snapshot": "^2.2.1",
    "jest-jasmine2": "^22.0.4",
    "lerna": "^2.5.1",
    "lint-staged": "^6.0.0",
    "lodash": "^4.17.4",
<<<<<<< HEAD
    "nodemon": "^1.14.2",
=======
    "nodemon": "^1.14.3",
>>>>>>> 677e8cca
    "npmlog": "^4.1.2",
    "prettier": "^1.9.2",
    "puppeteer": "^0.13.0",
    "raf": "^3.4.0",
    "react": "^16.2.0",
    "react-dom": "^16.2.0",
    "react-test-renderer": "^16.2.0",
    "remark-cli": "^4.0.0",
    "remark-lint": "^6.0.1",
    "remark-lint-code": "^2.0.0",
    "remark-lint-code-eslint": "^2.0.0",
    "remark-preset-lint-recommended": "^3.0.1",
    "shelljs": "^0.7.8",
    "symlink-dir": "^1.1.1"
  },
  "engines": {
    "node": ">=8.0.0",
    "yarn": ">=1.0.0"
  },
  "private": true,
  "collective": {
    "type": "opencollective",
    "url": "https://opencollective.com/storybook"
  },
  "lint-staged": {
    "linters": {
      "*.js": [
        "yarn lint:js --fix",
        "git add"
      ],
      "*.json": [
        "yarn lint:js --fix",
        "git add"
      ]
    }
  },
  "pr-log": {
    "skipLabels": [
      "cleanup"
    ],
    "validLabels": {
      "breaking": "Breaking Changes",
      "feature": "Features",
      "bug": "Bug Fixes",
      "documentation": "Documentation",
      "maintenance": "Maintenance",
      "dependencies:update": "Dependency Upgrades",
      "dependencies": "Dependency Upgrades",
      "other": "Other"
    }
  },
  "workspaces": [
    "addons/*",
    "app/*",
    "lib/*",
    "examples/angular-cli",
    "examples/cra-kitchen-sink",
    "examples/vue-kitchen-sink",
    "examples/official-storybook",
    "lib/cli/test/run/*"
  ]
}<|MERGE_RESOLUTION|>--- conflicted
+++ resolved
@@ -15,8 +15,7 @@
     "precommit": "lint-staged",
     "coverage": "codecov",
     "danger": "danger",
-    "dev":
-      "lerna exec --parallel -- babel src -d dist --copy-files --ignore __mocks__/,tests/*,__tests__/,**.test.js,stories/,**.story.js,**.stories.js,__snapshots__ --plugins \"transform-runtime\" -w",
+    "dev": "lerna exec --parallel -- babel src -d dist --copy-files --ignore __mocks__/,tests/*,__tests__/,**.test.js,stories/,**.story.js,**.stories.js,__snapshots__ --plugins \"transform-runtime\" -w",
     "docs:build": "npm --prefix docs run build",
     "docs:deploy:ci": "npm --prefix docs run deploy:ci",
     "docs:deploy:manual": "npm --prefix docs run deploy:manual",
@@ -73,11 +72,7 @@
     "lerna": "^2.5.1",
     "lint-staged": "^6.0.0",
     "lodash": "^4.17.4",
-<<<<<<< HEAD
-    "nodemon": "^1.14.2",
-=======
     "nodemon": "^1.14.3",
->>>>>>> 677e8cca
     "npmlog": "^4.1.2",
     "prettier": "^1.9.2",
     "puppeteer": "^0.13.0",
