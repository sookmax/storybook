{
  "name": "@storybook/root",
  "version": "5.0.0-alpha.5",
  "private": true,
  "repository": {
    "type": "git",
    "url": "https://github.com/storybooks/storybook.git"
  },
  "workspaces": [
    "addons/*",
    "addons/storyshots/*",
    "app/*",
    "lib/*",
    "examples/*",
    "lib/cli/test/run/*"
  ],
  "scripts": {
    "bootstrap": "node ./scripts/bootstrap.js",
    "bootstrap:crna-kitchen-sink": "npm --prefix examples-native/crna-kitchen-sink install",
    "bootstrap:docs": "yarn install --cwd docs",
    "build-packs": "lerna exec --scope '@storybook/*' -- \\$LERNA_ROOT_PATH/scripts/build-pack.sh \\$LERNA_ROOT_PATH/packs",
    "build-storybooks": "./scripts/build-storybooks.sh",
    "changelog": "pr-log --sloppy --cherry-pick",
    "changelog:next": "pr-log --sloppy --since-prerelease",
    "chromatic": "npm --prefix examples/official-storybook run chromatic",
    "coverage": "codecov",
    "danger": "danger",
    "dev": "concurrently --kill-others \"yarn dev:ts\" \"yarn dev:js\"",
    "dev:js": "lerna exec --parallel -- cross-env-shell node \\$LERNA_ROOT_PATH/scripts/watch-js.js",
    "dev:ts": "lerna exec --parallel -- cross-env-shell node \\$LERNA_ROOT_PATH/scripts/watch-ts.js",
    "docs:build": "npm --prefix docs run build",
    "docs:dev": "npm --prefix docs run dev",
    "github-release": "github-release-from-changelog",
    "lint": "yarn lint:js . && yarn lint:ts **/*.ts && yarn lint:md .",
    "lint:ci": "yarn lint:js --format ./node_modules/eslint-teamcity/index.js . && yarn lint:ts **/*.ts && yarn lint:md .",
    "lint:js": "cross-env NODE_ENV=production eslint --cache --cache-location=.cache/eslint --ext .js,.jsx,.json,.html --report-unused-disable-directives",
    "lint:md": "remark -q",
    "lint:ts": "tslint -p . -c tslint.json -t stylish",
    "publish:latest": "lerna publish --exact --concurrency 1 --force-publish",
    "publish:next": "npm run publish:latest -- --npm-tag=next",
    "publish:debug": "npm run publish:latest -- --npm-tag=debug --no-push",
    "repo-dirty-check": "node ./scripts/repo-dirty-check",
    "start": "yarn --cwd examples/official-storybook storybook",
    "test": "node ./scripts/test.js",
    "test-latest-cra": "yarn --prefix --cwd lib/cli run test-latest-cra",
    "test:cli": "npm --prefix lib/cli run test"
  },
  "dependencies": {
    "@babel/plugin-syntax-dynamic-import": "^7.2.0",
    "babel-plugin-add-react-displayname": "^0.0.5",
    "eslint-plugin-html": "^5.0.0",
    "react-testing-library": "^5.4.4"
  },
  "devDependencies": {
    "@angular/common": "^7.2.1",
    "@angular/compiler": "^7.2.2",
    "@angular/core": "^7.2.1",
    "@angular/forms": "^7.2.1",
    "@angular/platform-browser": "^7.2.1",
    "@angular/platform-browser-dynamic": "^7.2.3",
    "@babel/cli": "^7.2.3",
    "@babel/core": "^7.2.2",
    "@babel/plugin-proposal-class-properties": "^7.3.0",
    "@babel/plugin-proposal-export-default-from": "^7.2.0",
    "@babel/preset-env": "^7.3.1",
    "@babel/preset-flow": "^7.0.0",
    "@babel/preset-react": "^7.0.0",
    "@types/jest": "^23.3.13",
    "@types/node": "^10.12.19",
    "@types/react": "^16.7.22",
    "@types/webpack-env": "^1.13.6",
    "babel-core": "^7.0.0-bridge.0",
    "babel-eslint": "^10.0.1",
    "babel-jest": "^23.6.0",
    "babel-loader": "^8.0.4",
    "babel-plugin-dynamic-import-node": "^2.2.0",
    "babel-plugin-emotion": "^10.0.5",
    "babel-plugin-macros": "^2.4.5",
    "babel-plugin-require-context-hook": "^1.0.0",
    "babel-preset-vue": "^2.0.2",
    "chalk": "^2.4.2",
    "codecov": "^3.1.0",
    "codelyzer": "^4.5.0",
    "commander": "^2.19.0",
    "concurrently": "^4.0.1",
    "core-js": "^2.6.2",
    "cross-env": "^5.2.0",
    "danger": "^7.0.4",
    "enzyme": "^3.7.0",
    "enzyme-adapter-react-16": "^1.8.0",
    "eslint": "^5.12.1",
    "eslint-config-airbnb": "^17.0.0",
    "eslint-config-prettier": "^3.6.0",
    "eslint-plugin-import": "^2.15.0",
    "eslint-plugin-jest": "^22.2.1",
    "eslint-plugin-json": "^1.2.1",
    "eslint-plugin-jsx-a11y": "^6.2.0",
    "eslint-plugin-prettier": "^3.0.1",
    "eslint-plugin-react": "^7.12.4",
    "eslint-teamcity": "^2.1.0",
    "esm": "^3.2.0",
    "github-release-from-changelog": "^1.3.2",
    "glob": "^7.1.3",
    "husky": "^1.3.1",
    "inquirer": "^6.2.0",
    "jest": "^23.6.0",
<<<<<<< HEAD
    "jest-cli": "^24.0.0",
    "jest-config": "^23.6.0",
    "jest-diff": "^23.6.0",
=======
    "jest-cli": "^23.6.0",
    "jest-config": "^24.0.0",
    "jest-diff": "^24.0.0",
>>>>>>> d3b65e91
    "jest-emotion": "^10.0.5",
    "jest-environment-jsdom": "^24.0.0",
    "jest-enzyme": "^7.0.0",
    "jest-image-snapshot": "^2.6.0",
    "jest-jasmine2": "^24.0.0",
    "jest-preset-angular": "^6.0.1",
    "jest-raw-loader": "^1.0.1",
    "jest-teamcity-reporter": "^0.9.0",
    "jest-vue-preprocessor": "^1.4.0",
    "lerna": "^3.10.7",
    "lint-staged": "^8.1.1",
    "lodash": "^4.17.11",
    "npmlog": "^4.1.2",
    "prettier": "^1.16.1",
    "raf": "^3.4.0",
    "react": "^16.7.0",
    "react-dom": "^16.7.0",
    "react-test-renderer": "^16.7.0",
    "regenerator-runtime": "^0.12.1",
    "remark-cli": "^6.0.0",
    "remark-lint": "^6.0.3",
    "remark-preset-lint-recommended": "^3.0.2",
    "riot-jest-transformer": "^1.0.10",
    "shelljs": "^0.8.2",
    "svelte-jest": "^0.2.0",
    "ts-jest": "^23.10.5",
    "tslint": "~5.12.1",
    "tslint-config-prettier": "^1.15.0",
    "tslint-plugin-prettier": "^2.0.1",
    "typescript": "^3.2.4"
  },
  "husky": {
    "hooks": {
      "pre-commit": "yarn lint-staged"
    }
  },
  "resolutions": {
    "graphql": "^0.13.2"
  },
  "engines": {
    "node": ">=8.6.0",
    "yarn": ">=1.3.2"
  },
  "browserslist": "defaults",
  "collective": {
    "type": "opencollective",
    "url": "https://opencollective.com/storybook"
  },
  "eslint-teamcity": {
    "reporter": "inspections"
  },
  "lint-staged": {
    "linters": {
      "*.js": [
        "yarn lint:js --fix",
        "git add"
      ],
      "*.ts": [
        "yarn lint:ts --fix",
        "git add"
      ],
      "*.json": [
        "yarn lint:js --fix",
        "git add"
      ]
    }
  },
  "pr-log": {
    "skipLabels": [
      "cleanup",
      "doc-dependencies:update"
    ],
    "validLabels": [
      [
        "BREAKING CHANGE",
        "Breaking Changes"
      ],
      [
        "feature request",
        "Features"
      ],
      [
        "bug",
        "Bug Fixes"
      ],
      [
        "documentation",
        "Documentation"
      ],
      [
        "maintenance",
        "Maintenance"
      ],
      [
        "dependencies:update",
        "Dependency Upgrades"
      ],
      [
        "dependencies",
        "Dependency Upgrades"
      ],
      [
        "other",
        "Other"
      ]
    ]
  }
}<|MERGE_RESOLUTION|>--- conflicted
+++ resolved
@@ -104,15 +104,9 @@
     "husky": "^1.3.1",
     "inquirer": "^6.2.0",
     "jest": "^23.6.0",
-<<<<<<< HEAD
     "jest-cli": "^24.0.0",
-    "jest-config": "^23.6.0",
-    "jest-diff": "^23.6.0",
-=======
-    "jest-cli": "^23.6.0",
     "jest-config": "^24.0.0",
     "jest-diff": "^24.0.0",
->>>>>>> d3b65e91
     "jest-emotion": "^10.0.5",
     "jest-environment-jsdom": "^24.0.0",
     "jest-enzyme": "^7.0.0",
