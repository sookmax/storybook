--- conflicted
+++ resolved
@@ -203,13 +203,8 @@
     "react-dom": "^16.8.3",
     "react-test-renderer": "^16.8.3",
     "recursive-copy": "^2.0.10",
-<<<<<<< HEAD
     "regenerator-runtime": "^0.13.3",
-    "remark-cli": "^6.0.1",
-=======
-    "regenerator-runtime": "^0.12.1",
     "remark-cli": "^7.0.0",
->>>>>>> 2844f691
     "remark-lint": "^6.0.4",
     "remark-preset-lint-recommended": "^3.0.2",
     "riot-jest-transformer": "^2.0.0",
