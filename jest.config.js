--- conflicted
+++ resolved
@@ -15,14 +15,10 @@
     '<rootDir>/examples/official-storybook',
     '<rootDir>/examples/angular-cli',
   ],
-<<<<<<< HEAD
   transform: {
     '^.+\\.tsx?$': 'ts-jest',
     '^.+\\.jsx?$': 'babel-jest',
   },
-  transformIgnorePatterns: ['/node_modules/(?!lodash-es/.*)'],
-=======
->>>>>>> 587d74f7
   testPathIgnorePatterns: ['/node_modules/', 'addon-jest.test.js', '/cli/test/'],
   collectCoverage: false,
   collectCoverageFrom: [
