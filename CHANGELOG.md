--- conflicted
+++ resolved
@@ -1,12 +1,9 @@
-<<<<<<< HEAD
-=======
 ## 5.0.0-beta.3 (February 13, 2019)
 
 ### Bug Fixes
 
 * UI: V5 styling refinements ([#5562](https://github.com/storybooks/storybook/pull/5562))
 
->>>>>>> 247dd6a3
 ## 5.0.0-beta.2 (February 9, 2019)
 
 ### Features
