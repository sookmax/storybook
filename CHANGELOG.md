## 4.1.0-alpha.8 (November 25, 2018)

### Features

* React: use babel presets/plugins based on CRA. ([#4836](https://github.com/storybooks/storybook/pull/4836))
* React-native: Add ability to filter story list ([#4806](https://github.com/storybooks/storybook/pull/4806))

### Bug Fixes

* Core: Don't mangle production build ([#4838](https://github.com/storybooks/storybook/pull/4838))
* HTML: Don't change rootElement when received node is the same ([#4822](https://github.com/storybooks/storybook/pull/4822))

### Maintenance

* Fix snapshots to use "emotion/snapshot-serializer" ([#4837](https://github.com/storybooks/storybook/pull/4837))

## 4.1.0-alpha.7 (November 22, 2018)

### Features

* Add TypeScript support for react-scripts ([#4824](https://github.com/storybooks/storybook/pull/4824))

## 4.1.0-alpha.5/6 (November 22, 2018)

Publish failed

## 4.1.0-alpha.4 (November 21, 2018)

### Features

* ADD support for all versions of react ([#4808](https://github.com/storybooks/storybook/pull/4808))

### Bug Fixes

* Use correct cache directory path ([#4792](https://github.com/storybooks/storybook/pull/4792))

## 4.0.8 (November 21, 2018)

### Bug Fixes

* Addon-knobs: Vue optimize on force render ([#4773](https://github.com/storybooks/storybook/pull/4773))

## 4.1.0-alpha.3 (November 15, 2018)

### Maintenance

* REFACTOR dev-serve to output less noise ([#4791](https://github.com/storybooks/storybook/pull/4791))
* Separate manager and preview part.2 ([#4789](https://github.com/storybooks/storybook/pull/4789))

### Dependency Upgrades

* Use alpha minify dependency to upgrade transitive lodash dependencies ([#4771](https://github.com/storybooks/storybook/pull/4771))

## 4.0.7 (November 15, 2018)

### Bug Fixes

* Vue/Angular/Mithril/Polymer: Add missing "forceReRender" and "addParameters" ([#4767](https://github.com/storybooks/storybook/pull/4767))

## 4.1.0-alpha.2 (November 13, 2018)

### Features

* Core: Interpolation for multiple environment variables ([#4761](https://github.com/storybooks/storybook/pull/4761))
* UI: deep theming for stories nav panel ([#4702](https://github.com/storybooks/storybook/pull/4702))
* React-native: Persist last displayed story, allow to set initial story. ([#4713](https://github.com/storybooks/storybook/pull/4713))

### Bug Fixes

* Better a11y ([#4704](https://github.com/storybooks/storybook/pull/4704))
* Remove z-index from vertical resizer ([#4651](https://github.com/storybooks/storybook/pull/4651))
* React: Ensure @storybook/react can be imported in Node.js without errors ([#4757](https://github.com/storybooks/storybook/pull/4757))

### Maintenance

* Core: separate manager from preview ([#4590](https://github.com/storybooks/storybook/pull/4590))
* Add tests for custom react-scripts packages ([#4768](https://github.com/storybooks/storybook/pull/4768))
* FIX deprecation warning from husky ([#4755](https://github.com/storybooks/storybook/pull/4755))
* Tech/silent smoke tests ([#4749](https://github.com/storybooks/storybook/pull/4749))

### Dependency Upgrades

* Bump lint-staged from 7.3.0 to 8.0.4 ([#4673](https://github.com/storybooks/storybook/pull/4673))
* Bump svelte from 2.13.5 to 2.15.2 ([#4726](https://github.com/storybooks/storybook/pull/4726))
* [Security] Bump cached-path-relative from 1.0.1 to 1.0.2 ([#4745](https://github.com/storybooks/storybook/pull/4745))
* Update expo requirement from ^30.0.1 to ^31.0.4 in /examples-native/crna-kitchen-sink ([#4728](https://github.com/storybooks/storybook/pull/4728))
* Bump @storybook/addon-links from 3.4.11 to 4.0.4 in /docs ([#4732](https://github.com/storybooks/storybook/pull/4732))
* Bump react-syntax-highlighter from 9.0.1 to 10.0.0 ([#4654](https://github.com/storybooks/storybook/pull/4654))
* Bump @angular/compiler from 7.0.1 to 7.0.2 ([#4677](https://github.com/storybooks/storybook/pull/4677))
* Bump @types/jest from 23.3.8 to 23.3.9 ([#4658](https://github.com/storybooks/storybook/pull/4658))
* Bump copy-webpack-plugin from 4.5.4 to 4.6.0 ([#4674](https://github.com/storybooks/storybook/pull/4674))
* Bump @ngrx/store from 6.1.1 to 6.1.2 ([#4678](https://github.com/storybooks/storybook/pull/4678))
* [Security] Bump merge from 1.2.0 to 1.2.1 ([#4686](https://github.com/storybooks/storybook/pull/4686))

## 4.0.6 (November 13, 2018)

### Features

* React: add support for custom `react-scripts` packages ([#4712](https://github.com/storybooks/storybook/pull/4712))

### Bug Fixes

* Core: fix NODE_PATH is not being loaded from .env ([#4706](https://github.com/storybooks/storybook/pull/4706))

## 4.0.5 (November 13, 2018)

Publish failed

## 4.1.0-alpha.1

2018-November-06

#### Features

-   Core: add cursor images to webpack loader [#4498](https://github.com/storybooks/storybook/pull/4498)
-   Storyshots-puppeteer: Allow specifying an existing browser [#4721](https://github.com/storybooks/storybook/pull/4721)
-   React-native: close StoryListView after tap again in the current story [#4714](https://github.com/storybooks/storybook/pull/4714)

#### Dependency Upgrades

-   Bump @angular/compiler from 7.0.1 to 7.0.2 [#4677](https://github.com/storybooks/storybook/pull/4677)
-   Bump @types/jest from 23.3.8 to 23.3.9 [#4658](https://github.com/storybooks/storybook/pull/4658)
-   Bump copy-webpack-plugin from 4.5.4 to 4.6.0 [#4674](https://github.com/storybooks/storybook/pull/4674)
-   Bump @ngrx/store from 6.1.1 to 6.1.2 [#4678](https://github.com/storybooks/storybook/pull/4678)
-   [Security] Bump merge from 1.2.0 to 1.2.1 [#4686](https://github.com/storybooks/storybook/pull/4686)

## 4.1.0-alpha.0

Publish failed

## 4.0.4

2018-November-06

#### Bug Fixes

-   Core: Change extensions ordering in webpack config [#4708](https://github.com/storybooks/storybook/pull/4708)
-   Addon-Knobs: Fix PropTypes in NumberType [#4669](https://github.com/storybooks/storybook/pull/4669)
-   Addon-Viewport: Fix "defaultViewport" configuration [#4683](https://github.com/storybooks/storybook/pull/4683)
-   Addon-Jest: Fix test matching [#4689](https://github.com/storybooks/storybook/pull/4689)
-   Fix tests in node 11 by using `Array#sort` correctly [#4720](https://github.com/storybooks/storybook/pull/4720)

#### Dependency Upgrades

-   Bump react-syntax-highlighter from 9.0.1 to 10.0.0 [#4654](https://github.com/storybooks/storybook/pull/4654)
-   Remove SB deps from cli tests [#4705](https://github.com/storybooks/storybook/pull/4705)

##  4.0.3

2018-November-06

#### Bug Fixes

-   React: Fix css relative asset urls [#4695](https://github.com/storybooks/storybook/pull/4695)
-   Core: Fix a bug with buildStaticStandalone resolving too early [#4649](https://github.com/storybooks/storybook/pull/4649)
-   Angular: Fixes component imports from dist  [#4682](https://github.com/storybooks/storybook/pull/4682)
-   Addon-info: Improve accessibility with contrast [#4698](https://github.com/storybooks/storybook/pull/4698)
-   Ember: update ergonomics to not require any manual setup [#4594](https://github.com/storybooks/storybook/pull/4594)
-   React-native: fix accessibility for component preview (iOS+VoiceOver) [#4601](https://github.com/storybooks/storybook/pull/4601)

#### Maintenance

-   Update release process and `master` becomes the stable branch [#4719](https://github.com/storybooks/storybook/pull/4719)
-   Report CLI tests to teamcity [#4671](https://github.com/storybooks/storybook/pull/4671)

#### Dependency Upgrades

<details>
<summary>
30 PRs
</summary>

-   Bump @angular/core from 7.0.1 to 7.0.2 [#4675](https://github.com/storybooks/storybook/pull/4675)
-   [Security] Bump merge from 1.2.0 to 1.2.1 in /docs [#4687](https://github.com/storybooks/storybook/pull/4687)
-   Bump typescript from 3.1.4 to 3.1.6 [#4699](https://github.com/storybooks/storybook/pull/4699)
-   Set zone.js as a peer and dev dependency [#4663](https://github.com/storybooks/storybook/pull/4663)
-   chore(core): update css-loader to latest [#4619](https://github.com/storybooks/storybook/pull/4619)
-   Bump css-loader from 1.0.0 to 1.0.1 [#4655](https://github.com/storybooks/storybook/pull/4655)
-   Bump @ngrx/store from 6.1.0 to 6.1.1 [#4653](https://github.com/storybooks/storybook/pull/4653)
-   Allow for angular-devkit/core version aligned with Angular v7 [#4652](https://github.com/storybooks/storybook/pull/4652)
-   Bump ember-load-initializers from 1.1.0 to 2.0.0 [#4634](https://github.com/storybooks/storybook/pull/4634)
-   Bump @ember/test-helpers from 0.7.27 to 1.0.0 [#4630](https://github.com/storybooks/storybook/pull/4630)
-   Bump @storybook/addon-actions from 3.4.11 to 4.0.0 in /docs [#4626](https://github.com/storybooks/storybook/pull/4626)
-   Bump gatsby-plugin-sharp from 2.0.7 to 2.0.10 in /docs [#4627](https://github.com/storybooks/storybook/pull/4627)
-   Bump typescript from 3.1.3 to 3.1.4 [#4629](https://github.com/storybooks/storybook/pull/4629)
-   Bump react-scripts from 2.0.5 to 2.1.0 [#4631](https://github.com/storybooks/storybook/pull/4631)
-   Bump ember-source from 3.5.0 to 3.5.1 [#4633](https://github.com/storybooks/storybook/pull/4633)
-   Bump @types/node from 10.12.0 to 10.12.1 [#4635](https://github.com/storybooks/storybook/pull/4635)
-   Bump react-dev-utils from 6.0.5 to 6.1.0 [#4636](https://github.com/storybooks/storybook/pull/4636)
-   Bump eslint from 5.7.0 to 5.8.0 [#4613](https://github.com/storybooks/storybook/pull/4613)
-   Bump express-graphql from 0.6.12 to 0.7.1 [#4610](https://github.com/storybooks/storybook/pull/4610)
-   Bump tslint-plugin-prettier from 2.0.0 to 2.0.1 [#4609](https://github.com/storybooks/storybook/pull/4609)
-   Bump eslint-plugin-jest from 21.26.1 to 21.26.2 [#4606](https://github.com/storybooks/storybook/pull/4606)
-   Bump @types/jest from 23.3.7 to 23.3.8 [#4611](https://github.com/storybooks/storybook/pull/4611)
-   Bump fork-ts-checker-webpack-plugin from 0.4.10 to 0.4.14 [#4607](https://github.com/storybooks/storybook/pull/4607)
-   Bump autoprefixer from 9.2.1 to 9.3.1 [#4605](https://github.com/storybooks/storybook/pull/4605)
-   Bump jasmine-core from 3.2.1 to 3.3.0 [#4581](https://github.com/storybooks/storybook/pull/4581)
-   Bump react-dom from 16.5.2 to 16.6.0 [#4580](https://github.com/storybooks/storybook/pull/4580)
-   Bump eslint-plugin-jest from 21.25.1 to 21.26.1 [#4583](https://github.com/storybooks/storybook/pull/4583)
-   Bump react from 16.5.2 to 16.6.0 [#4584](https://github.com/storybooks/storybook/pull/4584)
-   Bump react-syntax-highlighter from 9.0.0 to 9.0.1 [#4585](https://github.com/storybooks/storybook/pull/4585)
-   Bump remark-cli from 5.0.0 to 6.0.0 [#4551](https://github.com/storybooks/storybook/pull/4551)

</details>

##  4.0.2

2018-October-31

Fix broken 4.0.1 release

#### Bug Fixes

-   Addon-knobs: fix select array values showing k [#4586](https://github.com/storybooks/storybook/pull/4586)

## 4.0.1

2018-October-31

Broken release - `@storybook/client-logger` [somehow didn't get published to NPM.](https://github.com/storybooks/storybook/issues/4660)

## 4.0.0

2018-October-29

[Storybook 4.0](https://medium.com/storybookjs/storybook-4-0-is-here-10b9857fc7de) is our first major-version update in over a year! Key improvements include:

-   Build tools
    -   Webpack 4 [#3148](https://github.com/storybooks/storybook/pull/3148)
    -   Babel 7 [#3746](https://github.com/storybooks/storybook/pull/3746)
-   View layers
    -   Storybook for Ember [#4237](https://github.com/storybooks/storybook/pull/4237)
    -   Storybook for MarkoJS [#3504](https://github.com/storybooks/storybook/pull/3504)
    -   Storybook for Mithril [#3244](https://github.com/storybooks/storybook/pull/3244)
    -   Storybook for HTML snippets [#3475](https://github.com/storybooks/storybook/pull/3475)
    -   Storybook for Svelte [#3770](https://github.com/storybooks/storybook/pull/3770)
    -   Storybook for Riot [#4070](https://github.com/storybooks/storybook/pull/4070)
-   Mobile
    -   Mobile device view: toggling stories panel with ☰ button  [#3337](https://github.com/storybooks/storybook/pull/3337)
    -   React Native: Remove the packager from storybook [#4261](https://github.com/storybooks/storybook/pull/4261)
    -   React-Native: On-device addons [#4381](https://github.com/storybooks/storybook/pull/4381)
    -   React-Native: On-device addons for notes, knobs, backgrounds [#4327](https://github.com/storybooks/storybook/pull/4327)
-   UI
    -   Storybook UI theming [#3628](https://github.com/storybooks/storybook/pull/3628)
-   Core
    -   Story parameters [#2679](https://github.com/storybooks/storybook/pull/2679)
    -   Generic addon decorators [#3555]
    (https://github.com/storybooks/storybook/pull/3555)
    -   Support css-modules [#4405](https://github.com/storybooks/storybook/pull/4405)
    -   start-storybook: open browser tab on first compilation [#4149](https://github.com/storybooks/storybook/pull/4149)
    -   start-storybook: suggest an alternative when the port is occupied [#4146](https://github.com/storybooks/storybook/pull/4146)
    -   CLI-less Node api [#4344](https://github.com/storybooks/storybook/pull/4344)
    -   Rename CLI to sb [#4345](https://github.com/storybooks/storybook/pull/4345)

There are hundreds of more fixes, features, and tweaks in the 4.0 release. See changelogs for `4.0.0-rc.*` and  `4.0.0-alpha.*` for details; check out our [migration guide](https://medium.com/storybookjs/migrating-to-storybook-4-c65b19a03d2c) for a walkthrough of how to upgrade or the 
[migration docs](https://github.com/storybooks/storybook/blob/master/MIGRATION.md#from-version-34x-to-40x) for an enumeration of breaking changes.

## 4.0.0-rc.6

2018-October-25

#### Dependency Upgrades

-   Upgrade react-komposer to 2.0.5 [#4547](https://github.com/storybooks/storybook/pull/4547)

## 4.0.0-rc.5

2018-October-25

#### Maintenance

-   Fix issue with `sb init` on the Vue CLI [#4535](https://github.com/storybooks/storybook/pull/4535)

## 4.0.0-rc.4

2018-October-25

#### Features

-   Ember: update to not require any manual setup [#4544](https://github.com/storybooks/storybook/pull/4544)

#### Bug Fixes

-   React: add mini-css-extract-plugin to app/react dependencies [#4534](https://github.com/storybooks/storybook/pull/4534)

#### Maintenance

-   Add angular@7 cli tests [#4524](https://github.com/storybooks/storybook/pull/4524)
-   Fix the node-logger version in app/react [#4539](https://github.com/storybooks/storybook/pull/4539)

#### Dependency Upgrades

-   Bump danger from 4.4.8 to 6.0.2 [#4538](https://github.com/storybooks/storybook/pull/4538)
-   Bump react-test-renderer from 16.5.2 to 16.6.0 [#4536](https://github.com/storybooks/storybook/pull/4536)
-   Bump fuse.js from 3.2.1 to 3.3.0 [#4537](https://github.com/storybooks/storybook/pull/4537)
-   Bump riot from 3.12.0 to 3.13.0 [#4511](https://github.com/storybooks/storybook/pull/4511)


## 4.0.0-rc.3

2018-October-23

#### Bug Fixes

-   Fix knobs select to support rich values [#4522](https://github.com/storybooks/storybook/pull/4522)
-   Turn off spell check in story filter [#4472](https://github.com/storybooks/storybook/pull/4472)-

#### Maintenance

-   ADD timeout to update check [#4530](https://github.com/storybooks/storybook/pull/4530)
-   REMOVE emotion from demo components to make backwards compatibility easier && ADD demo components to official example [#4527](https://github.com/storybooks/storybook/pull/4527)
-   Exclude story files from angular app build [#4485](https://github.com/storybooks/storybook/pull/4485)

## 4.0.0-rc.2

2018-October-22

#### Features

-   Support css-modules [#4405](https://github.com/storybooks/storybook/pull/4405)
-   Angular: Support sass files [#4343](https://github.com/storybooks/storybook/pull/4343)
-   Support "mjs" extensions [#4466](https://github.com/storybooks/storybook/pull/4466)
-   Allow presets to be async [#4450](https://github.com/storybooks/storybook/pull/4450)

#### Bug Fixes

-   Addon-Jest: undefined file extension [#4452](https://github.com/storybooks/storybook/pull/4452)

#### Maintenance

-   Override babelrc for the node related code [#4451](https://github.com/storybooks/storybook/pull/4451)
-   Use cross-env in official example [#4474](https://github.com/storybooks/storybook/pull/4474)

#### Dependency Upgrades

-   Bump copy-webpack-plugin from 4.5.3 to 4.5.4 [#4492](https://github.com/storybooks/storybook/pull/4492)
-   Bump jest-image-snapshot from 2.5.0 to 2.6.0 [#4494](https://github.com/storybooks/storybook/pull/4494)
-   Bump webpack from 4.20.2 to 4.21.0 [#4477](https://github.com/storybooks/storybook/pull/4477)

## 4.0.0-rc.1

2018-October-18

#### Bug Fixes

-   Angular: expose webpackFinal extension [#4431](https://github.com/storybooks/storybook/pull/4431)
-   Addon-Knobs: fix ints as values [#4465](https://github.com/storybooks/storybook/pull/4465)

#### Maintenance

-   Add Angular 6 fixture to the sb-cli tests [#4464](https://github.com/storybooks/storybook/pull/4464)

#### Dependency Upgrades

-   Require React 16.3 as a peer dependency [#4458](https://github.com/storybooks/storybook/pull/4458)
-   Bump @ember/test-helpers from 0.7.26 to 0.7.27 [#4455](https://github.com/storybooks/storybook/pull/4455)
-   Bump eslint-plugin-jest from 21.25.0 to 21.25.1 [#4456](https://github.com/storybooks/storybook/pull/4456)
-   Bump autoprefixer from 9.2.0 to 9.2.1 [#4457](https://github.com/storybooks/storybook/pull/4457)
-   Bump @types/node from 10.11.7 to 10.12.0 [#4434](https://github.com/storybooks/storybook/pull/4434)
-   Bump ember-cli-inject-live-reload from 2.0.0 to 2.0.1 [#4435](https://github.com/storybooks/storybook/pull/4435)
-   Bump gatsby-plugin-sharp from 1.6.48 to 2.0.7 in /docs [#4438](https://github.com/storybooks/storybook/pull/4438)
-   Bump marked from 0.4.0 to 0.5.1 in /docs [#4437](https://github.com/storybooks/storybook/pull/4437)
-   Bump highlight.js from 9.12.0 to 9.13.0 in /docs [#4440](https://github.com/storybooks/storybook/pull/4440)

## 4.0.0-rc.0

2018-October-15

#### Features

-   Addon: google analytics [#4138](https://github.com/storybooks/storybook/pull/4138)

#### Bug Fixes

-   Improve environment var loading [#4413](https://github.com/storybooks/storybook/pull/4413)

#### Maintenance

-   Skip preflight check when starting cra kitchen sink [#4408](https://github.com/storybooks/storybook/pull/4408)
-   Change crna-kitchen-sink path and Some CI maintenance [#4409](https://github.com/storybooks/storybook/pull/4409)
-   Create ember entry point to official storybook [#4426](https://github.com/storybooks/storybook/pull/4426)

#### Dependency Upgrades

-   Bump ember-cli from 3.4.3 to 3.5.0 [#4429](https://github.com/storybooks/storybook/pull/4429)
-   Bump react-native-modal-selector from 0.0.27 to 0.0.29 [#4428](https://github.com/storybooks/storybook/pull/4428)
-   Bump ember-cli-inject-live-reload from 1.8.2 to 1.10.1 [#4423](https://github.com/storybooks/storybook/pull/4423)
-   Bump html-webpack-plugin from 4.0.0-beta.1 to 4.0.0-beta.2 [#4421](https://github.com/storybooks/storybook/pull/4421)
-   Bump react-scripts from 2.0.4 to 2.0.5 [#4420](https://github.com/storybooks/storybook/pull/4420)
-   Bump autoprefixer from 9.1.5 to 9.2.0 [#4417](https://github.com/storybooks/storybook/pull/4417)
-   Bump redux from 4.0.0 to 4.0.1 [#4419](https://github.com/storybooks/storybook/pull/4419)
-   Bump ts-loader from 5.2.1 to 5.2.2 [#4418](https://github.com/storybooks/storybook/pull/4418)
-   Bump eslint-plugin-jest from 21.24.1 to 21.25.0 [#4424](https://github.com/storybooks/storybook/pull/4424)
-   Bump lazy-universal-dotenv from 1.9.1 to 2.0.0 [#4422](https://github.com/storybooks/storybook/pull/4422)

## 4.0.0-alpha.25

2018-October-13

#### Breaking Changes

-   CLI: Rename CLI to sb [#4345](https://github.com/storybooks/storybook/pull/4345)
-   React Native: Remove the packager from storybook [#4261](https://github.com/storybooks/storybook/pull/4261)
-   React-Native: On-device addons [#4381](https://github.com/storybooks/storybook/pull/4381)

#### Features

-   Storybook version update check [#4334](https://github.com/storybooks/storybook/pull/4334)
-   CLI: specify project type interactively or as option [#4184](https://github.com/storybooks/storybook/pull/4184)
-   Addon-Jest: expand supported file types [#3983](https://github.com/storybooks/storybook/pull/3983)
-   CLI-less Node api [#4344](https://github.com/storybooks/storybook/pull/4344)
-   React-Native: Updated channel to support async option [#4326](https://github.com/storybooks/storybook/pull/4326)
-   React-Native: On-device addons for notes, knobs, backgrounds [#4327](https://github.com/storybooks/storybook/pull/4327)
-   Angular: Add support for "baseUrl" and "paths" from angular-cli [#4162](https://github.com/storybooks/storybook/pull/4162)
-   Angular: Added basePath support [#4323](https://github.com/storybooks/storybook/pull/4323)
-   Vue: support string-only component [#4285](https://github.com/storybooks/storybook/pull/4285)
-   Storyshots: Add snapshot serializer option [#4283](https://github.com/storybooks/storybook/pull/4283)
-   Storyshots: Support story-specific options as function [#4282](https://github.com/storybooks/storybook/pull/4282)

#### Bug Fixes

-   React-native: Remove deprecated attempt to load default addons [#4308](https://github.com/storybooks/storybook/pull/4308)
-   Fix panel layouts [#4304](https://github.com/storybooks/storybook/pull/4304)
-   [logging] better error logging for when opn fails to opn [#4348](https://github.com/storybooks/storybook/pull/4348)
-   Fix iPhone viewport dimensions [#4293](https://github.com/storybooks/storybook/pull/4293)
-   Fix Array.js value to string [#4336](https://github.com/storybooks/storybook/pull/4336)
-   Fixes to cli ember support [#4318](https://github.com/storybooks/storybook/pull/4318)
-   Update `addon-jest` to new propType [#4252](https://github.com/storybooks/storybook/pull/4252)

#### Maintenance

-   Remove CRNA fixture [#4346](https://github.com/storybooks/storybook/pull/4346)
-   Try to fix cli tests [#4338](https://github.com/storybooks/storybook/pull/4338)
-   Updated installation for Angular [#4302](https://github.com/storybooks/storybook/pull/4302)
-   Fix the broken lint [#4310](https://github.com/storybooks/storybook/pull/4310)
-   [ember] add dependencies to root application [#4309](https://github.com/storybooks/storybook/pull/4309)

#### Dependency Upgrades

-   Knobs/replace datepicker [#4380](https://github.com/storybooks/storybook/pull/4380)
-   Re-generate lockfiles [#4404](https://github.com/storybooks/storybook/pull/4404)
-   Run `yarn upgrade-interactive --latest` in root and docs [#4403](https://github.com/storybooks/storybook/pull/4403)
-   chore(deps): #4267 upgrade lodash to latest [#4284](https://github.com/storybooks/storybook/pull/4284)
-   Bump express from 4.16.3 to 4.16.4 [#4370](https://github.com/storybooks/storybook/pull/4370)
-   Bump @angular/cli from 6.2.4 to 6.2.5 [#4390](https://github.com/storybooks/storybook/pull/4390)
-   CHANGE back to use html-webpack-plugin to keep compatibility with plugins that depend on it [#4375](https://github.com/storybooks/storybook/pull/4375)
-   Bump danger from 4.4.6 to 4.4.7 [#4365](https://github.com/storybooks/storybook/pull/4365)
-   Bump @storybook/react from 3.4.8 to 3.4.11 in /docs [#4354](https://github.com/storybooks/storybook/pull/4354)
-   Bump sitemap from 1.13.0 to 2.0.1 in /docs [#4356](https://github.com/storybooks/storybook/pull/4356)
-   Bump husky from 1.1.1 to 1.1.2 [#4358](https://github.com/storybooks/storybook/pull/4358)
-   Tech/upgrades 5 [#4347](https://github.com/storybooks/storybook/pull/4347)

<<<<<<< HEAD
=======
## 4.0.0-alpha.24

>>>>>>> 4dd81aac
2018-October-04

#### Features

-   Storybook for Ember [#4237](https://github.com/storybooks/storybook/pull/4237)
-   Riot: support the tagConstructor option [#4258](https://github.com/storybooks/storybook/pull/4258)
-   Presets: Add "addons" and "config" to preset extensions [#4240](https://github.com/storybooks/storybook/pull/4240)

#### Bug Fixes

-   Webpack: Fix broken SVGs [#4260](https://github.com/storybooks/storybook/pull/4260)
-   Babel/minify: use `builtIns: false` [#4262](https://github.com/storybooks/storybook/pull/4262)
-   Addon-Notes: Fix how markdownOptions are passed to marked [#4242](https://github.com/storybooks/storybook/pull/4242)
-   Addon-Knobs: Fix broken colorpicker [#4222](https://github.com/storybooks/storybook/pull/4222)

## 4.0.0-alpha.23

2018-September-25

#### Features

-   Angular build time optimization [#4118](https://github.com/storybooks/storybook/pull/4118)
-   Pass Jest done callback to testMethod [#3853](https://github.com/storybooks/storybook/pull/3853)

#### Bug Fixes

-   Fix getstorybook CLI [#4213](https://github.com/storybooks/storybook/pull/4213)
-   FIX regression devtool, in case of cross domain parent, window.parent might throw [#4199](https://github.com/storybooks/storybook/pull/4199)

#### Dependency Upgrades

-   Upgrade deps dealing with license issues [#4228](https://github.com/storybooks/storybook/pull/4228)
-   Use @emotion/snapshot-serializer [#4206](https://github.com/storybooks/storybook/pull/4206)

## 4.0.0-alpha.22

2018-September-19

#### Features

-   Storyshots: story params support [#4176](https://github.com/storybooks/storybook/pull/4176)
-   Addon-options: story params support [#3965](https://github.com/storybooks/storybook/pull/3965)
-   Presets - API generalization  [#4173](https://github.com/storybooks/storybook/pull/4173)
-   start-storybook: open browser tab on first compilation [#4149](https://github.com/storybooks/storybook/pull/4149)
-   start-storybook: suggest an alternative when the port is occupied [#4146](https://github.com/storybooks/storybook/pull/4146)
-   Merge webpack optimisation configs [#4121](https://github.com/storybooks/storybook/pull/4121)

#### Bug Fixes

-   Angular cli - fix prebuild [#4187](https://github.com/storybooks/storybook/pull/4187)
-   Presets - add babelDefault extension [#4155](https://github.com/storybooks/storybook/pull/4155)
-   CHANGE index.html.ejs to use files over chunks && UPGRADE generate-page-webpack-plugin [#4134](https://github.com/storybooks/storybook/pull/4134)
-   Allow replacing of stories (with warning rather than error) [#4061](https://github.com/storybooks/storybook/pull/4061)

#### Maintenance

-   CLI refactor [#4168](https://github.com/storybooks/storybook/pull/4168)
-   Fix linter warnings [#4172](https://github.com/storybooks/storybook/pull/4172)
-   Remove gh-pages deploy in favor of netlify [#4128](https://github.com/storybooks/storybook/pull/4128)

#### Dependency Upgrades

-   [core]: widen `airbnb-js-shims` dep range [#4189](https://github.com/storybooks/storybook/pull/4189)
-   Updating react-split-pane to version 0.1.84 [#4153](https://github.com/storybooks/storybook/pull/4153)
-   Riot tag loader missing in cli [#4122](https://github.com/storybooks/storybook/pull/4122)

## 3.4.11

2018-September-17

#### Dependencies

-   Allow v1 or v2 in airbnb-js-shims [#4190](https://github.com/storybooks/storybook/pull/4190)

## 4.0.0-alpha.21

2018-September-07

#### Features

-   Presets support [#4027](https://github.com/storybooks/storybook/pull/4027)

#### Bug Fixes

-   CLI: Add missing @babel/core dependency [#4117](https://github.com/storybooks/storybook/pull/4117)
-   Addon-Info: Fix duplicated keys in PropTypes table  [#4095](https://github.com/storybooks/storybook/pull/4095)

#### Dependency Upgrades

-   Moved to lerna 3 [#4067](https://github.com/storybooks/storybook/pull/4067)

#### Other

-   \[WIP\] Refactor core and frameworks to work with presets [#4043](https://github.com/storybooks/storybook/pull/4043)
-   \[WIP\] presets - merge default babel configs [#4107](https://github.com/storybooks/storybook/pull/4107)

## 4.0.0-alpha.20

2018-August-31

#### Breaking Changes

-   Use `babelrc: false` only for custom config in `.storybook` directory [#4077](https://github.com/storybooks/storybook/pull/4077)

#### Features

-   Storybook for Riot [#4070](https://github.com/storybooks/storybook/pull/4070)
-   Backgrounds addon: Allow setting background via name [#4081](https://github.com/storybooks/storybook/pull/4081)
-   Storysource addon: injectDecorator option custom stories [#4012](https://github.com/storybooks/storybook/pull/4012)

#### Bug Fixes

-   Disabled import for TabWrapper [#4100](https://github.com/storybooks/storybook/pull/4100)
-   Angular cli with projects assets: root dir not correctly used [#4058](https://github.com/storybooks/storybook/pull/4058)

#### Maintenance

-   Do not stale "good first issue" [#4092](https://github.com/storybooks/storybook/pull/4092)
-   Remove danger from circleci because it's not working for forked PRs [#4080](https://github.com/storybooks/storybook/pull/4080)

#### Dependency Upgrades

-   UPGRADE packages [#3996](https://github.com/storybooks/storybook/pull/3996)

## 4.0.0-alpha.19

2018-August-31

Not published to NPM

## 4.0.0-alpha.18

2018-August-25

#### Bug Fixes

-   Add missing `@babel/plugin-proposal-class-properties` dependency [#4076](https://github.com/storybooks/storybook/pull/4076)
-   Don't display wrong warning when loading ".js" or ".json" [#4060](https://github.com/storybooks/storybook/pull/4060)
-   Fix autodetection of used components in info addon [#4004](https://github.com/storybooks/storybook/pull/4004)

#### Maintenance

-   Faster CircleCI [#4068](https://github.com/storybooks/storybook/pull/4068)

## 4.0.0-alpha.17

2018-August-24

#### Breaking Changes

-   Babel 7 [#3746](https://github.com/storybooks/storybook/pull/3746)

#### Features

-   Emit messages when stories fail to render [#3967](https://github.com/storybooks/storybook/pull/3967)
-   Storybook for Svelte [#3770](https://github.com/storybooks/storybook/pull/3770)
-   Allow extending extensions without a full control mode [#3976](https://github.com/storybooks/storybook/pull/3976)

#### Bug Fixes

-   Storyshots puppeteer images do not match [#4045](https://github.com/storybooks/storybook/pull/4045)
-   Storyshots puppeteer images do not match [#4037](https://github.com/storybooks/storybook/pull/4037)
-   Bring .jsx back [#4024](https://github.com/storybooks/storybook/pull/4024)
-   Fix custom webpack config warnings [#4009](https://github.com/storybooks/storybook/pull/4009)
-   sorting by kind and nested stories [#3963](https://github.com/storybooks/storybook/pull/3963)

#### Maintenance

-   Temp revert the 36a2676 [#4062](https://github.com/storybooks/storybook/pull/4062)
-   Remove deprecation of --db-path and --enable-db [#4030](https://github.com/storybooks/storybook/pull/4030)
-   Remove git info extraction [#4031](https://github.com/storybooks/storybook/pull/4031)
-   Fixed homepage links \[skip ci\] [#4008](https://github.com/storybooks/storybook/pull/4008)
-   CHANGE html-webpack-plugin for generate-page-plugin [#3919](https://github.com/storybooks/storybook/pull/3919)

## 4.0.0-alpha.16

2018-August-06

#### Features

-   Make addon-options work with story parameters [#3958](https://github.com/storybooks/storybook/pull/3958)

#### Bug Fixes

-   \[BUG FIX\] Use fixed version of react-dev-utils [#3959](https://github.com/storybooks/storybook/pull/3959)
-   Inline emotion css calls that require theme to avoid using state [#3950](https://github.com/storybooks/storybook/pull/3950)

#### Dependency Upgrades

-   Upgrade even more dependencies [#3964](https://github.com/storybooks/storybook/pull/3964)
-   More dependency upgrades (major version bumps) [#3957](https://github.com/storybooks/storybook/pull/3957)
-   UPGRADE all minor dependencies [#3954](https://github.com/storybooks/storybook/pull/3954)

## 4.0.0-alpha.15

2018-August-03

#### Breaking Changes

-   dependencies(vue): Update vue-loader to 15.x.x [#3911](https://github.com/storybooks/storybook/pull/3911)

#### Features

-   Horizontal display for addon-knobs radios UI [#3922](https://github.com/storybooks/storybook/pull/3922)
-   Add customizePage method to imageSnapshot [#3930](https://github.com/storybooks/storybook/pull/3930)
-   Add additional device options to addon-viewport [#3918](https://github.com/storybooks/storybook/pull/3918)
-   Support different extensions for "config" and "addons" files [#3913](https://github.com/storybooks/storybook/pull/3913)
-   Add radio buttons knob type #3872 [#3894](https://github.com/storybooks/storybook/pull/3894)
-   Added arrow to a11y addon HeaderBar [#3788](https://github.com/storybooks/storybook/pull/3788)
-   Fix addons panel when using preact [#3882](https://github.com/storybooks/storybook/pull/3882)

#### Bug Fixes

-   Fix typo in addon-viewport  [#3942](https://github.com/storybooks/storybook/pull/3942)
-   Fix knobs for React < 16.3 [#3866](https://github.com/storybooks/storybook/pull/3866)

#### Maintenance

-   Improve BettercodeHub  [#3941](https://github.com/storybooks/storybook/pull/3941)
-   REFACTOR layout and REMOVE usplit component [#3914](https://github.com/storybooks/storybook/pull/3914)
-   Group deprecated stories [#3846](https://github.com/storybooks/storybook/pull/3846)
-   MOVE ui into it's own group [#3884](https://github.com/storybooks/storybook/pull/3884)

#### Dependency Upgrades

-   Use react-dev-utils@next [#3852](https://github.com/storybooks/storybook/pull/3852)

## 3.4.10

2018-August-03

NOTE: `3.4.9` publish failed

#### Bug Fixes

-   addons-jest: bug with the jest parameter [#3923](https://github.com/storybooks/storybook/pull/3923)
-   addon-info: fix copy button styling [#3896](https://github.com/storybooks/storybook/pull/3896)

## 4.0.0-alpha.14

2018-July-11

#### Bug Fixes

-   Upgrade universal-dotenv to fix core-js dependency [#3874](https://github.com/storybooks/storybook/pull/3874)

## 4.0.0-alpha.13

2018-July-09

#### Features

-   Refactor addon-jest to use a parameter-based pattern [#3678](https://github.com/storybooks/storybook/pull/3678)

#### Bug Fixes

-   Upgrade universal-dotenv to fix babel-runtime [#3863](https://github.com/storybooks/storybook/pull/3863)

#### Maintenance

-   Added a test for parameter combination [#3844](https://github.com/storybooks/storybook/pull/3844)

## 4.0.0-alpha.12

2018-July-03

#### Bug Fixes

-   Fix non-polyfilled themed UI components [#3829](https://github.com/storybooks/storybook/pull/3829)

## 4.0.0-alpha.11

2018-July-02

#### Features

-   Storybook UI theming [#3628](https://github.com/storybooks/storybook/pull/3628)
-   Replaced 'dotenv-webpack' with 'universal-dotenv' to support multiple dot env files (like CRA) [#3744](https://github.com/storybooks/storybook/pull/3744)
-   Support other type of webpack configs [#3785](https://github.com/storybooks/storybook/pull/3785)

#### Bug Fixes

-   Marko: fix welcome component [#3796](https://github.com/storybooks/storybook/pull/3796)
-   Addon-a11y: Run analysis on demand [#3690](https://github.com/storybooks/storybook/pull/3690)

## 4.0.0-alpha.10

2018-June-21

#### Breaking Changes

-   Storyshots - Replace require_context.js with babel-plugin-require-context-hook [#3757](https://github.com/storybooks/storybook/pull/3757)
-   Storyshots advanced config options [#3747](https://github.com/storybooks/storybook/pull/3747)
-   Storyshots addon refactoring [#3745](https://github.com/storybooks/storybook/pull/3745)
-   Extract imageSnapshots to a separate package [#3742](https://github.com/storybooks/storybook/pull/3742)

#### Bug Fixes

-   Addon-knobs: Allow number knob to be empty [#3775](https://github.com/storybooks/storybook/pull/3775)
-   Improvements to Info Docgen parsing [#3772](https://github.com/storybooks/storybook/pull/3772)
-   Angular-cli 6 assets as a glob-object compatibility fix [#3751](https://github.com/storybooks/storybook/pull/3751)

#### Maintenance

-   Try to fix linter issues [#3748](https://github.com/storybooks/storybook/pull/3748)

## 3.4.8

2018-June-21

#### Bug Fixes

-   Fix centered addon for IE11 [#3735](https://github.com/storybooks/storybook/pull/3735)
-   Display functions as variables not invocations [#3761](https://github.com/storybooks/storybook/pull/3761)

## 4.0.0-alpha.9

2018-June-10

#### Breaking Changes

-   storyshots: Remove deprecated props from storyshots [#3717](https://github.com/storybooks/storybook/pull/3717)
-   angular: angular-cli 6 (with webpack 4) compatibility [#3491](https://github.com/storybooks/storybook/pull/3491)

#### Features

-   addon-info: Use parameters for info addon [#3697](https://github.com/storybooks/storybook/pull/3697)
-   addon-backgounds: Use parameters for backgrounds addon [#3676](https://github.com/storybooks/storybook/pull/3676)
-   storyshots: add renderWithOptions to @addons/storyshots [#3479](https://github.com/storybooks/storybook/pull/3479)
-   addon-knobs: Make withKnobs accept story parameters [#3675](https://github.com/storybooks/storybook/pull/3675)

#### Bug Fixes

-   storysource: Add default parser option. Support prettier v1.13.0 [#3660](https://github.com/storybooks/storybook/pull/3660)
-   react-native: using disableWebsockets instead of useWebsockets [#3686](https://github.com/storybooks/storybook/pull/3686)
-   Updates storybook-start.js to use child_process instead of shelljs [#3527](https://github.com/storybooks/storybook/pull/3527)
-   Force render on knob button click and update example [#3650](https://github.com/storybooks/storybook/pull/3650)

#### Maintenance

-   Refactor webpack and babel configs to core [#3655](https://github.com/storybooks/storybook/pull/3655)
-   Remove status bar hiding [#3634](https://github.com/storybooks/storybook/pull/3634)
-   React Native Refactored list view [#3635](https://github.com/storybooks/storybook/pull/3635)
-   Using only single channel for react native [#3636](https://github.com/storybooks/storybook/pull/3636)

#### Dependency Upgrades

<details>
<summary>
88 Upgrades
</summary>

-   Update gatsby-plugin-sharp in /docs from "1.6.46" to "1.6.47"
-   Update gatsby-remark-images in /docs from "1.5.65" to "1.5.66"
-   Update gatsby-transformer-remark in /docs from "1.7.41" to "1.7.42"
-   Update react-router in /docs from "4.2.0" to "4.3.1"
-   Update danger in / from "3.7.14" to "3.7.15"
-   Update eslint-plugin-react in / from "7.8.2" to "7.9.1"
-   Update eslint-teamcity in / from "2.0.0" to "2.0.1"
-   Update lint-staged in / from "7.1.2" to "7.1.3"
-   Update prettier in / from "1.13.2" to "1.13.4"
-   Update remark-lint in / from "6.0.1" to "6.0.2"
-   Update remark-preset-lint-recommended in / from "3.0.1" to "3.0.2"
-   Update typescript in / from "2.8.3" to "2.9.1"
-   Update airbnb-js-shims in lib/core from "1.5.2" to "1.6.0"
-   Update autoprefixer in lib/core from "8.5.1" to "8.6.0"
-   Update babel-plugin-macros in lib/core from "2.2.1" to "2.2.2"
-   Update dotenv-webpack in lib/core from "1.5.5" to "1.5.6"
-   Update webpack in lib/core from "4.10.1" to "4.10.2"
-   Update sass-loader in app/angular from "7.0.1" to "7.0.2"
-   Update ts-loader in app/angular from "4.3.0" to "4.3.1"
-   Update axe-core in addons/a11y from "3.0.2" to "3.0.3"
-   Update moment in addons/knobs from "2.22.1" to "2.22.2"
-   Update prettier in addons/storysource from "1.13.3" to "1.13.4"
-   Update react-modal in lib/ui from "3.4.4" to "3.4.5"
-   Update babel-plugin-macros in app/react-native from "2.2.1" to "2.2.2"
-   Update dotenv-webpack in app/react-native from "1.5.5" to "1.5.6"
-   Update webpack in app/react-native from "4.10.1" to "4.10.2"
-   Update prettier in examples/marko-cli from "1.13.2" to "1.13.4"
-   Update webpack in examples/marko-cli from "4.10.1" to "4.10.2"
-   Update webpack in examples/polymer-cli from "4.10.1" to "4.10.2"
-   Update @types/jasmine in examples/angular-cli from "2.8.7" to "2.8.8"
-   Update @types/node in examples/angular-cli from "9.6.18" to "9.6.20"
-   Update ts-node in examples/angular-cli from "6.0.5" to "6.1.0"
-   Update typescript in examples/angular-cli from "2.8.3" to "2.9.1"
-   Update webpack in examples/cra-kitchen-sink from "4.10.1" to "4.10.2"
-   Update webpack in examples/mithril-kitchen-sink from "4.10.1" to "4.10.2"
-   Update webpack in examples/vue-kitchen-sink from "4.10.1" to "4.10.2"
-   Update webpack in examgatsby-plugin-sharp in /docs from "1.6.44" to "1.6.46"
-   Update gatsby-remark-copy-linked-files in /docs from "1.5.32" to "1.5.35"
-   Update gatsby-remark-images in /docs from "1.5.63" to "1.5.65"
-   Update gatsby-source-filesystem in /docs from "1.5.36" to "1.5.38"
-   Update gatsby in /docs from "1.9.261" to "1.9.269"
-   Update gh-pages in /docs from "1.1.0" to "1.2.0"
-   Update @storybook/addon-actions in /docs from "3.4.5" to "3.4.6"
-   Update @storybook/addon-links in /docs from "3.4.5" to "3.4.6"
-   Update @storybook/addons in /docs from "3.4.5" to "3.4.6"
-   Update @storybook/react in /docs from "3.4.5" to "3.4.6"
-   Update cross-env in / from "5.1.5" to "5.1.6"
-   Update eslint-plugin-jest in / from "21.15.1" to "21.17.0"
-   Update jest-enzyme in / from "6.0.0" to "6.0.1"
-   Update jest-image-snapshot in / from "2.4.1" to "2.4.2"
-   Update prettier in / from "1.12.1" to "1.13.0"
-   Update react in / from "16.3.2" to "16.4.0"
-   Update react-dom in / from "16.3.2" to "16.4.0"
-   Update react-test-renderer in / from "16.3.2" to "16.4.0"
-   Update airbnb-js-shims in lib/core from "1.5.1" to "1.5.2"
-   Update autoprefixer in lib/core from "8.5.0" to "8.5.1"
-   Update webpack in lib/core from "4.8.3" to "4.9.2"
-   Update core-js in app/angular from "2.5.6" to "2.5.7"
-   Update common-tags in app/html from "1.7.2" to "1.8.0"
-   Update common-tags in app/marko from "1.7.2" to "1.8.0"
-   Update common-tags in app/mithril from "1.7.2" to "1.8.0"
-   Update common-tags in app/polymer from "1.7.2" to "1.8.0"
-   Update common-tags in app/react from "1.7.2" to "1.8.0"
-   Update common-tags in app/vue from "1.7.2" to "1.8.0"
-   Update vue-loader in app/vue from "14.2.2" to "14.2.3"
-   Update core-js in addons/info from "2.5.6" to "2.5.7"
-   Update react-test-renderer in addons/info from "16.3.2" to "16.4.0"
-   Update prettier in addons/storysource from "1.12.1" to "1.13.0"
-   Update events in lib/ui from "2.0.0" to "2.1.0"
-   Update jest-image-snapshot in addons/storyshots from "2.4.1" to "2.4.2"
-   Update react in addons/storyshots from "16.3.2" to "16.4.0"
-   Update webpack in app/react-native from "4.8.3" to "4.9.2"
-   Update marko in examples/marko-cli from "4.9.7" to "4.10.0"
-   Update prettier in examples/marko-cli from "1.12.1" to "1.13.0"
-   Update webpack in examples/marko-cli from "4.8.3" to "4.9.2"
-   Update webpack in examples/polymer-cli from "4.8.3" to "4.9.2"
-   Update core-js in examples/angular-cli from "2.5.6" to "2.5.7"
-   Update rxjs in examples/angular-cli from "5.5.10" to "5.5.11"
-   Update ts-node in examples/angular-cli from "6.0.3" to "6.0.5"
-   Update react in examples/cra-kitchen-sink from "16.3.2" to "16.4.0"
-   Update react-dom in examples/cra-kitchen-sink from "16.3.2" to "16.4.0"
-   Update webpack in examples/cra-kitchen-sink from "4.8.3" to "4.9.2"
-   Update webpack in examples/mithril-kitchen-sink from "4.8.3" to "4.9.2"
-   Update cross-env in examples/vue-kitchen-sink from "5.1.5" to "5.1.6"
-   Update vue-loader in examples/vue-kitchen-sink from "14.2.2" to "14.2.3"
-   Update webpack in examples/vue-kitchen-sink from "4.8.3" to "4.9.2"
-   Update react in examples/official-storybook from "16.3.2" to "16.4.0"
-   Update react-dom in examples/official-storybook from "16.3.2" to "16.4.0"
-   Update webpack in examples/official-storybook from "4.8.3" to "4.9.2"

</details>

## 3.4.7

2018-June-10

#### Bug Fixes

-   Remove linebreaks in notes text when they are html elements [#3731](https://github.com/storybooks/storybook/pull/3731)

## 4.0.0-alpha.8

2018-May-26

#### Breaking Changes

-   Removed deprecated react-native built-in addons [#3631](https://github.com/storybooks/storybook/pull/3631)
-   Remove deprecated addWithInfo [#3630](https://github.com/storybooks/storybook/pull/3630)

#### Bug Fixes

-   Fix the output of the boolean knob [#3612](https://github.com/storybooks/storybook/pull/3612)
-   Don't scroll story on knob change [#3639](https://github.com/storybooks/storybook/pull/3639)
-   Few fixed related to marko support [#3609](https://github.com/storybooks/storybook/pull/3609)

#### Documentation

-   Angular background addon example [#3653](https://github.com/storybooks/storybook/pull/3653)
-   fix url as per issue #3565 [#3619](https://github.com/storybooks/storybook/pull/3619)
-   Document parameters for start command for RN [#3606](https://github.com/storybooks/storybook/pull/3606)
-   Update README.md [#3608](https://github.com/storybooks/storybook/pull/3608)

#### Maintenance

-   Build static storybooks utility script [#3648](https://github.com/storybooks/storybook/pull/3648)
-   Revert "Replace decorate with decorateAction" [#3600](https://github.com/storybooks/storybook/pull/3600)
-   addon-viewport: Use the new parameterized way of decorators [#3610](https://github.com/storybooks/storybook/pull/3610)
-   Make all licenses consistent to MIT [#3611](https://github.com/storybooks/storybook/pull/3611)
-   Theme-ability progress [#3572](https://github.com/storybooks/storybook/pull/3572)
-   fix(knobs): cancel debounced onChange on unmounting [#3607](https://github.com/storybooks/storybook/pull/3607)

#### Dependency Upgrades

<details>
<summary>
36 Upgrades
</summary>

-   Update @angular/common from 5.2.10 to 5.2.11 in /
-   Update @angular/compiler from 5.2.10 to 5.2.11 in /
-   Update @angular/core from 5.2.10 to 5.2.11 in /
-   Update @angular/forms from 5.2.10 to 5.2.11 in /
-   Update @angular/platform-browser from 5.2.10 to 5.2.11 in /
-   Update @angular/platform-browser-dynamic from 5.2.10 to 5.2.11 in /
-   Update danger from 3.7.0 to 3.7.14 in /
-   Update eslint-plugin-import from 2.11.0 to 2.12.0 in /
-   Update jest from 22.4.3 to 22.4.4 in /
-   Update jest-cli from 22.4.3 to 22.4.4 in /
-   Update jest-config from 22.4.3 to 22.4.4 in /
-   Update jest-jasmine2 from 22.4.3 to 22.4.4 in /
-   Update lint-staged from 7.1.0 to 7.1.2 in /
-   Update marked from 0.3.19 to 0.4.0 in addons/notes
-   Update tslint-config-prettier from 1.12.0 to 1.13.0 in /
-   Update airbnb-js-shims from 1.4.1 to 1.5.1 in app/angular
-   Update airbnb-js-shims from 1.4.1 to 1.5.1 in app/html
-   Update airbnb-js-shims from 1.4.1 to 1.5.1 in app/mithril
-   Update babel-preset-minify from 0.4.1 to 0.4.3 in app/polymer
-   Update airbnb-js-shims from 1.4.1 to 1.5.1 in app/polymer
-   Update airbnb-js-shims from 1.4.1 to 1.5.1 in app/react
-   Update airbnb-js-shims from 1.4.1 to 1.5.1 in app/vue
-   Update enzyme-to-json from 3.3.3 to 3.3.4 in addons/storyshots
-   Update airbnb-js-shims from 1.4.1 to 1.5.1 in app/marko
-   Update ws from 5.1.1 to 5.2.0 in app/react-native
-   Update @angular/common from 5.2.10 to 5.2.11 in examples/angular-cli
-   Update @angular/compiler from 5.2.10 to 5.2.11 in examples/angular-cli
-   Update @angular/core from 5.2.10 to 5.2.11 in examples/angular-cli
-   Update @angular/forms from 5.2.10 to 5.2.11 in examples/angular-cli
-   Update @angular/platform-browser from 5.2.10 to 5.2.11 in examples/an…  …
-   Update @angular/platform-browser-dynamic from 5.2.10 to 5.2.11 in exa…  …
-   Update @angular/compiler-cli from 5.2.10 to 5.2.11 in examples/angula…  …
-   Update @types/node from 9.6.17 to 9.6.18 in examples/angular-cli
-   Update jest from 22.4.3 to 22.4.4 in examples/angular-cli
-   Update enzyme-to-json from 3.3.3 to 3.3.4 in examples/cra-kitchen-sink
-   Update jest from 22.4.3 to 22.4.4 in examples/html-kitchen-sink
-   Update enzyme-to-json from 3.3.3 to 3.3.4 in examples/official-storybook

</details>

## 3.4.6

2018-May-26

#### Features

-   Addon-notes: Add classname to the container component to target with styles. [#3617](https://github.com/storybooks/storybook/pull/3617)

## 4.0.0-alpha.7

2018-May-17

NOTE: As part of the generic addon decorators, we've reversed the order of addon-knob's `select` knob keys/values, which had been called `selectV2` prior to this breaking change.

#### Breaking Changes

-   Support webpack4 modules format [#3576](https://github.com/storybooks/storybook/pull/3576)
-   Generic addon decorators [#3555](https://github.com/storybooks/storybook/pull/3555)

#### Features

-   Addon-centered for Angular [#3573](https://github.com/storybooks/storybook/pull/3573)

#### Maintenance

-   Refactor transitional decorator from addon-notes [#3559](https://github.com/storybooks/storybook/pull/3559)

## 3.4.5

2018-May-17

#### Features

-   Addon-info: improve prop options [#3428](https://github.com/storybooks/storybook/pull/3428)

#### Bug Fixes

-   Addon-storysource: Remove nested braces in code block [#3568](https://github.com/storybooks/storybook/pull/3568)
-   Addon-info: Fix double quotes in prop table, add additional examples [#3401](https://github.com/storybooks/storybook/pull/3401)
-   Ignore any unstructured output from the package managers [#3563](https://github.com/storybooks/storybook/pull/3563)
-   Use the --use-npm flag also for version checking [#3535](https://github.com/storybooks/storybook/pull/3535)

## 4.0.0-alpha.6

2018-May-12

#### Breaking Changes

-   Fix the import of external md files [#3472](https://github.com/storybooks/storybook/pull/3472)

#### Features

-   Storybook for Marko [#3504](https://github.com/storybooks/storybook/pull/3504)
-   Storybook addon Jest angular suport [#3532](https://github.com/storybooks/storybook/pull/3532)
-   Storybook for HTML snippets [#3475](https://github.com/storybooks/storybook/pull/3475)
-   Feature/config custom chrome executable path [#3518](https://github.com/storybooks/storybook/pull/3518)
-   Channel-postmessage: handle events from the same window [#3519](https://github.com/storybooks/storybook/pull/3519)
-   Force re-render event [#3515](https://github.com/storybooks/storybook/pull/3515)

#### Bug Fixes

-   Ignore any unstructured output from the package managers [#3563](https://github.com/storybooks/storybook/pull/3563)
-   Use the --use-npm flag also for version checking [#3535](https://github.com/storybooks/storybook/pull/3535)
-   Clean out the store if `configure` fails [#3558](https://github.com/storybooks/storybook/pull/3558)
-   Fix render order in preview [#3520](https://github.com/storybooks/storybook/pull/3520)

## 4.0.0-alpha.5

Broken release (@storybook/core-events had not been published publicly)

## 3.4.4

2018-May-12

#### Bug Fixes

-   Ignore home package.json no license field [#3531](https://github.com/storybooks/storybook/pull/3531)
-   fixed Duplicate declaration h [#3409](https://github.com/storybooks/storybook/pull/3409)
-   Storyshots integrity tests options [#3418](https://github.com/storybooks/storybook/pull/3418)
-   Fix dynamic knobs [d2a289e](https://github.com/storybooks/storybook/commit/d2a289e524c51e794f5f3a34164a69ba3d5409fa)

#### Dependency Upgrades

-   jest-image-snapshot version to ^2.4.1 [#3500](https://github.com/storybooks/storybook/pull/3500)

## 4.0.0-alpha.4

2018-April-27

#### Breaking Changes

-   Knobs: add escapeHTML option; use it by default in Vue, Angular, and Polymer [#3473](https://github.com/storybooks/storybook/pull/3473)

#### Features

-   Added `actions` to addon-actions to create multiple actions [#3352](https://github.com/storybooks/storybook/pull/3352)
-   Add excludedPropTypes as an option to info addon [#3468](https://github.com/storybooks/storybook/pull/3468)
-   Addon-background: add Vue support [#3488](https://github.com/storybooks/storybook/pull/3488)
-   Suppress verbose build output [#3487](https://github.com/storybooks/storybook/pull/3487)
-   Provide a configuration option to limit the number of actions logged [#3447](https://github.com/storybooks/storybook/pull/3447)
-   Add IStory interface. [#3482](https://github.com/storybooks/storybook/pull/3482)
-   Add option to clear action logger [#3459](https://github.com/storybooks/storybook/pull/3459)

#### Bug Fixes

-   Fix auto focus of searchbox [#3494](https://github.com/storybooks/storybook/pull/3494)
-   Don't try to access the devtools hook if we are cross-origin [#3485](https://github.com/storybooks/storybook/pull/3485)
-   Improve yarn detection [#3453](https://github.com/storybooks/storybook/pull/3453)

#### Maintenance

-   Refactor error and "no preview" views into core [#3457](https://github.com/storybooks/storybook/pull/3457)
-   Refactor templates into core [#3422](https://github.com/storybooks/storybook/pull/3422)

#### Dependency Upgrades

<details>
<summary>
15 Upgrades
</summary>

-   Upgraded `@storybook/addon-actions` in `/docs` from "3.4.1" to "3.4.2" [#3478](https://github.com/storybooks/storybook/pull/3478)
-   Upgraded `@storybook/addon-links` in `/docs` from "3.4.1" to "3.4.2" [#3478](https://github.com/storybooks/storybook/pull/3478)
-   Upgraded `@storybook/addons` in `/docs` from "3.4.1" to "3.4.2" [#3478](https://github.com/storybooks/storybook/pull/3478)
-   Upgraded `@storybook/react` in `/docs` from "3.4.1" to "3.4.2" [#3478](https://github.com/storybooks/storybook/pull/3478)
-   Upgraded `gatsby-link` in `/docs` from "1.6.40" to "1.6.41" [#3478](https://github.com/storybooks/storybook/pull/3478)
-   Upgraded `gatsby-plugin-sharp` in `/docs` from "1.6.42" to "1.6.43" [#3478](https://github.com/storybooks/storybook/pull/3478)
-   Upgraded `gatsby-remark-autolink-headers` in `/docs` from "1.4.16" to "1.4.17" [#3478](https://github.com/storybooks/storybook/pull/3478)
-   Upgraded `gatsby-remark-copy-linked-files` in `/docs` from "1.5.31" to "1.5.32" [#3478](https://github.com/storybooks/storybook/pull/3478)
-   Upgraded `gatsby-remark-images` in `/docs` from "1.5.61" to "1.5.62" [#3478](https://github.com/storybooks/storybook/pull/3478)
-   Upgraded `gatsby` in `/docs` from "1.9.252" to "1.9.253" [#3478](https://github.com/storybooks/storybook/pull/3478)
-   Upgrade redux to 4.0.0 [#3470](https://github.com/storybooks/storybook/pull/3470)
-   Upgrade sass-loader to 7.0.1 & stop bringing node-sass bin to each user [#3467](https://github.com/storybooks/storybook/pull/3467)
-   Upgrate ts-node to 6.0.0 [#3460](https://github.com/storybooks/storybook/pull/3460)
-   Upgrade to json5@1.0.1 [#3466](https://github.com/storybooks/storybook/pull/3466)
-   Update webpack-hot-middleware to fix HMR [#3463](https://github.com/storybooks/storybook/pull/3463)

</details>

## 3.4.3

2018-April-27

#### Features

-   Suppress verbose build output [#3487](https://github.com/storybooks/storybook/pull/3487)

#### Bug Fixes

-   Improve yarn detection [#3453](https://github.com/storybooks/storybook/pull/3453)
-   Don't try to access the devtools hook if we are cross-origin [#3485](https://github.com/storybooks/storybook/pull/3485)

#### Dependency Upgrades

-   Update webpack-hot-middleware to fix HMR [#3463](https://github.com/storybooks/storybook/pull/3463)

## 4.0.0-alpha.3

2018-April-17

Also includes changes from 3.4.2

#### Features

-   Mobile device view: toggling stories panel with ☰ button  [#3337](https://github.com/storybooks/storybook/pull/3337)
-   Add lit-html support [#3433](https://github.com/storybooks/storybook/pull/3433)
-   Addon info prop options [#3428](https://github.com/storybooks/storybook/pull/3428)
-   Use per-story parameters in Notes addon [#3373](https://github.com/storybooks/storybook/pull/3373)

#### Bug Fixes

-   Fixed Duplicate declaration h [#3409](https://github.com/storybooks/storybook/pull/3409)
-   Storyshots integrity tests options [#3418](https://github.com/storybooks/storybook/pull/3418)
-   Debounce Knob input to improve performance, fix number Knob undefined/NaN [#3412](https://github.com/storybooks/storybook/pull/3412)
-   Fix double quotes in prop table and add additional examples [#3401](https://github.com/storybooks/storybook/pull/3401)

#### Documentation

-   doc(addon-jest): fix option name [#3420](https://github.com/storybooks/storybook/pull/3420)
-   Storyshots integrity tests fixes - README [#3419](https://github.com/storybooks/storybook/pull/3419)

#### Maintenance

-   viewport-addon: configure => configureViewport [#3414](https://github.com/storybooks/storybook/pull/3414)

#### Dependency Upgrades

<details>
<summary>
94 Upgrades
</summary>

-   Upgraded `chalk` in `/` from "2.3.2" to "2.4.0" [#3440](https://github.com/storybooks/storybook/pull/3440)
-   Upgraded `danger` in `/` from "3.4.7" to "3.5.1" [#3440](https://github.com/storybooks/storybook/pull/3440)
-   Upgraded `prettier` in `/` from "1.12.0" to "1.12.1" [#3440](https://github.com/storybooks/storybook/pull/3440)
-   Upgraded `webpack` in `app/react` from "4.5.0" to "4.6.0" [#3440](https://github.com/storybooks/storybook/pull/3440)
-   Upgraded `prettier` in `addons/storysource` from "1.12.0" to "1.12.1" [#3440](https://github.com/storybooks/storybook/pull/3440)
-   Upgraded `react-modal` in `lib/ui` from "3.3.2" to "3.4.1" [#3440](https://github.com/storybooks/storybook/pull/3440)
-   Upgraded `chalk` in `lib/core` from "2.3.2" to "2.4.0" [#3440](https://github.com/storybooks/storybook/pull/3440)
-   Upgraded `webpack` in `lib/core` from "4.5.0" to "4.6.0" [#3440](https://github.com/storybooks/storybook/pull/3440)
-   Upgraded `webpack` in `app/angular` from "4.5.0" to "4.6.0" [#3440](https://github.com/storybooks/storybook/pull/3440)
-   Upgraded `webpack` in `app/mithril` from "4.5.0" to "4.6.0" [#3440](https://github.com/storybooks/storybook/pull/3440)
-   Upgraded `webpack` in `app/polymer` from "4.5.0" to "4.6.0" [#3440](https://github.com/storybooks/storybook/pull/3440)
-   Upgraded `webpack` in `app/react-native` from "4.5.0" to "4.6.0" [#3440](https://github.com/storybooks/storybook/pull/3440)
-   Upgraded `webpack` in `app/vue` from "4.5.0" to "4.6.0" [#3440](https://github.com/storybooks/storybook/pull/3440)
-   Upgraded `chalk` in `lib/cli` from "2.3.2" to "2.4.0" [#3440](https://github.com/storybooks/storybook/pull/3440)
-   Upgraded `webpack` in `examples/cra-kitchen-sink` from "4.5.0" to "4.6.0" [#3440](https://github.com/storybooks/storybook/pull/3440)
-   Upgraded `webpack` in `examples/mithril-kitchen-sink` from "4.5.0" to "4.6.0" [#3440](https://github.com/storybooks/storybook/pull/3440)
-   Upgraded `webpack` in `examples/polymer-cli` from "4.5.0" to "4.6.0" [#3440](https://github.com/storybooks/storybook/pull/3440)
-   Upgraded `webpack` in `examples/vue-kitchen-sink` from "4.5.0" to "4.6.0" [#3440](https://github.com/storybooks/storybook/pull/3440)
-   Upgraded `gatsby-source-filesystem` in `/docs` from "1.5.32" to "1.5.33" [#3439](https://github.com/storybooks/storybook/pull/3439)
-   Upgraded `gatsby` in `/docs` from "1.9.251" to "1.9.252" [#3439](https://github.com/storybooks/storybook/pull/3439)
-   Update lerna in / from 2.10.1 to 2.10.2 [#3431](https://github.com/storybooks/storybook/pull/3431)
-   Update gatsby in /docs from 1.9.250 to 1.9.251 [#3430](https://github.com/storybooks/storybook/pull/3430)
-   Upgraded `@angular/common` in `/` from "5.2.9" to "5.2.10" [#3429](https://github.com/storybooks/storybook/pull/3429)
-   Upgraded `@angular/compiler` in `/` from "5.2.9" to "5.2.10" [#3429](https://github.com/storybooks/storybook/pull/3429)
-   Upgraded `@angular/core` in `/` from "5.2.9" to "5.2.10" [#3429](https://github.com/storybooks/storybook/pull/3429)
-   Upgraded `@angular/forms` in `/` from "5.2.9" to "5.2.10" [#3429](https://github.com/storybooks/storybook/pull/3429)
-   Upgraded `@angular/platform-browser` in `/` from "5.2.9" to "5.2.10" [#3429](https://github.com/storybooks/storybook/pull/3429)
-   Upgraded `@angular/platform-browser-dynamic` in `/` from "5.2.9" to "5.2.10" [#3429](https://github.com/storybooks/storybook/pull/3429)
-   Upgraded `babel-eslint` in `/` from "8.2.2" to "8.2.3" [#3429](https://github.com/storybooks/storybook/pull/3429)
-   Upgraded `danger` in `/` from "3.4.5" to "3.4.7" [#3429](https://github.com/storybooks/storybook/pull/3429)
-   Upgraded `eslint-plugin-import` in `/` from "2.10.0" to "2.11.0" [#3429](https://github.com/storybooks/storybook/pull/3429)
-   Upgraded `lerna` in `/` from "2.10.0" to "2.10.1" [#3429](https://github.com/storybooks/storybook/pull/3429)
-   Upgraded `prettier` in `/` from "1.11.1" to "1.12.0" [#3429](https://github.com/storybooks/storybook/pull/3429)
-   Upgraded `react` in `/` from "16.3.1" to "16.3.2" [#3429](https://github.com/storybooks/storybook/pull/3429)
-   Upgraded `react-dom` in `/` from "16.3.1" to "16.3.2" [#3429](https://github.com/storybooks/storybook/pull/3429)
-   Upgraded `react-test-renderer` in `/` from "16.3.1" to "16.3.2" [#3429](https://github.com/storybooks/storybook/pull/3429)
-   Upgraded `react-dom` in `addons/centered` from "16.3.1" to "16.3.2" [#3429](https://github.com/storybooks/storybook/pull/3429)
-   Upgraded `react-lifecycles-compat` in `addons/background` from "3.0.0" to "3.0.2" [#3429](https://github.com/storybooks/storybook/pull/3429)
-   Upgraded `react-lifecycles-compat` in `addons/events` from "3.0.0" to "3.0.2" [#3429](https://github.com/storybooks/storybook/pull/3429)
-   Upgraded `glamorous` in `app/react` from "4.12.1" to "4.12.3" [#3429](https://github.com/storybooks/storybook/pull/3429)
-   Upgraded `@types/react` in `addons/notes` from "16.3.5" to "16.3.11" [#3429](https://github.com/storybooks/storybook/pull/3429)
-   Upgraded `glamorous` in `addons/actions` from "4.12.1" to "4.12.3" [#3429](https://github.com/storybooks/storybook/pull/3429)
-   Upgraded `react-inspector` in `addons/actions` from "2.2.2" to "2.3.0" [#3429](https://github.com/storybooks/storybook/pull/3429)
-   Upgraded `glamorous` in `lib/components` from "4.12.1" to "4.12.3" [#3429](https://github.com/storybooks/storybook/pull/3429)
-   Upgraded `glamorous` in `addons/a11y` from "4.12.1" to "4.12.3" [#3429](https://github.com/storybooks/storybook/pull/3429)
-   Upgraded `glamorous` in `addons/info` from "4.12.1" to "4.12.3" [#3429](https://github.com/storybooks/storybook/pull/3429)
-   Upgraded `react-lifecycles-compat` in `addons/info` from "3.0.0" to "3.0.2" [#3429](https://github.com/storybooks/storybook/pull/3429)
-   Upgraded `react-test-renderer` in `addons/info` from "16.3.1" to "16.3.2" [#3429](https://github.com/storybooks/storybook/pull/3429)
-   Upgraded `glamorous` in `addons/jest` from "4.12.1" to "4.12.3" [#3429](https://github.com/storybooks/storybook/pull/3429)
-   Upgraded `moment` in `addons/knobs` from "2.22.0" to "2.22.1" [#3429](https://github.com/storybooks/storybook/pull/3429)
-   Upgraded `react-color` in `addons/knobs` from "2.14.0" to "2.14.1" [#3429](https://github.com/storybooks/storybook/pull/3429)
-   Upgraded `react-lifecycles-compat` in `addons/knobs` from "3.0.0" to "3.0.2" [#3429](https://github.com/storybooks/storybook/pull/3429)
-   Upgraded `react` in `addons/links` from "16.3.1" to "16.3.2" [#3429](https://github.com/storybooks/storybook/pull/3429)
-   Upgraded `react-dom` in `addons/links` from "16.3.1" to "16.3.2" [#3429](https://github.com/storybooks/storybook/pull/3429)
-   Upgraded `prettier` in `addons/storysource` from "1.11.1" to "1.12.0" [#3429](https://github.com/storybooks/storybook/pull/3429)
-   Upgraded `react-lifecycles-compat` in `lib/ui` from "3.0.0" to "3.0.2" [#3429](https://github.com/storybooks/storybook/pull/3429)
-   Upgraded `autoprefixer` in `lib/core` from "8.2.0" to "8.3.0" [#3429](https://github.com/storybooks/storybook/pull/3429)
-   Upgraded `postcss-loader` in `lib/core` from "2.1.3" to "2.1.4" [#3429](https://github.com/storybooks/storybook/pull/3429)
-   Upgraded `puppeteer` in `addons/storyshots` from "1.2.0" to "1.3.0" [#3429](https://github.com/storybooks/storybook/pull/3429)
-   Upgraded `react` in `addons/storyshots` from "16.3.1" to "16.3.2" [#3429](https://github.com/storybooks/storybook/pull/3429)
-   Upgraded `react-dom` in `addons/storyshots` from "16.3.1" to "16.3.2" [#3429](https://github.com/storybooks/storybook/pull/3429)
-   Upgraded `react` in `app/angular` from "16.3.1" to "16.3.2" [#3429](https://github.com/storybooks/storybook/pull/3429)
-   Upgraded `react-dom` in `app/angular` from "16.3.1" to "16.3.2" [#3429](https://github.com/storybooks/storybook/pull/3429)
-   Upgraded `react` in `app/mithril` from "16.3.1" to "16.3.2" [#3429](https://github.com/storybooks/storybook/pull/3429)
-   Upgraded `react-dom` in `app/mithril` from "16.3.1" to "16.3.2" [#3429](https://github.com/storybooks/storybook/pull/3429)
-   Upgraded `react` in `app/polymer` from "16.3.1" to "16.3.2" [#3429](https://github.com/storybooks/storybook/pull/3429)
-   Upgraded `react-dom` in `app/polymer` from "16.3.1" to "16.3.2" [#3429](https://github.com/storybooks/storybook/pull/3429)
-   Upgraded `react` in `app/vue` from "16.3.1" to "16.3.2" [#3429](https://github.com/storybooks/storybook/pull/3429)
-   Upgraded `react-dom` in `app/vue` from "16.3.1" to "16.3.2" [#3429](https://github.com/storybooks/storybook/pull/3429)
-   Upgraded `update-notifier` in `lib/cli` from "2.4.0" to "2.5.0" [#3429](https://github.com/storybooks/storybook/pull/3429)
-   Upgraded `npx` in `lib/cli` from "10.0.1" to "10.2.0" [#3429](https://github.com/storybooks/storybook/pull/3429)
-   Upgraded `@angular/common` in `examples/angular-cli` from "5.2.9" to "5.2.10" [#3429](https://github.com/storybooks/storybook/pull/3429)
-   Upgraded `@angular/compiler` in `examples/angular-cli` from "5.2.9" to "5.2.10" [#3429](https://github.com/storybooks/storybook/pull/3429)
-   Upgraded `@angular/core` in `examples/angular-cli` from "5.2.9" to "5.2.10" [#3429](https://github.com/storybooks/storybook/pull/3429)
-   Upgraded `@angular/forms` in `examples/angular-cli` from "5.2.9" to "5.2.10" [#3429](https://github.com/storybooks/storybook/pull/3429)
-   Upgraded `@angular/platform-browser` in `examples/angular-cli` from "5.2.9" to "5.2.10" [#3429](https://github.com/storybooks/storybook/pull/3429)
-   Upgraded `@angular/platform-browser-dynamic` in `examples/angular-cli` from "5.2.9" to "5.2.10" [#3429](https://github.com/storybooks/storybook/pull/3429)
-   Upgraded `rxjs` in `examples/angular-cli` from "5.5.8" to "5.5.10" [#3429](https://github.com/storybooks/storybook/pull/3429)
-   Upgraded `@angular/compiler-cli` in `examples/angular-cli` from "5.2.9" to "5.2.10" [#3429](https://github.com/storybooks/storybook/pull/3429)
-   Upgraded `@types/node` in `examples/angular-cli` from "9.6.2" to "9.6.5" [#3429](https://github.com/storybooks/storybook/pull/3429)
-   Upgraded `react` in `examples/cra-kitchen-sink` from "16.3.1" to "16.3.2" [#3429](https://github.com/storybooks/storybook/pull/3429)
-   Upgraded `react-dom` in `examples/cra-kitchen-sink` from "16.3.1" to "16.3.2" [#3429](https://github.com/storybooks/storybook/pull/3429)
-   Upgraded `react-lifecycles-compat` in `examples/cra-kitchen-sink` from "3.0.0" to "3.0.2" [#3429](https://github.com/storybooks/storybook/pull/3429)
-   Upgraded `react` in `examples/official-storybook` from "16.3.1" to "16.3.2" [#3429](https://github.com/storybooks/storybook/pull/3429)
-   Upgraded `react-dom` in `examples/official-storybook` from "16.3.1" to "16.3.2" [#3429](https://github.com/storybooks/storybook/pull/3429)
-   Upgraded `@storybook/addon-actions` in `/docs` from "3.4.0" to "3.4.1" [#3426](https://github.com/storybooks/storybook/pull/3426)
-   Upgraded `@storybook/addon-links` in `/docs` from "3.4.0" to "3.4.1" [#3426](https://github.com/storybooks/storybook/pull/3426)
-   Upgraded `@storybook/addons` in `/docs` from "3.4.0" to "3.4.1" [#3426](https://github.com/storybooks/storybook/pull/3426)
-   Upgraded `@storybook/react` in `/docs` from "3.4.0" to "3.4.1" [#3426](https://github.com/storybooks/storybook/pull/3426)
-   Upgraded `gatsby-plugin-sharp` in `/docs` from "1.6.41" to "1.6.42" [#3426](https://github.com/storybooks/storybook/pull/3426)
-   Upgraded `gatsby-remark-images` in `/docs` from "1.5.60" to "1.5.61" [#3426](https://github.com/storybooks/storybook/pull/3426)
-   Upgraded `gatsby-source-filesystem` in `/docs` from "1.5.29" to "1.5.32" [#3426](https://github.com/storybooks/storybook/pull/3426)
-   Upgraded `gatsby-transformer-remark` in `/docs` from "1.7.39" to "1.7.40" [#3426](https://github.com/storybooks/storybook/pull/3426)
-   Upgraded `gatsby` in `/docs` from "1.9.247" to "1.9.250" [#3426](https://github.com/storybooks/storybook/pull/3426)

</details>

## 3.4.2

2018-April-17

#### Bug Fixes

-   Serialize boolean type only for non-nullable values [#3432](https://github.com/storybooks/storybook/pull/3432)
-   Addon actions: fix slow logging [#3133](https://github.com/storybooks/storybook/pull/3133)

#### Documentation

-   Fix storyshots readme for image snapshotting [#3397](https://github.com/storybooks/storybook/pull/3397)

## 4.0.0-alpha.2

2018-April-10

Also includes changes from 3.4.1

#### Breaking Changes

-   Change addon panel keyboard shortcut to shift-meta-z [#3378](https://github.com/storybooks/storybook/pull/3378)
-   Move server/config to core [#3261](https://github.com/storybooks/storybook/pull/3261)

#### Features

-   React native Typescript transform [#3209](https://github.com/storybooks/storybook/pull/3209)
-   Split vendor and runtime chunk in static builds [#3316](https://github.com/storybooks/storybook/pull/3316)
-   Persist background for @addon/background [#3331](https://github.com/storybooks/storybook/pull/3331)
-   feat(notes): add marked options [#3225](https://github.com/storybooks/storybook/pull/3225)

#### Bug Fixes

-   Enforce addons store being a singleton by storing it in global variable [#3383](https://github.com/storybooks/storybook/pull/3383)
-   Scroll to top of the page when changing story [#3338](https://github.com/storybooks/storybook/pull/3338)
-   Fix HtmlWebpackPlugin error [#3328](https://github.com/storybooks/storybook/pull/3328)

#### Maintenance

-   Remove usages of deprecated React lifecycle methods [#3327](https://github.com/storybooks/storybook/pull/3327)

#### Dependency Upgrades

<details>
<summary>
142 Updates
</summary>

-   Migrate to react-lifecycles-compat@3 [#3392](https://github.com/storybooks/storybook/pull/3392)
-   Upgrade dev dependencies in Angular example [#3391](https://github.com/storybooks/storybook/pull/3391)
-   Upgraded `gatsby-remark-copy-linked-files` in `/docs` from "1.5.30" to "1.5.31" [#3388](https://github.com/storybooks/storybook/pull/3388)
-   Upgraded `gatsby-source-filesystem` in `/docs` from "1.5.28" to "1.5.29" [#3388](https://github.com/storybooks/storybook/pull/3388)
-   Upgraded `gatsby` in `/docs` from "1.9.246" to "1.9.247" [#3388](https://github.com/storybooks/storybook/pull/3388)
-   Upgraded `lerna` in `/` from "2.9.1" to "2.10.0" [#3387](https://github.com/storybooks/storybook/pull/3387)
-   Upgraded `babel-preset-minify` in `app/react` from "0.3.0" to "0.4.0" [#3387](https://github.com/storybooks/storybook/pull/3387)
-   Upgraded `core-js` in `app/react` from "2.5.4" to "2.5.5" [#3387](https://github.com/storybooks/storybook/pull/3387)
-   Upgraded `webpack-hot-middleware` in `app/react` from "2.21.2" to "2.22.0" [#3387](https://github.com/storybooks/storybook/pull/3387)
-   Upgraded `webpack-dev-middleware` in `lib/core` from "3.1.1" to "3.1.2" [#3387](https://github.com/storybooks/storybook/pull/3387)
-   Upgraded `webpack-hot-middleware` in `lib/core` from "2.21.2" to "2.22.0" [#3387](https://github.com/storybooks/storybook/pull/3387)
-   Upgraded `core-js` in `app/angular` from "2.5.4" to "2.5.5" [#3387](https://github.com/storybooks/storybook/pull/3387)
-   Upgraded `ts-loader` in `app/angular` from "4.1.0" to "4.2.0" [#3387](https://github.com/storybooks/storybook/pull/3387)
-   Upgraded `webpack-hot-middleware` in `app/angular` from "2.21.2" to "2.22.0" [#3387](https://github.com/storybooks/storybook/pull/3387)
-   Upgraded `zone.js` in `app/angular` from "0.8.25" to "0.8.26" [#3387](https://github.com/storybooks/storybook/pull/3387)
-   Upgraded `babel-preset-minify` in `app/mithril` from "0.3.0" to "0.4.0" [#3387](https://github.com/storybooks/storybook/pull/3387)
-   Upgraded `core-js` in `app/mithril` from "2.5.4" to "2.5.5" [#3387](https://github.com/storybooks/storybook/pull/3387)
-   Upgraded `webpack-hot-middleware` in `app/mithril` from "2.21.2" to "2.22.0" [#3387](https://github.com/storybooks/storybook/pull/3387)
-   Upgraded `@webcomponents/webcomponentsjs` in `app/polymer` from "1.1.1" to "1.2.0" [#3387](https://github.com/storybooks/storybook/pull/3387)
-   Upgraded `babel-preset-minify` in `app/polymer` from "0.3.0" to "0.4.0" [#3387](https://github.com/storybooks/storybook/pull/3387)
-   Upgraded `core-js` in `app/polymer` from "2.5.4" to "2.5.5" [#3387](https://github.com/storybooks/storybook/pull/3387)
-   Upgraded `webpack-hot-middleware` in `app/polymer` from "2.21.2" to "2.22.0" [#3387](https://github.com/storybooks/storybook/pull/3387)
-   Upgraded `babel-preset-minify` in `app/react-native` from "0.3.0" to "0.4.0" [#3387](https://github.com/storybooks/storybook/pull/3387)
-   Upgraded `url-parse` in `app/react-native` from "1.2.0" to "1.3.0" [#3387](https://github.com/storybooks/storybook/pull/3387)
-   Upgraded `webpack-dev-middleware` in `app/react-native` from "3.1.1" to "3.1.2" [#3387](https://github.com/storybooks/storybook/pull/3387)
-   Upgraded `webpack-hot-middleware` in `app/react-native` from "2.21.2" to "2.22.0" [#3387](https://github.com/storybooks/storybook/pull/3387)
-   Upgraded `babel-preset-minify` in `app/vue` from "0.3.0" to "0.4.0" [#3387](https://github.com/storybooks/storybook/pull/3387)
-   Upgraded `core-js` in `app/vue` from "2.5.4" to "2.5.5" [#3387](https://github.com/storybooks/storybook/pull/3387)
-   Upgraded `webpack-hot-middleware` in `app/vue` from "2.21.2" to "2.22.0" [#3387](https://github.com/storybooks/storybook/pull/3387)
-   Upgraded `core-js` in `examples/angular-cli` from "2.5.4" to "2.5.5" [#3387](https://github.com/storybooks/storybook/pull/3387)
-   Upgraded `zone.js` in `examples/angular-cli` from "0.8.25" to "0.8.26" [#3387](https://github.com/storybooks/storybook/pull/3387)
-   Upgraded `@angular/cli` in `examples/angular-cli` from "1.7.3" to "1.7.4" [#3387](https://github.com/storybooks/storybook/pull/3387)
-   Upgraded `@webcomponents/webcomponentsjs` in `examples/polymer-cli` from "1.1.1" to "1.2.0" [#3387](https://github.com/storybooks/storybook/pull/3387)
-   Upgraded `webpack-dev-server` in `examples/polymer-cli` from "3.1.1" to "3.1.3" [#3387](https://github.com/storybooks/storybook/pull/3387)
-   Upgraded `webpack-dev-server` in `examples/vue-kitchen-sink` from "3.1.1" to "3.1.3" [#3387](https://github.com/storybooks/storybook/pull/3387)
-   Upgraded `lint-staged` in `/` from "7.0.3" to "7.0.4" [#3368](https://github.com/storybooks/storybook/pull/3368)
-   Upgraded `webpack-dev-middleware` in `lib/core` from "3.1.0" to "3.1.1" [#3368](https://github.com/storybooks/storybook/pull/3368)
-   Upgraded `webpack-dev-middleware` in `app/react-native` from "3.1.0" to "3.1.1" [#3368](https://github.com/storybooks/storybook/pull/3368)
-   Upgraded `react` in `/` from "16.3.0" to "16.3.1" [#3357](https://github.com/storybooks/storybook/pull/3357)
-   Upgraded `react-dom` in `/` from "16.3.0" to "16.3.1" [#3357](https://github.com/storybooks/storybook/pull/3357)
-   Upgraded `react-test-renderer` in `/` from "16.3.0" to "16.3.1" [#3357](https://github.com/storybooks/storybook/pull/3357)
-   Upgraded `react-dom` in `addons/centered` from "16.3.0" to "16.3.1" [#3357](https://github.com/storybooks/storybook/pull/3357)
-   Upgraded `webpack` in `app/react` from "4.4.1" to "4.5.0" [#3357](https://github.com/storybooks/storybook/pull/3357)
-   Upgraded `@types/react` in `addons/notes` from "16.3.4" to "16.3.5" [#3357](https://github.com/storybooks/storybook/pull/3357)
-   Upgraded `react-test-renderer` in `addons/info` from "16.3.0" to "16.3.1" [#3357](https://github.com/storybooks/storybook/pull/3357)
-   Upgraded `react` in `addons/links` from "16.3.0" to "16.3.1" [#3357](https://github.com/storybooks/storybook/pull/3357)
-   Upgraded `react-dom` in `addons/links` from "16.3.0" to "16.3.1" [#3357](https://github.com/storybooks/storybook/pull/3357)
-   Upgraded `webpack` in `lib/core` from "4.4.1" to "4.5.0" [#3357](https://github.com/storybooks/storybook/pull/3357)
-   Upgraded `react` in `addons/storyshots` from "16.3.0" to "16.3.1" [#3357](https://github.com/storybooks/storybook/pull/3357)
-   Upgraded `react-dom` in `addons/storyshots` from "16.3.0" to "16.3.1" [#3357](https://github.com/storybooks/storybook/pull/3357)
-   Upgraded `react` in `app/angular` from "16.3.0" to "16.3.1" [#3357](https://github.com/storybooks/storybook/pull/3357)
-   Upgraded `react-dom` in `app/angular` from "16.3.0" to "16.3.1" [#3357](https://github.com/storybooks/storybook/pull/3357)
-   Upgraded `webpack` in `app/angular` from "4.4.1" to "4.5.0" [#3357](https://github.com/storybooks/storybook/pull/3357)
-   Upgraded `zone.js` in `app/angular` from "0.8.24" to "0.8.25" [#3357](https://github.com/storybooks/storybook/pull/3357)
-   Upgraded `react` in `app/mithril` from "16.3.0" to "16.3.1" [#3357](https://github.com/storybooks/storybook/pull/3357)
-   Upgraded `react-dom` in `app/mithril` from "16.3.0" to "16.3.1" [#3357](https://github.com/storybooks/storybook/pull/3357)
-   Upgraded `webpack` in `app/mithril` from "4.4.1" to "4.5.0" [#3357](https://github.com/storybooks/storybook/pull/3357)
-   Upgraded `react` in `app/polymer` from "16.3.0" to "16.3.1" [#3357](https://github.com/storybooks/storybook/pull/3357)
-   Upgraded `react-dom` in `app/polymer` from "16.3.0" to "16.3.1" [#3357](https://github.com/storybooks/storybook/pull/3357)
-   Upgraded `webpack` in `app/polymer` from "4.4.1" to "4.5.0" [#3357](https://github.com/storybooks/storybook/pull/3357)
-   Upgraded `webpack` in `app/react-native` from "4.4.1" to "4.5.0" [#3357](https://github.com/storybooks/storybook/pull/3357)
-   Upgraded `react` in `app/vue` from "16.3.0" to "16.3.1" [#3357](https://github.com/storybooks/storybook/pull/3357)
-   Upgraded `react-dom` in `app/vue` from "16.3.0" to "16.3.1" [#3357](https://github.com/storybooks/storybook/pull/3357)
-   Upgraded `webpack` in `app/vue` from "4.4.1" to "4.5.0" [#3357](https://github.com/storybooks/storybook/pull/3357)
-   Upgraded `zone.js` in `examples/angular-cli` from "0.8.24" to "0.8.25" [#3357](https://github.com/storybooks/storybook/pull/3357)
-   Upgraded `protractor` in `examples/angular-cli` from "5.3.0" to "5.3.1" [#3357](https://github.com/storybooks/storybook/pull/3357)
-   Upgraded `react` in `examples/cra-kitchen-sink` from "16.3.0" to "16.3.1" [#3357](https://github.com/storybooks/storybook/pull/3357)
-   Upgraded `react-dom` in `examples/cra-kitchen-sink` from "16.3.0" to "16.3.1" [#3357](https://github.com/storybooks/storybook/pull/3357)
-   Upgraded `react-scripts` in `examples/cra-kitchen-sink` from "1.1.3" to "1.1.4" [#3357](https://github.com/storybooks/storybook/pull/3357)
-   Upgraded `webpack` in `examples/cra-kitchen-sink` from "4.4.1" to "4.5.0" [#3357](https://github.com/storybooks/storybook/pull/3357)
-   Upgraded `webpack` in `examples/mithril-kitchen-sink` from "4.4.1" to "4.5.0" [#3357](https://github.com/storybooks/storybook/pull/3357)
-   Upgraded `webpack` in `examples/polymer-cli` from "4.4.1" to "4.5.0" [#3357](https://github.com/storybooks/storybook/pull/3357)
-   Upgraded `webpack` in `examples/vue-kitchen-sink` from "4.4.1" to "4.5.0" [#3357](https://github.com/storybooks/storybook/pull/3357)
-   Upgraded `react` in `examples/official-storybook` from "16.3.0" to "16.3.1" [#3357](https://github.com/storybooks/storybook/pull/3357)
-   Upgraded `react-dom` in `examples/official-storybook` from "16.3.0" to "16.3.1" [#3357](https://github.com/storybooks/storybook/pull/3357)
-   Upgraded `gatsby-remark-autolink-headers` in `/docs` from "1.4.15" to "1.4.16" [#3356](https://github.com/storybooks/storybook/pull/3356)
-   Upgraded `gatsby` in `/docs` from "1.9.244" to "1.9.246" [#3356](https://github.com/storybooks/storybook/pull/3356)
-   Upgraded `danger` in `/` from "3.4.4" to "3.4.5" [#3350](https://github.com/storybooks/storybook/pull/3350)
-   Upgraded `lint-staged` in `/` from "7.0.2" to "7.0.3" [#3350](https://github.com/storybooks/storybook/pull/3350)
-   Upgraded `react-lifecycles-compat` in `addons/background` from "1.1.1" to "1.1.4" [#3350](https://github.com/storybooks/storybook/pull/3350)
-   Upgraded `react-lifecycles-compat` in `addons/events` from "1.1.1" to "1.1.4" [#3350](https://github.com/storybooks/storybook/pull/3350)
-   Upgraded `html-webpack-plugin` in `app/react` from "3.1.0" to "3.2.0" [#3350](https://github.com/storybooks/storybook/pull/3350)
-   Upgraded `@types/react` in `addons/notes` from "16.3.1" to "16.3.4" [#3350](https://github.com/storybooks/storybook/pull/3350)
-   Upgraded `axe-core` in `addons/a11y` from "3.0.0" to "3.0.1" [#3350](https://github.com/storybooks/storybook/pull/3350)
-   Upgraded `react-lifecycles-compat` in `addons/info` from "1.1.1" to "1.1.4" [#3350](https://github.com/storybooks/storybook/pull/3350)
-   Upgraded `react-lifecycles-compat` in `addons/knobs` from "1.1.1" to "1.1.4" [#3350](https://github.com/storybooks/storybook/pull/3350)
-   Upgraded `react-lifecycles-compat` in `lib/ui` from "1.1.1" to "1.1.4" [#3350](https://github.com/storybooks/storybook/pull/3350)
-   Upgraded `html-webpack-plugin` in `app/angular` from "3.1.0" to "3.2.0" [#3350](https://github.com/storybooks/storybook/pull/3350)
-   Upgraded `html-webpack-plugin` in `app/mithril` from "3.1.0" to "3.2.0" [#3350](https://github.com/storybooks/storybook/pull/3350)
-   Upgraded `html-webpack-plugin` in `app/polymer` from "3.1.0" to "3.2.0" [#3350](https://github.com/storybooks/storybook/pull/3350)
-   Upgraded `html-webpack-plugin` in `app/react-native` from "3.1.0" to "3.2.0" [#3350](https://github.com/storybooks/storybook/pull/3350)
-   Upgraded `html-webpack-plugin` in `app/vue` from "3.1.0" to "3.2.0" [#3350](https://github.com/storybooks/storybook/pull/3350)
-   Upgraded `@types/node` in `examples/angular-cli` from "9.6.1" to "9.6.2" [#3350](https://github.com/storybooks/storybook/pull/3350)
-   Upgraded `react-lifecycles-compat` in `examples/cra-kitchen-sink` from "1.1.1" to "1.1.4" [#3350](https://github.com/storybooks/storybook/pull/3350)
-   Upgraded `react-scripts` in `examples/cra-kitchen-sink` from "1.1.1" to "1.1.3" [#3350](https://github.com/storybooks/storybook/pull/3350)
-   Upgraded `html-webpack-plugin` in `examples/polymer-cli` from "3.1.0" to "3.2.0" [#3350](https://github.com/storybooks/storybook/pull/3350)
-   Update gatsby-source-filesystem in /docs from 1.5.27 to 1.5.28 [#3349](https://github.com/storybooks/storybook/pull/3349)
-   Update gatsby in /docs from 1.9.243 to 1.9.244 [#3345](https://github.com/storybooks/storybook/pull/3345)
-   Upgraded `danger` in `/` from "3.3.2" to "3.4.4" [#3343](https://github.com/storybooks/storybook/pull/3343)
-   Upgraded `eslint-plugin-import` in `/` from "2.9.0" to "2.10.0" [#3343](https://github.com/storybooks/storybook/pull/3343)
-   Upgraded `lerna` in `/` from "2.5.1" to "2.9.1" [#3343](https://github.com/storybooks/storybook/pull/3343)
-   Upgraded `lint-staged` in `/` from "7.0.0" to "7.0.2" [#3343](https://github.com/storybooks/storybook/pull/3343)
-   Upgraded `react-lifecycles-compat` in `addons/background` from "1.1.0" to "1.1.1" [#3343](https://github.com/storybooks/storybook/pull/3343)
-   Upgraded `react-lifecycles-compat` in `addons/events` from "1.1.0" to "1.1.1" [#3343](https://github.com/storybooks/storybook/pull/3343)
-   Upgraded `react-textarea-autosize` in `addons/events` from "6.1.0-0" to "6.1.0" [#3343](https://github.com/storybooks/storybook/pull/3343)
-   Upgraded `babel-plugin-react-docgen` in `app/react` from "1.8.3" to "1.9.0" [#3343](https://github.com/storybooks/storybook/pull/3343)
-   Upgraded `nodemon` in `app/react` from "1.17.2" to "1.17.3" [#3343](https://github.com/storybooks/storybook/pull/3343)
-   Upgraded `@types/react` in `addons/notes` from "16.1.0" to "16.3.1" [#3343](https://github.com/storybooks/storybook/pull/3343)
-   Upgraded `react-lifecycles-compat` in `addons/info` from "1.1.0" to "1.1.1" [#3343](https://github.com/storybooks/storybook/pull/3343)
-   Upgraded `moment` in `addons/knobs` from "2.21.0" to "2.22.0" [#3343](https://github.com/storybooks/storybook/pull/3343)
-   Upgraded `react-lifecycles-compat` in `addons/knobs` from "1.1.0" to "1.1.1" [#3343](https://github.com/storybooks/storybook/pull/3343)
-   Upgraded `react-textarea-autosize` in `addons/knobs` from "6.1.0-0" to "6.1.0" [#3343](https://github.com/storybooks/storybook/pull/3343)
-   Upgraded `react-lifecycles-compat` in `lib/ui` from "1.1.0" to "1.1.1" [#3343](https://github.com/storybooks/storybook/pull/3343)
-   Upgraded `serve-favicon` in `lib/core` from "2.4.5" to "2.5.0" [#3343](https://github.com/storybooks/storybook/pull/3343)
-   Upgraded `zone.js` in `app/angular` from "0.8.20" to "0.8.24" [#3343](https://github.com/storybooks/storybook/pull/3343)
-   Upgraded `nodemon` in `app/angular` from "1.17.2" to "1.17.3" [#3343](https://github.com/storybooks/storybook/pull/3343)
-   Upgraded `nodemon` in `app/mithril` from "1.17.2" to "1.17.3" [#3343](https://github.com/storybooks/storybook/pull/3343)
-   Upgraded `nodemon` in `app/polymer` from "1.17.2" to "1.17.3" [#3343](https://github.com/storybooks/storybook/pull/3343)
-   Upgraded `ws` in `app/react-native` from "5.1.0" to "5.1.1" [#3343](https://github.com/storybooks/storybook/pull/3343)
-   Upgraded `nodemon` in `app/vue` from "1.17.2" to "1.17.3" [#3343](https://github.com/storybooks/storybook/pull/3343)
-   Upgraded `react-lifecycles-compat` in `examples/cra-kitchen-sink` from "1.1.0" to "1.1.1" [#3343](https://github.com/storybooks/storybook/pull/3343)
-   Upgraded `zone.js` in `examples/angular-cli` from "0.8.20" to "0.8.24" [#3343](https://github.com/storybooks/storybook/pull/3343)
-   Migrate to axe-core@3.0.0 [#3332](https://github.com/storybooks/storybook/pull/3332)
-   Migrate to ws@5 [#3334](https://github.com/storybooks/storybook/pull/3334)
-   Upgraded `@storybook/addon-actions` in `/docs` from "3.3.15" to "3.4.0" [#3325](https://github.com/storybooks/storybook/pull/3325)
-   Upgraded `@storybook/addon-links` in `/docs` from "3.3.15" to "3.4.0" [#3325](https://github.com/storybooks/storybook/pull/3325)
-   Upgraded `@storybook/addons` in `/docs` from "3.3.15" to "3.4.0" [#3325](https://github.com/storybooks/storybook/pull/3325)
-   Upgraded `@storybook/react` in `/docs` from "3.3.15" to "3.4.0" [#3325](https://github.com/storybooks/storybook/pull/3325)
-   Update gatsby-remark-autolink-headers in /docs from 1.4.13 to 1.4.15 [#3314](https://github.com/storybooks/storybook/pull/3314)
-   Upgraded `webpack` in `app/react` from "4.3.0" to "4.4.1" [#3315](https://github.com/storybooks/storybook/pull/3315)
-   Upgraded `webpack` in `lib/core` from "4.3.0" to "4.4.1" [#3315](https://github.com/storybooks/storybook/pull/3315)
-   Upgraded `webpack` in `app/angular` from "4.3.0" to "4.4.1" [#3315](https://github.com/storybooks/storybook/pull/3315)
-   Upgraded `webpack` in `app/mithril` from "4.3.0" to "4.4.1" [#3315](https://github.com/storybooks/storybook/pull/3315)
-   Upgraded `webpack` in `app/polymer` from "4.3.0" to "4.4.1" [#3315](https://github.com/storybooks/storybook/pull/3315)
-   Upgraded `webpack` in `app/react-native` from "4.3.0" to "4.4.1" [#3315](https://github.com/storybooks/storybook/pull/3315)
-   Upgraded `webpack` in `app/vue` from "4.3.0" to "4.4.1" [#3315](https://github.com/storybooks/storybook/pull/3315)
-   Upgraded `webpack` in `examples/cra-kitchen-sink` from "4.3.0" to "4.4.1" [#3315](https://github.com/storybooks/storybook/pull/3315)
-   Upgraded `@types/node` in `examples/angular-cli` from "9.6.0" to "9.6.1" [#3315](https://github.com/storybooks/storybook/pull/3315)
-   Upgraded `webpack` in `examples/mithril-kitchen-sink` from "4.3.0" to "4.4.1" [#3315](https://github.com/storybooks/storybook/pull/3315)
-   Upgraded `webpack` in `examples/polymer-cli` from "4.3.0" to "4.4.1" [#3315](https://github.com/storybooks/storybook/pull/3315)
-   Upgraded `webpack` in `examples/vue-kitchen-sink` from "4.3.0" to "4.4.1" [#3315](https://github.com/storybooks/storybook/pull/3315)
-   Add babel-core dev-deps [#3319](https://github.com/storybooks/storybook/pull/3319)

</details>

## 3.4.1

2018-April-10

#### Features

-   Make storybook addons channel available globally in `window` [#3243](https://github.com/storybooks/storybook/pull/3243)

#### Bug Fixes

-   Scroll preview pane for non-percentage heights [#3342](https://github.com/storybooks/storybook/pull/3342)
-   Replacing Report Fragment with div [#3372](https://github.com/storybooks/storybook/pull/3372)
-   Don't use direct react dependency in core [#3382](https://github.com/storybooks/storybook/pull/3382)

#### Documentation

-   Add typescript docs [#3361](https://github.com/storybooks/storybook/pull/3361)
-   Update links of the live examples for the new release [#3197](https://github.com/storybooks/storybook/pull/3197)

## 3.4.0

2018-March-30

Welcome to Storybook 3.4 with the following key improvements:

-   Polymer 2 support [#2225](https://github.com/storybooks/storybook/pull/2225)
-   Angular and Vue storyshots [#2564](https://github.com/storybooks/storybook/pull/2564)
-   Add image snapshots to addon-storyshots [#2413](https://github.com/storybooks/storybook/pull/2413)
-   Multiple story hierarchies [#2452](https://github.com/storybooks/storybook/pull/2452)
-   Addon-storysource: story source in addon pane [#2885](https://github.com/storybooks/storybook/pull/2885)

Read on for more improvements, fixes. In addition, there are hundreds of dependency upgrades in the 3.4 release, so to see the details, please see the changelogs for `3.4.0-rc.*` and  `3.4.0-alpha.*`.

#### Features

-   Bind window access if `window` is defined; add `addons channel` access too [#3243](https://github.com/storybooks/storybook/pull/3243)
-   Fix screenshots tests & add getScreenshotOption to storyshots [#3102](https://github.com/storybooks/storybook/pull/3102)
-   Add `__STORYBOOK_CLIENT_API__` for external tools [#3058](https://github.com/storybooks/storybook/pull/3058)
-   Addon storysource: select stories from inside of the StoryPanel [#3154](https://github.com/storybooks/storybook/pull/3154)
-   Storyshots: env.NODE_PATH support [#2873](https://github.com/storybooks/storybook/pull/2873)
-   Knobs: Select knob key/value ordering [#1745](https://github.com/storybooks/storybook/pull/1745)
-   Angular: Add option to pass custom styles for ng components [#2856](https://github.com/storybooks/storybook/pull/2856)
-   Core: Add watch mode for build-storybook [#2866](https://github.com/storybooks/storybook/pull/2866)
-   Core: Add `__dirname` support [#2791](https://github.com/storybooks/storybook/pull/2791)
-   Pass default webpack config as third argument in Full Control Mode [#2796](https://github.com/storybooks/storybook/pull/2796)
-   Angular and Vue storyshots [#2564](https://github.com/storybooks/storybook/pull/2564)
-   Addon-info: Added "Copy button" for code example [#2713](https://github.com/storybooks/storybook/pull/2713)
-   Angular: Serve styles and assets using .angular-cli webpack configuration [#2735](https://github.com/storybooks/storybook/pull/2735)
-   API: Added an event that is emitted when a channel is created. [#2711](https://github.com/storybooks/storybook/pull/2711)
-   Addon-a11y: Handle components with delayed rendering [#2651](https://github.com/storybooks/storybook/pull/2651)
-   Polymer 2 support [#2225](https://github.com/storybooks/storybook/pull/2225)
-   Add image snapshots to addon-storyshots [#2413](https://github.com/storybooks/storybook/pull/2413)
-   Angular template support for Storybook [#2690](https://github.com/storybooks/storybook/pull/2690)
-   Custom tsconfig.json for angular apps. [#2669](https://github.com/storybooks/storybook/pull/2669)
-   Multiple story hierarchies [#2452](https://github.com/storybooks/storybook/pull/2452)
-   Change template story files extension to .ts [#2594](https://github.com/storybooks/storybook/pull/2594)
-   Use store revisions to ensure that stories re-render on HMR. [#2605](https://github.com/storybooks/storybook/pull/2605)
-   Ability to force re-render a story [#2463](https://github.com/storybooks/storybook/pull/2463)
-   Introduce framework-independent core library [#2241](https://github.com/storybooks/storybook/pull/2241)

#### Bug Fixes

-   \[Addon-storyshots\] Remove default options on "goto" call [#3298](https://github.com/storybooks/storybook/pull/3298)
-   CLI: add error handling for latest_version helper [#3297](https://github.com/storybooks/storybook/pull/3297)
-   Refactor CLI to use `npm` and `yarn` instead of third party packages [#3275](https://github.com/storybooks/storybook/pull/3275)
-   Fix issue when extending webpack config [#3279](https://github.com/storybooks/storybook/pull/3279)
-   Object proptype is shown in addon-info proptable [#3255](https://github.com/storybooks/storybook/pull/3255)
-   Fix storyshots renderer and serializer options [#3252](https://github.com/storybooks/storybook/pull/3252)
-   Angular: use resolveLoader from cliCommonConfig [#3251](https://github.com/storybooks/storybook/pull/3251)
-   Delaying update of height and width in Layout [#3180](https://github.com/storybooks/storybook/pull/3180)
-   Add 'waitUntil' option to puppeteer of storyshots [#3156](https://github.com/storybooks/storybook/pull/3156)
-   Move polymer loader to peerDependencies [#3161](https://github.com/storybooks/storybook/pull/3161)
-   Addons: avoid mixing manager and preview code together [#3068](https://github.com/storybooks/storybook/pull/3068)
-   React-Native: Fix by moving managerPath export to `server.js` [#2947](https://github.com/storybooks/storybook/pull/2947)
-   Addon-Info: Add type check to PropType on OneOf [#2653](https://github.com/storybooks/storybook/pull/2653)
-   Vue: Support .vue extension resolving [#2896](https://github.com/storybooks/storybook/pull/2896)
-   UI: remove zero on story loading [#2857](https://github.com/storybooks/storybook/pull/2857)
-   Angular: remove entryComponents prop from metadata [#2790](https://github.com/storybooks/storybook/pull/2790)
-   Use process.exitCode instead of process.exit() [#2717](https://github.com/storybooks/storybook/pull/2717)
-   Angular: knobs with template [#2766](https://github.com/storybooks/storybook/pull/2766)
-   Remove polymer-cli dependency [#2741](https://github.com/storybooks/storybook/pull/2741)
-   Add scss for components in angular apps by default. [#2703](https://github.com/storybooks/storybook/pull/2703)

#### Documentation

-   Add example for @ngrx/store [#3233](https://github.com/storybooks/storybook/pull/3233)
-   Fix missing declaration in Angular example [#3213](https://github.com/storybooks/storybook/pull/3213)
-   Update ADDONS_SUPPORT.md [#3114](https://github.com/storybooks/storybook/pull/3114)
-   StoryShots: Document ref mocking [#2869](https://github.com/storybooks/storybook/pull/2869)
-   Extending webpack section is no longer needed for the common usage [#2826](https://github.com/storybooks/storybook/pull/2826)
-   Updating Vue Jest Config [#2821](https://github.com/storybooks/storybook/pull/2821)
-   Angular inheritance example [#2787](https://github.com/storybooks/storybook/pull/2787)
-   Revisit addon/framework support [#3046](https://github.com/storybooks/storybook/pull/3046)
-   Docs live examples [#3019](https://github.com/storybooks/storybook/pull/3019)
-   Mention new supported frameworks [#2895](https://github.com/storybooks/storybook/pull/2895)
-   Update writing addons documentation [#2951](https://github.com/storybooks/storybook/pull/2951)
-   Update docs on LinkTo in addon-links [#2926](https://github.com/storybooks/storybook/pull/2926)

#### Maintenance

-   Fix errors on starting example Angular app [#3078](https://github.com/storybooks/storybook/pull/3078)
-   Use WatchMissingNodeModulesPlugin from react-dev-utils package [#3141](https://github.com/storybooks/storybook/pull/3141)
-   Don't use exact versions in peerDependencies [#3073](https://github.com/storybooks/storybook/pull/3073)
-   Remove integration tests [#3052](https://github.com/storybooks/storybook/pull/3052)
-   Fix "dev" script to be cross-platform [#2922](https://github.com/storybooks/storybook/pull/2922)
-   Typescript distribution [#2846](https://github.com/storybooks/storybook/pull/2846)
-   Use UTC timezone in formatting too for knobs test [#2861](https://github.com/storybooks/storybook/pull/2861)
-   ADD autolabeler.yml for <https://github.com/probot/autolabeler> [#2809](https://github.com/storybooks/storybook/pull/2809)
-   Fix css warning in angular-cli example [#2789](https://github.com/storybooks/storybook/pull/2789)
-   Move more things to core [#2788](https://github.com/storybooks/storybook/pull/2788)
-   Change ng stories dir [#2672](https://github.com/storybooks/storybook/pull/2672)
-   Only update CLI snapsots on postpublish script, skip smoke tests [#2671](https://github.com/storybooks/storybook/pull/2671)
-   Fix the timezone for example dates [#2654](https://github.com/storybooks/storybook/pull/2654)
-   Update prereq yarn install level [#2638](https://github.com/storybooks/storybook/pull/2638)
-   Separate stories in angular-cli example [#2592](https://github.com/storybooks/storybook/pull/2592)

## 4.0.0-alpha.1

2018-March-29

#### Bug Fixes

-  \[Hotfix\]  Use published webpack 4 compatible fork of react-dev-utils [#3312](https://github.com/storybooks/storybook/pull/3312)

## 4.0.0-alpha.0

2018-March-28

#### Breaking Changes

-   Webpack 4 [#3148](https://github.com/storybooks/storybook/pull/3148)

#### Features

-   Viewport-addon Allow setting callback to be called whenever viewport changes [#3283](https://github.com/storybooks/storybook/pull/3283)
-   Storybook for Mithril [#3244](https://github.com/storybooks/storybook/pull/3244)
-   Feature request: adding aXe configuration for a11y addon [#3285](https://github.com/storybooks/storybook/pull/3285)
-   files knob [#2860](https://github.com/storybooks/storybook/pull/2860)
-   Using svg-url-loader for webpack configs that accept svgs [#3221](https://github.com/storybooks/storybook/pull/3221)
-   Addon Storysource typescript support [#3253](https://github.com/storybooks/storybook/pull/3253)
-   addon-options: Make shortcuts in storybook optional [#3237](https://github.com/storybooks/storybook/pull/3237)
-   Add parameters to stories in the story store, and render them in app layers [#2679](https://github.com/storybooks/storybook/pull/2679)
-   Add min, value, and max labels to range knob [#3128](https://github.com/storybooks/storybook/pull/3128)
-   viewport-addon: Make the addon configurable [#3099](https://github.com/storybooks/storybook/pull/3099)
-   Bind window access if `window` is defined; add `addons channel` access too [#3243](https://github.com/storybooks/storybook/pull/3243)

#### Bug Fixes

-   Update react-native symlink resolving and add support for flow [#3306](https://github.com/storybooks/storybook/pull/3306)
-   \[Addon-storyshots\] Remove default options on "goto" call [#3298](https://github.com/storybooks/storybook/pull/3298)
-   Remove onDeviceUI animation to support Detox screenshots [#3272](https://github.com/storybooks/storybook/pull/3272)
-   Angular: use resolveLoader from cliCommonConfig [#3251](https://github.com/storybooks/storybook/pull/3251)

#### Maintenance

-   Create CODEOWNERS from git history [#3296](https://github.com/storybooks/storybook/pull/3296)
-   Close inactive issues in 30 days [#3273](https://github.com/storybooks/storybook/pull/3273)
-   Refactor all startup code into `@storybook/core` also [#3259](https://github.com/storybooks/storybook/pull/3259)
-   Update ISSUE_TEMPLATE to help define work to be done [#3257](https://github.com/storybooks/storybook/pull/3257)

#### Dependency Upgrades

<details>
<summary>
64 Updates
</summary>

-   Update gatsby-transformer-remark in /docs from 1.7.38 to 1.7.39 [#3310](https://github.com/storybooks/storybook/pull/3310)
-   Upgraded `@types/react` in `addons/notes` from "16.0.41" to "16.1.0" [#3311](https://github.com/storybooks/storybook/pull/3311)
-   Upgraded `react-chromatic` in `examples/official-storybook` from "0.7.11" to "0.8.1" [#3311](https://github.com/storybooks/storybook/pull/3311)
-   Major upgrades for devDependencies [#3304](https://github.com/storybooks/storybook/pull/3304)
-   Upgraded `typescript` in `/` from "2.7.2" to "2.8.1" [#3303](https://github.com/storybooks/storybook/pull/3303)
-   Upgraded `core-js` in `app/react` from "2.5.3" to "2.5.4" [#3303](https://github.com/storybooks/storybook/pull/3303)
-   Upgraded `core-js` in `app/angular` from "2.5.3" to "2.5.4" [#3303](https://github.com/storybooks/storybook/pull/3303)
-   Upgraded `core-js` in `app/polymer` from "2.5.3" to "2.5.4" [#3303](https://github.com/storybooks/storybook/pull/3303)
-   Upgraded `core-js` in `app/vue` from "2.5.3" to "2.5.4" [#3303](https://github.com/storybooks/storybook/pull/3303)
-   Upgraded `core-js` in `examples/angular-cli` from "2.5.3" to "2.5.4" [#3303](https://github.com/storybooks/storybook/pull/3303)
-   Upgraded `typescript` in `examples/angular-cli` from "2.7.2" to "2.8.1" [#3303](https://github.com/storybooks/storybook/pull/3303)
-   Upgraded `gatsby-link` in `/docs` from "1.6.39" to "1.6.40" [#3300](https://github.com/storybooks/storybook/pull/3300)
-   Upgraded `gatsby-remark-images` in `/docs` from "1.5.59" to "1.5.60" [#3300](https://github.com/storybooks/storybook/pull/3300)
-   Upgraded `gatsby-transformer-remark` in `/docs` from "1.7.37" to "1.7.38" [#3300](https://github.com/storybooks/storybook/pull/3300)
-   Upgraded `gatsby` in `/docs` from "1.9.241" to "1.9.243" [#3300](https://github.com/storybooks/storybook/pull/3300)
-   Upgraded `webpack` in `app/react` from "4.2.0" to "4.3.0" [#3299](https://github.com/storybooks/storybook/pull/3299)
-   Upgraded `webpack` in `lib/core` from "4.2.0" to "4.3.0" [#3299](https://github.com/storybooks/storybook/pull/3299)
-   Upgraded `webpack-dev-middleware` in `lib/core` from "3.0.1" to "3.1.0" [#3299](https://github.com/storybooks/storybook/pull/3299)
-   Upgraded `webpack` in `app/angular` from "4.2.0" to "4.3.0" [#3299](https://github.com/storybooks/storybook/pull/3299)
-   Upgraded `webpack` in `app/polymer` from "4.2.0" to "4.3.0" [#3299](https://github.com/storybooks/storybook/pull/3299)
-   Upgraded `webpack` in `app/react-native` from "4.2.0" to "4.3.0" [#3299](https://github.com/storybooks/storybook/pull/3299)
-   Upgraded `webpack-dev-middleware` in `app/react-native` from "3.0.1" to "3.1.0" [#3299](https://github.com/storybooks/storybook/pull/3299)
-   Upgraded `webpack` in `app/vue` from "4.2.0" to "4.3.0" [#3299](https://github.com/storybooks/storybook/pull/3299)
-   Upgraded `webpack` in `examples/cra-kitchen-sink` from "4.2.0" to "4.3.0" [#3299](https://github.com/storybooks/storybook/pull/3299)
-   Upgraded `rxjs` in `examples/angular-cli` from "5.5.7" to "5.5.8" [#3299](https://github.com/storybooks/storybook/pull/3299)
-   Upgraded `webpack` in `examples/polymer-cli` from "4.2.0" to "4.3.0" [#3299](https://github.com/storybooks/storybook/pull/3299)
-   Upgraded `webpack` in `examples/vue-kitchen-sink` from "4.2.0" to "4.3.0" [#3299](https://github.com/storybooks/storybook/pull/3299)
-   Upgraded `inquirer` in `/` from "5.1.0" to "5.2.0" [#3294](https://github.com/storybooks/storybook/pull/3294)
-   Upgraded `marked` in `addons/notes` from "0.3.18" to "0.3.19" [#3294](https://github.com/storybooks/storybook/pull/3294)
-   Upgraded `update-notifier` in `lib/cli` from "2.3.0" to "2.4.0" [#3294](https://github.com/storybooks/storybook/pull/3294)
-   Update marked in /docs from 0.3.18 to 0.3.19 [#3292](https://github.com/storybooks/storybook/pull/3292)
-   Update gatsby in /docs from 1.9.240 to 1.9.241 [#3281](https://github.com/storybooks/storybook/pull/3281)
-   Update @types/react in addons/notes from 16.0.40 to 16.0.41 [#3282](https://github.com/storybooks/storybook/pull/3282)
-   Upgraded `gatsby-remark-images` in `/docs` from "1.5.56" to "1.5.59" [#3276](https://github.com/storybooks/storybook/pull/3276)
-   Upgraded `gatsby` in `/docs` from "1.9.239" to "1.9.240" [#3276](https://github.com/storybooks/storybook/pull/3276)
-   Upgraded `vue-loader` in `app/vue` from "14.2.1" to "14.2.2" [#3277](https://github.com/storybooks/storybook/pull/3277)
-   Upgraded `vue-loader` in `examples/vue-kitchen-sink` from "14.2.1" to "14.2.2" [#3277](https://github.com/storybooks/storybook/pull/3277)
-   Upgraded `eslint` in `/` from "4.19.0" to "4.19.1" [#3265](https://github.com/storybooks/storybook/pull/3265)
-   Upgraded `marked` in `addons/notes` from "0.3.17" to "0.3.18" [#3265](https://github.com/storybooks/storybook/pull/3265)
-   Upgraded `autoprefixer` in `lib/core` from "8.1.0" to "8.2.0" [#3265](https://github.com/storybooks/storybook/pull/3265)
-   Upgraded `@webcomponents/webcomponentsjs` in `app/polymer` from "1.1.0" to "1.1.1" [#3265](https://github.com/storybooks/storybook/pull/3265)
-   Upgraded `@types/node` in `examples/angular-cli` from "9.4.7" to "9.6.0" [#3265](https://github.com/storybooks/storybook/pull/3265)
-   Upgraded `@polymer/polymer` in `examples/polymer-cli` from "2.5.0" to "2.6.0" [#3265](https://github.com/storybooks/storybook/pull/3265)
-   Upgraded `@webcomponents/webcomponentsjs` in `examples/polymer-cli` from "1.1.0" to "1.1.1" [#3265](https://github.com/storybooks/storybook/pull/3265)
-   Update marked in /docs from 0.3.17 to 0.3.18 [#3264](https://github.com/storybooks/storybook/pull/3264)
-   Update gatsby in /docs from 1.9.238 to 1.9.239 [#3262](https://github.com/storybooks/storybook/pull/3262)
-   Upgraded `danger` in `/` from "3.3.0" to "3.3.2" [#3254](https://github.com/storybooks/storybook/pull/3254)
-   Upgraded `jest` in `/` from "22.4.2" to "22.4.3" [#3254](https://github.com/storybooks/storybook/pull/3254)
-   Upgraded `jest-cli` in `/` from "22.4.2" to "22.4.3" [#3254](https://github.com/storybooks/storybook/pull/3254)
-   Upgraded `jest-config` in `/` from "22.4.2" to "22.4.3" [#3254](https://github.com/storybooks/storybook/pull/3254)
-   Upgraded `jest-diff` in `/` from "22.4.0" to "22.4.3" [#3254](https://github.com/storybooks/storybook/pull/3254)
-   Upgraded `jest-environment-jsdom` in `/` from "22.4.1" to "22.4.3" [#3254](https://github.com/storybooks/storybook/pull/3254)
-   Upgraded `jest-jasmine2` in `/` from "22.4.2" to "22.4.3" [#3254](https://github.com/storybooks/storybook/pull/3254)
-   Upgraded `keycode` in `lib/ui` from "2.1.9" to "2.2.0" [#3254](https://github.com/storybooks/storybook/pull/3254)
-   Upgraded `autoprefixer` in `lib/core` from "8.0.0" to "8.1.0" [#3254](https://github.com/storybooks/storybook/pull/3254)
-   Upgraded `babel-preset-vue` in `examples/vue-kitchen-sink` from "2.0.1" to "2.0.2" [#3254](https://github.com/storybooks/storybook/pull/3254)
-   Upgraded `commander` in `/` from "2.15.0" to "2.15.1" [#3250](https://github.com/storybooks/storybook/pull/3250)
-   Upgraded `danger` in `/` from "3.2.0" to "3.3.0" [#3250](https://github.com/storybooks/storybook/pull/3250)
-   Upgraded `commander` in `lib/core` from "2.15.0" to "2.15.1" [#3250](https://github.com/storybooks/storybook/pull/3250)
-   Upgraded `postcss-loader` in `lib/core` from "2.1.2" to "2.1.3" [#3250](https://github.com/storybooks/storybook/pull/3250)
-   Upgraded `commander` in `app/react-native` from "2.15.0" to "2.15.1" [#3250](https://github.com/storybooks/storybook/pull/3250)
-   Upgraded `commander` in `lib/cli` from "2.15.0" to "2.15.1" [#3250](https://github.com/storybooks/storybook/pull/3250)
-   Core: upgrade autoprefixer from 7.2.6 to 8.0.0 & allow configuring browser list externally [#3076](https://github.com/storybooks/storybook/pull/3076)
-   Update gatsby in /docs from 1.9.236 to 1.9.238 [#3249](https://github.com/storybooks/storybook/pull/3249)

</details>

## 3.4.0-rc.4

2018-March-28

#### Bug Fixes

-   CLI: add error handling for latest_version helper [#3297](https://github.com/storybooks/storybook/pull/3297)
-   Refactor CLI to use `npm` and `yarn` instead of third party packages [#3275](https://github.com/storybooks/storybook/pull/3275)
-   Fix issue when extending webpack config [#3279](https://github.com/storybooks/storybook/pull/3279)
-   Object proptype is shown in addon-info proptable [#3255](https://github.com/storybooks/storybook/pull/3255)
-   Fix storyshots renderer and serializer options [#3252](https://github.com/storybooks/storybook/pull/3252)
-   Angular: use resolveLoader from cliCommonConfig [#3251](https://github.com/storybooks/storybook/pull/3251)

## 3.4.0-rc.3

2018-March-19

#### Documentation

-   Add example for @ngrx/store [#3233](https://github.com/storybooks/storybook/pull/3233)
-   Fix missing declaration in Angular example [#3213](https://github.com/storybooks/storybook/pull/3213)

#### Dependency Upgrades

<details>
<summary>
58 Updates
</summary>

-   Update node-sass in app/angular from 4.8.2 to 4.8.3 [#3239](https://github.com/storybooks/storybook/pull/3239)
-   Update postcss-loader in lib/core from 2.1.1 to 2.1.2 [#3234](https://github.com/storybooks/storybook/pull/3234)
-   Upgraded `eslint` in `/` from "4.18.2" to "4.19.0" [#3230](https://github.com/storybooks/storybook/pull/3230)
-   Upgraded `graphql` in `addons/graphql` from "0.13.1" to "0.13.2" [#3230](https://github.com/storybooks/storybook/pull/3230)
-   Update gatsby in /docs from 1.9.233 to 1.9.236 [#3229](https://github.com/storybooks/storybook/pull/3229)
-   Upgraded `gatsby-transformer-remark` in `/docs` from "1.7.36" to "1.7.37" [#3226](https://github.com/storybooks/storybook/pull/3226)
-   Upgraded `gatsby` in `/docs` from "1.9.232" to "1.9.233" [#3226](https://github.com/storybooks/storybook/pull/3226)
-   Upgraded `uglifyjs-webpack-plugin` in `app/react` from "1.2.3" to "1.2.4" [#3227](https://github.com/storybooks/storybook/pull/3227)
-   Upgraded `puppeteer` in `addons/storyshots` from "1.1.1" to "1.2.0" [#3227](https://github.com/storybooks/storybook/pull/3227)
-   Upgraded `enzyme-to-json` in `addons/storyshots` from "3.3.1" to "3.3.3" [#3227](https://github.com/storybooks/storybook/pull/3227)
-   Upgraded `css-loader` in `lib/core` from "0.28.10" to "0.28.11" [#3227](https://github.com/storybooks/storybook/pull/3227)
-   Upgraded `uglifyjs-webpack-plugin` in `app/angular` from "1.2.3" to "1.2.4" [#3227](https://github.com/storybooks/storybook/pull/3227)
-   Upgraded `uglifyjs-webpack-plugin` in `app/polymer` from "1.2.3" to "1.2.4" [#3227](https://github.com/storybooks/storybook/pull/3227)
-   Upgraded `uglifyjs-webpack-plugin` in `app/react-native` from "1.2.3" to "1.2.4" [#3227](https://github.com/storybooks/storybook/pull/3227)
-   Upgraded `uglifyjs-webpack-plugin` in `app/vue` from "1.2.3" to "1.2.4" [#3227](https://github.com/storybooks/storybook/pull/3227)
-   Upgraded `enzyme-to-json` in `examples/cra-kitchen-sink` from "3.3.1" to "3.3.3" [#3227](https://github.com/storybooks/storybook/pull/3227)
-   Upgraded `enzyme-to-json` in `examples/official-storybook` from "3.3.1" to "3.3.3" [#3227](https://github.com/storybooks/storybook/pull/3227)
-   Upgraded `@angular/common` in `/` from "5.2.8" to "5.2.9" [#3219](https://github.com/storybooks/storybook/pull/3219)
-   Upgraded `@angular/compiler` in `/` from "5.2.8" to "5.2.9" [#3219](https://github.com/storybooks/storybook/pull/3219)
-   Upgraded `@angular/core` in `/` from "5.2.8" to "5.2.9" [#3219](https://github.com/storybooks/storybook/pull/3219)
-   Upgraded `@angular/forms` in `/` from "5.2.8" to "5.2.9" [#3219](https://github.com/storybooks/storybook/pull/3219)
-   Upgraded `@angular/platform-browser` in `/` from "5.2.8" to "5.2.9" [#3219](https://github.com/storybooks/storybook/pull/3219)
-   Upgraded `@angular/platform-browser-dynamic` in `/` from "5.2.8" to "5.2.9" [#3219](https://github.com/storybooks/storybook/pull/3219)
-   Upgraded `danger` in `/` from "3.1.8" to "3.2.0" [#3219](https://github.com/storybooks/storybook/pull/3219)
-   Upgraded `eslint-plugin-jest` in `/` from "21.14.1" to "21.15.0" [#3219](https://github.com/storybooks/storybook/pull/3219)
-   Upgraded `jest-vue-preprocessor` in `/` from "1.3.1" to "1.4.0" [#3219](https://github.com/storybooks/storybook/pull/3219)
-   Upgraded `react-chromatic` in `examples/official-storybook` from "0.7.10" to "0.7.11" [#3219](https://github.com/storybooks/storybook/pull/3219)
-   Upgraded `@angular/common` in `examples/angular-cli` from "5.2.8" to "5.2.9" [#3219](https://github.com/storybooks/storybook/pull/3219)
-   Upgraded `@angular/compiler` in `examples/angular-cli` from "5.2.8" to "5.2.9" [#3219](https://github.com/storybooks/storybook/pull/3219)
-   Upgraded `@angular/core` in `examples/angular-cli` from "5.2.8" to "5.2.9" [#3219](https://github.com/storybooks/storybook/pull/3219)
-   Upgraded `@angular/forms` in `examples/angular-cli` from "5.2.8" to "5.2.9" [#3219](https://github.com/storybooks/storybook/pull/3219)
-   Upgraded `@angular/platform-browser` in `examples/angular-cli` from "5.2.8" to "5.2.9" [#3219](https://github.com/storybooks/storybook/pull/3219)
-   Upgraded `@angular/platform-browser-dynamic` in `examples/angular-cli` from "5.2.8" to "5.2.9" [#3219](https://github.com/storybooks/storybook/pull/3219)
-   Upgraded `@angular/compiler-cli` in `examples/angular-cli` from "5.2.8" to "5.2.9" [#3219](https://github.com/storybooks/storybook/pull/3219)
-   Upgraded `eslint-plugin-jest` in `/` from "21.14.0" to "21.14.1" [#3210](https://github.com/storybooks/storybook/pull/3210)
-   Upgraded `jest-image-snapshot` in `/` from "2.3.0" to "2.4.0" [#3210](https://github.com/storybooks/storybook/pull/3210)
-   Upgraded `nodemon` in `app/react` from "1.17.1" to "1.17.2" [#3210](https://github.com/storybooks/storybook/pull/3210)
-   Upgraded `vue` in `addons/knobs` from "2.5.15" to "2.5.16" [#3210](https://github.com/storybooks/storybook/pull/3210)
-   Upgraded `jest-image-snapshot` in `addons/storyshots` from "2.3.0" to "2.4.0" [#3210](https://github.com/storybooks/storybook/pull/3210)
-   Upgraded `nodemon` in `app/angular` from "1.17.1" to "1.17.2" [#3210](https://github.com/storybooks/storybook/pull/3210)
-   Upgraded `nodemon` in `app/polymer` from "1.17.1" to "1.17.2" [#3210](https://github.com/storybooks/storybook/pull/3210)
-   Upgraded `nodemon` in `app/vue` from "1.17.1" to "1.17.2" [#3210](https://github.com/storybooks/storybook/pull/3210)
-   Upgraded `vue` in `app/vue` from "2.5.15" to "2.5.16" [#3210](https://github.com/storybooks/storybook/pull/3210)
-   Upgraded `vue-template-compiler` in `app/vue` from "2.5.15" to "2.5.16" [#3210](https://github.com/storybooks/storybook/pull/3210)
-   Upgraded `vue` in `examples/vue-kitchen-sink` from "2.5.15" to "2.5.16" [#3210](https://github.com/storybooks/storybook/pull/3210)
-   Upgraded `tslint-config-prettier` in `/` from "1.9.0" to "1.10.0" [#3201](https://github.com/storybooks/storybook/pull/3201)
-   Upgraded `glamorous` in `app/react` from "4.12.0" to "4.12.1" [#3201](https://github.com/storybooks/storybook/pull/3201)
-   Upgraded `glamorous` in `addons/actions` from "4.12.0" to "4.12.1" [#3201](https://github.com/storybooks/storybook/pull/3201)
-   Upgraded `glamorous` in `lib/components` from "4.12.0" to "4.12.1" [#3201](https://github.com/storybooks/storybook/pull/3201)
-   Upgraded `glamorous` in `addons/a11y` from "4.12.0" to "4.12.1" [#3201](https://github.com/storybooks/storybook/pull/3201)
-   Upgraded `glamorous` in `addons/info` from "4.12.0" to "4.12.1" [#3201](https://github.com/storybooks/storybook/pull/3201)
-   Upgraded `glamorous` in `addons/jest` from "4.12.0" to "4.12.1" [#3201](https://github.com/storybooks/storybook/pull/3201)
-   Upgraded `react-modal` in `lib/ui` from "3.3.1" to "3.3.2" [#3201](https://github.com/storybooks/storybook/pull/3201)
-   Upgraded `express` in `lib/core` from "4.16.2" to "4.16.3" [#3201](https://github.com/storybooks/storybook/pull/3201)
-   Upgraded `node-sass` in `app/angular` from "4.8.1" to "4.8.2" [#3201](https://github.com/storybooks/storybook/pull/3201)
-   Upgraded `express` in `app/react-native` from "4.16.2" to "4.16.3" [#3201](https://github.com/storybooks/storybook/pull/3201)
-   Upgraded `rxjs` in `examples/angular-cli` from "5.5.6" to "5.5.7" [#3201](https://github.com/storybooks/storybook/pull/3201)
-   Update gatsby in /docs from 1.9.231 to 1.9.232 [#3200](https://github.com/storybooks/storybook/pull/3200)

</details>

## 3.4.0-rc.2

2018-March-13

Fix publishing options to use exact versions for cross-dependencies per this change:

-   use exact versions for cross-dependencies between our own packages [#3183](https://github.com/storybooks/storybook/pull/3183)

## 3.4.0-rc.1

2018-March-13

#### Features

-   Fix screenshots tests & add getScreenshotOption to storyshots [#3102](https://github.com/storybooks/storybook/pull/3102)

#### Bug Fixes

-   Delaying update of height and width in Layout [#3180](https://github.com/storybooks/storybook/pull/3180)
-   Add 'waitUntil' option to puppeteer of storyshots [#3156](https://github.com/storybooks/storybook/pull/3156)
-   Move polymer loader to peerDependencies [#3161](https://github.com/storybooks/storybook/pull/3161)

#### Maintenance

-   Feature-freeze master [#3149](https://github.com/storybooks/storybook/pull/3149)

#### Dependency Upgrades

<details>
<summary>
57 updates
</summary>

-   Update danger in / from 3.1.7 to 3.1.8 [#3191](https://github.com/storybooks/storybook/pull/3191)
-   Upgraded `polymer-webpack-loader` in `/` from "2.0.1" to "2.0.2" [#3184](https://github.com/storybooks/storybook/pull/3184)
-   Upgraded `uglifyjs-webpack-plugin` in `app/react` from "1.2.2" to "1.2.3" [#3184](https://github.com/storybooks/storybook/pull/3184)
-   Upgraded `vue` in `addons/knobs` from "2.5.14" to "2.5.15" [#3184](https://github.com/storybooks/storybook/pull/3184)
-   Upgraded `node-sass` in `app/angular` from "4.7.2" to "4.8.1" [#3184](https://github.com/storybooks/storybook/pull/3184)
-   Upgraded `uglifyjs-webpack-plugin` in `app/angular` from "1.2.2" to "1.2.3" [#3184](https://github.com/storybooks/storybook/pull/3184)
-   Upgraded `uglifyjs-webpack-plugin` in `app/polymer` from "1.2.2" to "1.2.3" [#3184](https://github.com/storybooks/storybook/pull/3184)
-   Upgraded `polymer-webpack-loader` in `app/polymer` from "2.0.1" to "2.0.2" [#3184](https://github.com/storybooks/storybook/pull/3184)
-   Upgraded `uglifyjs-webpack-plugin` in `app/react-native` from "1.2.2" to "1.2.3" [#3184](https://github.com/storybooks/storybook/pull/3184)
-   Upgraded `uglifyjs-webpack-plugin` in `app/vue` from "1.2.2" to "1.2.3" [#3184](https://github.com/storybooks/storybook/pull/3184)
-   Upgraded `vue` in `app/vue` from "2.5.14" to "2.5.15" [#3184](https://github.com/storybooks/storybook/pull/3184)
-   Upgraded `vue-template-compiler` in `app/vue` from "2.5.14" to "2.5.15" [#3184](https://github.com/storybooks/storybook/pull/3184)
-   Upgraded `polymer-webpack-loader` in `examples/polymer-cli` from "2.0.1" to "2.0.2" [#3184](https://github.com/storybooks/storybook/pull/3184)
-   Upgraded `vue` in `examples/vue-kitchen-sink` from "2.5.14" to "2.5.15" [#3184](https://github.com/storybooks/storybook/pull/3184)
-   Update eslint-plugin-jest in / from 21.13.0 to 21.14.0 [#3182](https://github.com/storybooks/storybook/pull/3182)
-   Upgraded `cross-env` in `/` from "5.1.3" to "5.1.4" [#3179](https://github.com/storybooks/storybook/pull/3179)
-   Upgraded `jest-preset-angular` in `/` from "5.2.0" to "5.2.1" [#3179](https://github.com/storybooks/storybook/pull/3179)
-   Upgraded `@types/react` in `addons/notes` from "16.0.34" to "16.0.40" [#3179](https://github.com/storybooks/storybook/pull/3179)
-   Upgraded `style-loader` in `addons/knobs` from "0.20.2" to "0.20.3" [#3179](https://github.com/storybooks/storybook/pull/3179)
-   Upgraded `vue` in `addons/knobs` from "2.5.13" to "2.5.14" [#3179](https://github.com/storybooks/storybook/pull/3179)
-   Upgraded `style-loader` in `lib/core` from "0.20.2" to "0.20.3" [#3179](https://github.com/storybooks/storybook/pull/3179)
-   Upgraded `cross-env` in `app/angular` from "5.1.3" to "5.1.4" [#3179](https://github.com/storybooks/storybook/pull/3179)
-   Upgraded `copy-webpack-plugin` in `app/polymer` from "4.5.0" to "4.5.1" [#3179](https://github.com/storybooks/storybook/pull/3179)
-   Upgraded `vue` in `app/vue` from "2.5.13" to "2.5.14" [#3179](https://github.com/storybooks/storybook/pull/3179)
-   Upgraded `vue-template-compiler` in `app/vue` from "2.5.13" to "2.5.14" [#3179](https://github.com/storybooks/storybook/pull/3179)
-   Upgraded `@types/node` in `examples/angular-cli` from "9.4.6" to "9.4.7" [#3179](https://github.com/storybooks/storybook/pull/3179)
-   Upgraded `copy-webpack-plugin` in `examples/polymer-cli` from "4.5.0" to "4.5.1" [#3179](https://github.com/storybooks/storybook/pull/3179)
-   Upgraded `vue` in `examples/vue-kitchen-sink` from "2.5.13" to "2.5.14" [#3179](https://github.com/storybooks/storybook/pull/3179)
-   Upgraded `cross-env` in `examples/vue-kitchen-sink` from "5.1.3" to "5.1.4" [#3179](https://github.com/storybooks/storybook/pull/3179)
-   Upgraded `gatsby-link` in `/docs` from "1.6.38" to "1.6.39" [#3171](https://github.com/storybooks/storybook/pull/3171)
-   Upgraded `gatsby-plugin-sharp` in `/docs` from "1.6.39" to "1.6.41" [#3171](https://github.com/storybooks/storybook/pull/3171)
-   Upgraded `gatsby-source-filesystem` in `/docs` from "1.5.26" to "1.5.27" [#3171](https://github.com/storybooks/storybook/pull/3171)
-   Upgraded `gatsby` in `/docs` from "1.9.225" to "1.9.231" [#3171](https://github.com/storybooks/storybook/pull/3171)
-   Upgraded `@angular/common` in `/` from "5.2.7" to "5.2.8" [#3170](https://github.com/storybooks/storybook/pull/3170)
-   Upgraded `@angular/compiler` in `/` from "5.2.7" to "5.2.8" [#3170](https://github.com/storybooks/storybook/pull/3170)
-   Upgraded `@angular/core` in `/` from "5.2.7" to "5.2.8" [#3170](https://github.com/storybooks/storybook/pull/3170)
-   Upgraded `@angular/forms` in `/` from "5.2.7" to "5.2.8" [#3170](https://github.com/storybooks/storybook/pull/3170)
-   Upgraded `@angular/platform-browser` in `/` from "5.2.7" to "5.2.8" [#3170](https://github.com/storybooks/storybook/pull/3170)
-   Upgraded `@angular/platform-browser-dynamic` in `/` from "5.2.7" to "5.2.8" [#3170](https://github.com/storybooks/storybook/pull/3170)
-   Upgraded `commander` in `/` from "2.14.1" to "2.15.0" [#3170](https://github.com/storybooks/storybook/pull/3170)
-   Upgraded `acorn` in `addons/storysource` from "5.5.1" to "5.5.3" [#3170](https://github.com/storybooks/storybook/pull/3170)
-   Upgraded `enzyme-to-json` in `addons/storyshots` from "3.3.1" to "3.3.2" [#3170](https://github.com/storybooks/storybook/pull/3170)
-   Upgraded `commander` in `lib/core` from "2.14.1" to "2.15.0" [#3170](https://github.com/storybooks/storybook/pull/3170)
-   Upgraded `commander` in `app/react-native` from "2.14.1" to "2.15.0" [#3170](https://github.com/storybooks/storybook/pull/3170)
-   Upgraded `enzyme-to-json` in `examples/cra-kitchen-sink` from "3.3.1" to "3.3.2" [#3170](https://github.com/storybooks/storybook/pull/3170)
-   Upgraded `enzyme-to-json` in `examples/official-storybook` from "3.3.1" to "3.3.2" [#3170](https://github.com/storybooks/storybook/pull/3170)
-   Upgraded `commander` in `lib/cli` from "2.14.1" to "2.15.0" [#3170](https://github.com/storybooks/storybook/pull/3170)
-   Upgraded `@angular/common` in `examples/angular-cli` from "5.2.7" to "5.2.8" [#3170](https://github.com/storybooks/storybook/pull/3170)
-   Upgraded `@angular/compiler` in `examples/angular-cli` from "5.2.7" to "5.2.8" [#3170](https://github.com/storybooks/storybook/pull/3170)
-   Upgraded `@angular/core` in `examples/angular-cli` from "5.2.7" to "5.2.8" [#3170](https://github.com/storybooks/storybook/pull/3170)
-   Upgraded `@angular/forms` in `examples/angular-cli` from "5.2.7" to "5.2.8" [#3170](https://github.com/storybooks/storybook/pull/3170)
-   Upgraded `@angular/platform-browser` in `examples/angular-cli` from "5.2.7" to "5.2.8" [#3170](https://github.com/storybooks/storybook/pull/3170)
-   Upgraded `@angular/platform-browser-dynamic` in `examples/angular-cli` from "5.2.7" to "5.2.8" [#3170](https://github.com/storybooks/storybook/pull/3170)
-   Upgraded `@angular/cli` in `examples/angular-cli` from "1.7.2" to "1.7.3" [#3170](https://github.com/storybooks/storybook/pull/3170)
-   Upgraded `@angular/compiler-cli` in `examples/angular-cli` from "5.2.7" to "5.2.8" [#3170](https://github.com/storybooks/storybook/pull/3170)
-   use exact versions for cross-dependencies between our own packages [#3183](https://github.com/storybooks/storybook/pull/3183)
-   Move "@types/react" to dev dependencies [#3169](https://github.com/storybooks/storybook/pull/3169)

</details>

## 3.4.0-rc.0

2018-March-08

#### Features

-   Add `__STORYBOOK_CLIENT_API__` for external tools [#3058](https://github.com/storybooks/storybook/pull/3058)
-   Addon storysource: select stories from inside of the StoryPanel [#3154](https://github.com/storybooks/storybook/pull/3154)

#### Bug Fixes

-   Addons: avoid mixing manager and preview code together [#3068](https://github.com/storybooks/storybook/pull/3068)

#### Documentation

-   Update ADDONS_SUPPORT.md [#3114](https://github.com/storybooks/storybook/pull/3114)
-   Add `viewport` addon to the Addon Gallery [#3106](https://github.com/storybooks/storybook/pull/3106)
-   Fix links examples [#3096](https://github.com/storybooks/storybook/pull/3096)
-   Fix links addon examples [#3070](https://github.com/storybooks/storybook/pull/3070)
-   Fix inconsistencies in the background add-on README [#3080](https://github.com/storybooks/storybook/pull/3080)

#### Maintenance

-   Fix errors on starting example Angular app [#3078](https://github.com/storybooks/storybook/pull/3078)
-   Use WatchMissingNodeModulesPlugin from react-dev-utils package [#3141](https://github.com/storybooks/storybook/pull/3141)
-   Don't use exact versions in peerDependencies [#3073](https://github.com/storybooks/storybook/pull/3073)
-   Remove integration tests [#3052](https://github.com/storybooks/storybook/pull/3052)

#### Dependency Upgrades

<details>
<summary>
229 Updates
</summary>

-   Upgraded `jscodeshift` in `lib/codemod` from "0.4.1" to "0.5.0" [#3168](https://github.com/storybooks/storybook/pull/3168)
-   Upgraded `vue-loader` in `app/vue` from "14.1.1" to "14.2.1" [#3168](https://github.com/storybooks/storybook/pull/3168)
-   Upgraded `jscodeshift` in `lib/cli` from "0.4.1" to "0.5.0" [#3168](https://github.com/storybooks/storybook/pull/3168)
-   Upgraded `vue-loader` in `examples/vue-kitchen-sink` from "14.1.1" to "14.2.1" [#3168](https://github.com/storybooks/storybook/pull/3168)
-   Upgraded `@storybook/addon-actions` in `/docs` from "3.3.14" to "3.3.15" [#3167](https://github.com/storybooks/storybook/pull/3167)
-   Upgraded `@storybook/addon-links` in `/docs` from "3.3.14" to "3.3.15" [#3167](https://github.com/storybooks/storybook/pull/3167)
-   Upgraded `@storybook/addons` in `/docs` from "3.3.14" to "3.3.15" [#3167](https://github.com/storybooks/storybook/pull/3167)
-   Upgraded `@storybook/react` in `/docs` from "3.3.14" to "3.3.15" [#3167](https://github.com/storybooks/storybook/pull/3167)
-   Upgraded `gatsby-remark-images` in `/docs` from "1.5.55" to "1.5.56" [#3167](https://github.com/storybooks/storybook/pull/3167)
-   Upgraded `gatsby-transformer-remark` in `/docs` from "1.7.34" to "1.7.36" [#3167](https://github.com/storybooks/storybook/pull/3167)
-   Upgraded `gatsby` in `/docs` from "1.9.223" to "1.9.225" [#3167](https://github.com/storybooks/storybook/pull/3167)
-   Upgraded `eslint-plugin-jest` in `/` from "21.12.3" to "21.13.0" [#3160](https://github.com/storybooks/storybook/pull/3160)
-   Upgraded `babel-loader` in `app/react` from "7.1.3" to "7.1.4" [#3160](https://github.com/storybooks/storybook/pull/3160)
-   Upgraded `case-sensitive-paths-webpack-plugin` in `app/react` from "2.1.1" to "2.1.2" [#3160](https://github.com/storybooks/storybook/pull/3160)
-   Upgraded `acorn` in `addons/storysource` from "5.5.0" to "5.5.1" [#3160](https://github.com/storybooks/storybook/pull/3160)
-   Upgraded `react-syntax-highlighter` in `addons/storysource` from "7.0.1" to "7.0.2" [#3160](https://github.com/storybooks/storybook/pull/3160)
-   Upgraded `babel-loader` in `app/angular` from "7.1.3" to "7.1.4" [#3160](https://github.com/storybooks/storybook/pull/3160)
-   Upgraded `case-sensitive-paths-webpack-plugin` in `app/angular` from "2.1.1" to "2.1.2" [#3160](https://github.com/storybooks/storybook/pull/3160)
-   Upgraded `babel-loader` in `app/polymer` from "7.1.3" to "7.1.4" [#3160](https://github.com/storybooks/storybook/pull/3160)
-   Upgraded `case-sensitive-paths-webpack-plugin` in `app/polymer` from "2.1.1" to "2.1.2" [#3160](https://github.com/storybooks/storybook/pull/3160)
-   Upgraded `babel-loader` in `app/react-native` from "7.1.3" to "7.1.4" [#3160](https://github.com/storybooks/storybook/pull/3160)
-   Upgraded `case-sensitive-paths-webpack-plugin` in `app/react-native` from "2.1.1" to "2.1.2" [#3160](https://github.com/storybooks/storybook/pull/3160)
-   Upgraded `babel-loader` in `app/vue` from "7.1.3" to "7.1.4" [#3160](https://github.com/storybooks/storybook/pull/3160)
-   Upgraded `case-sensitive-paths-webpack-plugin` in `app/vue` from "2.1.1" to "2.1.2" [#3160](https://github.com/storybooks/storybook/pull/3160)
-   Upgraded `karma-coverage-istanbul-reporter` in `examples/angular-cli` from "1.4.1" to "1.4.2" [#3160](https://github.com/storybooks/storybook/pull/3160)
-   Upgraded `babel-loader` in `examples/polymer-cli` from "7.1.3" to "7.1.4" [#3160](https://github.com/storybooks/storybook/pull/3160)
-   Upgraded `babel-loader` in `examples/vue-kitchen-sink` from "7.1.3" to "7.1.4" [#3160](https://github.com/storybooks/storybook/pull/3160)
-   Upgraded `gatsby-plugin-sharp` in `/docs` from "1.6.38" to "1.6.39" [#3159](https://github.com/storybooks/storybook/pull/3159)
-   Upgraded `gatsby-remark-images` in `/docs` from "1.5.54" to "1.5.55" [#3159](https://github.com/storybooks/storybook/pull/3159)
-   Update jest-specific-snapshot in addons/storyshots from 0.4.0 to 0.5.0 [#3151](https://github.com/storybooks/storybook/pull/3151)
-   Upgraded `gatsby-plugin-sharp` in `/docs` from "1.6.37" to "1.6.38" [#3146](https://github.com/storybooks/storybook/pull/3146)
-   Upgraded `gatsby-remark-images` in `/docs` from "1.5.53" to "1.5.54" [#3146](https://github.com/storybooks/storybook/pull/3146)
-   Upgraded `gatsby-source-filesystem` in `/docs` from "1.5.25" to "1.5.26" [#3146](https://github.com/storybooks/storybook/pull/3146)
-   Upgraded `gatsby` in `/docs` from "1.9.222" to "1.9.223" [#3146](https://github.com/storybooks/storybook/pull/3146)
-   Upgraded `webpack-hot-middleware` in `app/react` from "2.21.1" to "2.21.2" [#3145](https://github.com/storybooks/storybook/pull/3145)
-   Upgraded `webpack-hot-middleware` in `lib/core` from "2.21.1" to "2.21.2" [#3145](https://github.com/storybooks/storybook/pull/3145)
-   Upgraded `webpack-hot-middleware` in `app/angular` from "2.21.1" to "2.21.2" [#3145](https://github.com/storybooks/storybook/pull/3145)
-   Upgraded `webpack-hot-middleware` in `app/polymer` from "2.21.1" to "2.21.2" [#3145](https://github.com/storybooks/storybook/pull/3145)
-   Upgraded `webpack-hot-middleware` in `app/react-native` from "2.21.1" to "2.21.2" [#3145](https://github.com/storybooks/storybook/pull/3145)
-   Upgraded `webpack-hot-middleware` in `app/vue` from "2.21.1" to "2.21.2" [#3145](https://github.com/storybooks/storybook/pull/3145)
-   Upgraded `babel-plugin-macros` in `/` from "2.1.0" to "2.2.0" [#3137](https://github.com/storybooks/storybook/pull/3137)
-   Upgraded `chalk` in `/` from "2.3.1" to "2.3.2" [#3137](https://github.com/storybooks/storybook/pull/3137)
-   Upgraded `eslint` in `/` from "4.18.1" to "4.18.2" [#3137](https://github.com/storybooks/storybook/pull/3137)
-   Upgraded `eslint-plugin-jest` in `/` from "21.12.2" to "21.12.3" [#3137](https://github.com/storybooks/storybook/pull/3137)
-   Upgraded `babel-plugin-macros` in `app/react` from "2.1.0" to "2.2.0" [#3137](https://github.com/storybooks/storybook/pull/3137)
-   Upgraded `glamorous` in `app/react` from "4.11.6" to "4.12.0" [#3137](https://github.com/storybooks/storybook/pull/3137)
-   Upgraded `glamorous` in `addons/actions` from "4.11.6" to "4.12.0" [#3137](https://github.com/storybooks/storybook/pull/3137)
-   Upgraded `glamorous` in `lib/components` from "4.11.6" to "4.12.0" [#3137](https://github.com/storybooks/storybook/pull/3137)
-   Upgraded `glamorous` in `addons/a11y` from "4.11.6" to "4.12.0" [#3137](https://github.com/storybooks/storybook/pull/3137)
-   Upgraded `glamorous` in `addons/info` from "4.11.6" to "4.12.0" [#3137](https://github.com/storybooks/storybook/pull/3137)
-   Upgraded `glamorous` in `addons/jest` from "4.11.6" to "4.12.0" [#3137](https://github.com/storybooks/storybook/pull/3137)
-   Upgraded `moment` in `addons/knobs` from "2.20.1" to "2.21.0" [#3137](https://github.com/storybooks/storybook/pull/3137)
-   Upgraded `chalk` in `lib/core` from "2.3.1" to "2.3.2" [#3137](https://github.com/storybooks/storybook/pull/3137)
-   Upgraded `babel-plugin-macros` in `app/angular` from "2.1.0" to "2.2.0" [#3137](https://github.com/storybooks/storybook/pull/3137)
-   Upgraded `sass-loader` in `app/angular` from "6.0.6" to "6.0.7" [#3137](https://github.com/storybooks/storybook/pull/3137)
-   Upgraded `babel-plugin-macros` in `app/polymer` from "2.1.0" to "2.2.0" [#3137](https://github.com/storybooks/storybook/pull/3137)
-   Upgraded `babel-plugin-macros` in `app/react-native` from "2.1.0" to "2.2.0" [#3137](https://github.com/storybooks/storybook/pull/3137)
-   Upgraded `babel-plugin-macros` in `app/vue` from "2.1.0" to "2.2.0" [#3137](https://github.com/storybooks/storybook/pull/3137)
-   Upgraded `chalk` in `lib/cli` from "2.3.1" to "2.3.2" [#3137](https://github.com/storybooks/storybook/pull/3137)
-   Upgraded `cross-spawn` in `lib/cli` from "6.0.4" to "6.0.5" [#3137](https://github.com/storybooks/storybook/pull/3137)
-   Upgraded `gatsby-remark-copy-linked-files` in `/docs` from "1.5.29" to "1.5.30" [#3136](https://github.com/storybooks/storybook/pull/3136)
-   Upgraded `gatsby` in `/docs` from "1.9.221" to "1.9.222" [#3136](https://github.com/storybooks/storybook/pull/3136)
-   Upgraded `gatsby-link` in `/docs` from "1.6.37" to "1.6.38" [#3124](https://github.com/storybooks/storybook/pull/3124)
-   Upgraded `gatsby-plugin-sharp` in `/docs` from "1.6.35" to "1.6.37" [#3124](https://github.com/storybooks/storybook/pull/3124)
-   Upgraded `gatsby-remark-autolink-headers` in `/docs` from "1.4.12" to "1.4.13" [#3124](https://github.com/storybooks/storybook/pull/3124)
-   Upgraded `gatsby-remark-copy-linked-files` in `/docs` from "1.5.28" to "1.5.29" [#3124](https://github.com/storybooks/storybook/pull/3124)
-   Upgraded `gatsby-remark-images` in `/docs` from "1.5.51" to "1.5.53" [#3124](https://github.com/storybooks/storybook/pull/3124)
-   Upgraded `gatsby-remark-smartypants` in `/docs` from "1.4.11" to "1.4.12" [#3124](https://github.com/storybooks/storybook/pull/3124)
-   Upgraded `gatsby-source-filesystem` in `/docs` from "1.5.24" to "1.5.25" [#3124](https://github.com/storybooks/storybook/pull/3124)
-   Upgraded `gatsby-transformer-remark` in `/docs` from "1.7.33" to "1.7.34" [#3124](https://github.com/storybooks/storybook/pull/3124)
-   Upgraded `gatsby` in `/docs` from "1.9.216" to "1.9.221" [#3124](https://github.com/storybooks/storybook/pull/3124)
-   Upgraded `codelyzer` in `/` from "4.1.0" to "4.2.1" [#3131](https://github.com/storybooks/storybook/pull/3131)
-   Upgraded `file-loader` in `lib/core` from "1.1.10" to "1.1.11" [#3131](https://github.com/storybooks/storybook/pull/3131)
-   Upgraded `copy-webpack-plugin` in `app/polymer` from "4.4.2" to "4.5.0" [#3131](https://github.com/storybooks/storybook/pull/3131)
-   Upgraded `copy-webpack-plugin` in `examples/polymer-cli` from "4.4.2" to "4.5.0" [#3131](https://github.com/storybooks/storybook/pull/3131)
-   Upgraded `file-loader` in `examples/vue-kitchen-sink` from "1.1.10" to "1.1.11" [#3131](https://github.com/storybooks/storybook/pull/3131)
-   Upgraded `@angular/common` in `/` from "5.2.6" to "5.2.7" [#3123](https://github.com/storybooks/storybook/pull/3123)
-   Upgraded `@angular/compiler` in `/` from "5.2.6" to "5.2.7" [#3123](https://github.com/storybooks/storybook/pull/3123)
-   Upgraded `@angular/core` in `/` from "5.2.6" to "5.2.7" [#3123](https://github.com/storybooks/storybook/pull/3123)
-   Upgraded `@angular/forms` in `/` from "5.2.6" to "5.2.7" [#3123](https://github.com/storybooks/storybook/pull/3123)
-   Upgraded `@angular/platform-browser` in `/` from "5.2.6" to "5.2.7" [#3123](https://github.com/storybooks/storybook/pull/3123)
-   Upgraded `@angular/platform-browser-dynamic` in `/` from "5.2.6" to "5.2.7" [#3123](https://github.com/storybooks/storybook/pull/3123)
-   Upgraded `prettier` in `/` from "1.11.0" to "1.11.1" [#3123](https://github.com/storybooks/storybook/pull/3123)
-   Upgraded `prettier` in `addons/storysource` from "1.11.0" to "1.11.1" [#3123](https://github.com/storybooks/storybook/pull/3123)
-   Upgraded `babel-plugin-react-docgen` in `app/react` from "1.8.2" to "1.8.3" [#3123](https://github.com/storybooks/storybook/pull/3123)
-   Upgraded `webpack-hot-middleware` in `app/react` from "2.21.0" to "2.21.1" [#3123](https://github.com/storybooks/storybook/pull/3123)
-   Upgraded `nodemon` in `app/react` from "1.15.1" to "1.17.1" [#3123](https://github.com/storybooks/storybook/pull/3123)
-   Upgraded `jest-specific-snapshot` in `addons/storyshots` from "0.3.0" to "0.4.0" [#3123](https://github.com/storybooks/storybook/pull/3123)
-   Upgraded `react-color` in `addons/knobs` from "2.13.8" to "2.14.0" [#3123](https://github.com/storybooks/storybook/pull/3123)
-   Upgraded `webpack-hot-middleware` in `lib/core` from "2.21.0" to "2.21.1" [#3123](https://github.com/storybooks/storybook/pull/3123)
-   Upgraded `webpack-hot-middleware` in `app/angular` from "2.21.0" to "2.21.1" [#3123](https://github.com/storybooks/storybook/pull/3123)
-   Upgraded `nodemon` in `app/angular` from "1.15.1" to "1.17.1" [#3123](https://github.com/storybooks/storybook/pull/3123)
-   Upgraded `webpack-hot-middleware` in `app/polymer` from "2.21.0" to "2.21.1" [#3123](https://github.com/storybooks/storybook/pull/3123)
-   Upgraded `nodemon` in `app/polymer` from "1.15.1" to "1.17.1" [#3123](https://github.com/storybooks/storybook/pull/3123)
-   Upgraded `webpack-hot-middleware` in `app/react-native` from "2.21.0" to "2.21.1" [#3123](https://github.com/storybooks/storybook/pull/3123)
-   Upgraded `webpack-hot-middleware` in `app/vue` from "2.21.0" to "2.21.1" [#3123](https://github.com/storybooks/storybook/pull/3123)
-   Upgraded `nodemon` in `app/vue` from "1.15.1" to "1.17.1" [#3123](https://github.com/storybooks/storybook/pull/3123)
-   Upgraded `@angular/common` in `examples/angular-cli` from "5.2.6" to "5.2.7" [#3123](https://github.com/storybooks/storybook/pull/3123)
-   Upgraded `@angular/compiler` in `examples/angular-cli` from "5.2.6" to "5.2.7" [#3123](https://github.com/storybooks/storybook/pull/3123)
-   Upgraded `@angular/core` in `examples/angular-cli` from "5.2.6" to "5.2.7" [#3123](https://github.com/storybooks/storybook/pull/3123)
-   Upgraded `@angular/forms` in `examples/angular-cli` from "5.2.6" to "5.2.7" [#3123](https://github.com/storybooks/storybook/pull/3123)
-   Upgraded `@angular/platform-browser` in `examples/angular-cli` from "5.2.6" to "5.2.7" [#3123](https://github.com/storybooks/storybook/pull/3123)
-   Upgraded `@angular/platform-browser-dynamic` in `examples/angular-cli` from "5.2.6" to "5.2.7" [#3123](https://github.com/storybooks/storybook/pull/3123)
-   Upgraded `@angular/cli` in `examples/angular-cli` from "1.7.1" to "1.7.2" [#3123](https://github.com/storybooks/storybook/pull/3123)
-   Upgraded `@angular/compiler-cli` in `examples/angular-cli` from "5.2.6" to "5.2.7" [#3123](https://github.com/storybooks/storybook/pull/3123)
-   Vue example: upgrade vue-loader from 13.7.1 to 14.1.1 [#3077](https://github.com/storybooks/storybook/pull/3077)
-   Maintenance: upgrade lint-staged from `6.1.1` to `7.0.0` [#3067](https://github.com/storybooks/storybook/pull/3067)
-   Core & UI: upgrade events from 1.1.1 to 2.0.0 [#3075](https://github.com/storybooks/storybook/pull/3075)
-   Upgraded `gatsby-plugin-sharp` in `/docs` from "1.6.34" to "1.6.35" [#3109](https://github.com/storybooks/storybook/pull/3109)
-   Upgraded `gatsby-remark-images` in `/docs` from "1.5.50" to "1.5.51" [#3109](https://github.com/storybooks/storybook/pull/3109)
-   Upgraded `gatsby` in `/docs` from "1.9.215" to "1.9.216" [#3109](https://github.com/storybooks/storybook/pull/3109)
-   Upgraded `marked` in `/docs` from "0.3.16" to "0.3.17" [#3109](https://github.com/storybooks/storybook/pull/3109)
-   Upgraded `prop-types` in `/docs` from "15.6.0" to "15.6.1" [#3109](https://github.com/storybooks/storybook/pull/3109)
-   RN app: upgrade ws from 3.3.3 to 4.1.0 [#3074](https://github.com/storybooks/storybook/pull/3074)
-   Upgraded `prettier` in `/` from "1.10.2" to "1.11.0" [#3108](https://github.com/storybooks/storybook/pull/3108)
-   Upgraded `prop-types` in `addons/background` from "15.6.0" to "15.6.1" [#3108](https://github.com/storybooks/storybook/pull/3108)
-   Upgraded `prop-types` in `addons/events` from "15.6.0" to "15.6.1" [#3108](https://github.com/storybooks/storybook/pull/3108)
-   Upgraded `acorn` in `addons/storysource` from "5.4.1" to "5.5.0" [#3108](https://github.com/storybooks/storybook/pull/3108)
-   Upgraded `acorn-stage3` in `addons/storysource` from "0.5.0" to "0.6.0" [#3108](https://github.com/storybooks/storybook/pull/3108)
-   Upgraded `prettier` in `addons/storysource` from "1.10.2" to "1.11.0" [#3108](https://github.com/storybooks/storybook/pull/3108)
-   Upgraded `prop-types` in `addons/storysource` from "15.6.0" to "15.6.1" [#3108](https://github.com/storybooks/storybook/pull/3108)
-   Upgraded `dotenv-webpack` in `app/react` from "1.5.4" to "1.5.5" [#3108](https://github.com/storybooks/storybook/pull/3108)
-   Upgraded `prop-types` in `app/react` from "15.6.0" to "15.6.1" [#3108](https://github.com/storybooks/storybook/pull/3108)
-   Upgraded `prop-types` in `addons/graphql` from "15.6.0" to "15.6.1" [#3108](https://github.com/storybooks/storybook/pull/3108)
-   Upgraded `marked` in `addons/notes` from "0.3.16" to "0.3.17" [#3108](https://github.com/storybooks/storybook/pull/3108)
-   Upgraded `prop-types` in `addons/notes` from "15.6.0" to "15.6.1" [#3108](https://github.com/storybooks/storybook/pull/3108)
-   Upgraded `prop-types` in `addons/actions` from "15.6.0" to "15.6.1" [#3108](https://github.com/storybooks/storybook/pull/3108)
-   Upgraded `prop-types` in `addons/links` from "15.6.0" to "15.6.1" [#3108](https://github.com/storybooks/storybook/pull/3108)
-   Upgraded `prop-types` in `lib/components` from "15.6.0" to "15.6.1" [#3108](https://github.com/storybooks/storybook/pull/3108)
-   Upgraded `prop-types` in `addons/a11y` from "15.6.0" to "15.6.1" [#3108](https://github.com/storybooks/storybook/pull/3108)
-   Upgraded `prop-types` in `addons/info` from "15.6.0" to "15.6.1" [#3108](https://github.com/storybooks/storybook/pull/3108)
-   Upgraded `prop-types` in `addons/jest` from "15.6.0" to "15.6.1" [#3108](https://github.com/storybooks/storybook/pull/3108)
-   Upgraded `prop-types` in `addons/knobs` from "15.6.0" to "15.6.1" [#3108](https://github.com/storybooks/storybook/pull/3108)
-   Upgraded `prop-types` in `addons/viewport` from "15.6.0" to "15.6.1" [#3108](https://github.com/storybooks/storybook/pull/3108)
-   Upgraded `prop-types` in `lib/ui` from "15.6.0" to "15.6.1" [#3108](https://github.com/storybooks/storybook/pull/3108)
-   Upgraded `dotenv` in `lib/core` from "5.0.0" to "5.0.1" [#3108](https://github.com/storybooks/storybook/pull/3108)
-   Upgraded `file-loader` in `lib/core` from "1.1.9" to "1.1.10" [#3108](https://github.com/storybooks/storybook/pull/3108)
-   Upgraded `prop-types` in `lib/core` from "15.6.0" to "15.6.1" [#3108](https://github.com/storybooks/storybook/pull/3108)
-   Upgraded `prop-types` in `examples/cra-kitchen-sink` from "15.6.0" to "15.6.1" [#3108](https://github.com/storybooks/storybook/pull/3108)
-   Upgraded `prop-types` in `examples/official-storybook` from "15.6.0" to "15.6.1" [#3108](https://github.com/storybooks/storybook/pull/3108)
-   Upgraded `dotenv-webpack` in `app/angular` from "1.5.4" to "1.5.5" [#3108](https://github.com/storybooks/storybook/pull/3108)
-   Upgraded `dotenv-webpack` in `app/polymer` from "1.5.4" to "1.5.5" [#3108](https://github.com/storybooks/storybook/pull/3108)
-   Upgraded `prop-types` in `app/react-native` from "15.6.0" to "15.6.1" [#3108](https://github.com/storybooks/storybook/pull/3108)
-   Upgraded `dotenv-webpack` in `app/vue` from "1.5.4" to "1.5.5" [#3108](https://github.com/storybooks/storybook/pull/3108)
-   Upgraded `webpack-dev-server` in `examples/polymer-cli` from "2.11.1" to "2.11.2" [#3108](https://github.com/storybooks/storybook/pull/3108)
-   Upgraded `file-loader` in `examples/vue-kitchen-sink` from "1.1.9" to "1.1.10" [#3108](https://github.com/storybooks/storybook/pull/3108)
-   Upgraded `webpack-dev-server` in `examples/vue-kitchen-sink` from "2.11.1" to "2.11.2" [#3108](https://github.com/storybooks/storybook/pull/3108)
-   Upgraded `gatsby-source-filesystem` in `/docs` from "1.5.23" to "1.5.24" [#3103](https://github.com/storybooks/storybook/pull/3103)
-   Upgraded `gatsby` in `/docs` from "1.9.214" to "1.9.215" [#3103](https://github.com/storybooks/storybook/pull/3103)
-   Upgraded `jest-preset-angular` in `/` from "5.1.0" to "5.2.0" [#3104](https://github.com/storybooks/storybook/pull/3104)
-   Upgraded `postcss-loader` in `lib/core` from "2.1.0" to "2.1.1" [#3104](https://github.com/storybooks/storybook/pull/3104)
-   Upgraded `tslint-config-prettier` in `/` from "1.8.0" to "1.9.0" [#3097](https://github.com/storybooks/storybook/pull/3097)
-   Upgraded `babel-loader` in `app/react` from "7.1.2" to "7.1.3" [#3097](https://github.com/storybooks/storybook/pull/3097)
-   Upgraded `babel-loader` in `app/angular` from "7.1.2" to "7.1.3" [#3097](https://github.com/storybooks/storybook/pull/3097)
-   Upgraded `babel-loader` in `app/polymer` from "7.1.2" to "7.1.3" [#3097](https://github.com/storybooks/storybook/pull/3097)
-   Upgraded `babel-loader` in `app/react-native` from "7.1.2" to "7.1.3" [#3097](https://github.com/storybooks/storybook/pull/3097)
-   Upgraded `babel-loader` in `app/vue` from "7.1.2" to "7.1.3" [#3097](https://github.com/storybooks/storybook/pull/3097)
-   Upgraded `babel-loader` in `examples/polymer-cli` from "7.1.2" to "7.1.3" [#3097](https://github.com/storybooks/storybook/pull/3097)
-   Upgraded `babel-loader` in `examples/vue-kitchen-sink` from "7.1.2" to "7.1.3" [#3097](https://github.com/storybooks/storybook/pull/3097)
-   Update gatsby in /docs from 1.9.212 to 1.9.214 [#3095](https://github.com/storybooks/storybook/pull/3095)
-   Upgraded `gatsby-plugin-sharp` in `/docs` from "1.6.33" to "1.6.34" [#3071](https://github.com/storybooks/storybook/pull/3071)
-   Upgraded `gatsby-remark-images` in `/docs` from "1.5.49" to "1.5.50" [#3071](https://github.com/storybooks/storybook/pull/3071)
-   Upgraded `gatsby-source-filesystem` in `/docs` from "1.5.22" to "1.5.23" [#3071](https://github.com/storybooks/storybook/pull/3071)
-   Upgraded `gatsby` in `/docs` from "1.9.209" to "1.9.212" [#3071](https://github.com/storybooks/storybook/pull/3071)
-   Upgraded `puppeteer` in `/` from "1.1.0" to "1.1.1" [#3069](https://github.com/storybooks/storybook/pull/3069)
-   Upgraded `react-syntax-highlighter` in `addons/storysource` from "7.0.0" to "7.0.1" [#3069](https://github.com/storybooks/storybook/pull/3069)
-   Upgraded `uglifyjs-webpack-plugin` in `app/react` from "1.2.0" to "1.2.2" [#3069](https://github.com/storybooks/storybook/pull/3069)
-   Upgraded `puppeteer` in `addons/storyshots` from "1.0.0" to "1.1.1" [#3069](https://github.com/storybooks/storybook/pull/3069)
-   Upgraded `uglifyjs-webpack-plugin` in `app/angular` from "1.2.0" to "1.2.2" [#3069](https://github.com/storybooks/storybook/pull/3069)
-   Upgraded `copy-webpack-plugin` in `app/polymer` from "4.4.1" to "4.4.2" [#3069](https://github.com/storybooks/storybook/pull/3069)
-   Upgraded `uglifyjs-webpack-plugin` in `app/polymer` from "1.2.0" to "1.2.2" [#3069](https://github.com/storybooks/storybook/pull/3069)
-   Upgraded `uglifyjs-webpack-plugin` in `app/react-native` from "1.2.0" to "1.2.2" [#3069](https://github.com/storybooks/storybook/pull/3069)
-   Upgraded `uglifyjs-webpack-plugin` in `app/vue` from "1.2.0" to "1.2.2" [#3069](https://github.com/storybooks/storybook/pull/3069)
-   Upgraded `copy-webpack-plugin` in `examples/polymer-cli` from "4.4.1" to "4.4.2" [#3069](https://github.com/storybooks/storybook/pull/3069)
-   Upgraded `jest` in `/` from "22.4.0" to "22.4.2" [#3063](https://github.com/storybooks/storybook/pull/3063)
-   Upgraded `jest-cli` in `/` from "22.4.0" to "22.4.2" [#3063](https://github.com/storybooks/storybook/pull/3063)
-   Upgraded `jest-config` in `/` from "22.4.0" to "22.4.2" [#3063](https://github.com/storybooks/storybook/pull/3063)
-   Upgraded `jest-environment-jsdom` in `/` from "22.4.0" to "22.4.1" [#3063](https://github.com/storybooks/storybook/pull/3063)
-   Upgraded `jest-jasmine2` in `/` from "22.4.0" to "22.4.2" [#3063](https://github.com/storybooks/storybook/pull/3063)
-   Upgraded `css-loader` in `app/react` from "0.28.9" to "0.28.10" [#3063](https://github.com/storybooks/storybook/pull/3063)
-   Upgraded `babel-jest` in `addons/storyshots` from "22.4.0" to "22.4.1" [#3063](https://github.com/storybooks/storybook/pull/3063)
-   Upgraded `jest` in `addons/storyshots` from "22.4.0" to "22.4.2" [#3063](https://github.com/storybooks/storybook/pull/3063)
-   Upgraded `jest-cli` in `addons/storyshots` from "22.4.0" to "22.4.2" [#3063](https://github.com/storybooks/storybook/pull/3063)
-   Upgraded `css-loader` in `lib/core` from "0.28.9" to "0.28.10" [#3063](https://github.com/storybooks/storybook/pull/3063)
-   Upgraded `babel-jest` in `examples/cra-kitchen-sink` from "22.4.0" to "22.4.1" [#3063](https://github.com/storybooks/storybook/pull/3063)
-   Upgraded `jest` in `examples/cra-kitchen-sink` from "22.4.0" to "22.4.2" [#3063](https://github.com/storybooks/storybook/pull/3063)
-   Upgraded `babel-jest` in `examples/official-storybook` from "22.4.0" to "22.4.1" [#3063](https://github.com/storybooks/storybook/pull/3063)
-   Upgraded `jest` in `examples/official-storybook` from "22.4.0" to "22.4.2" [#3063](https://github.com/storybooks/storybook/pull/3063)
-   Upgraded `css-loader` in `app/angular` from "0.28.9" to "0.28.10" [#3063](https://github.com/storybooks/storybook/pull/3063)
-   Upgraded `css-loader` in `app/polymer` from "0.28.9" to "0.28.10" [#3063](https://github.com/storybooks/storybook/pull/3063)
-   Upgraded `css-loader` in `app/react-native` from "0.28.9" to "0.28.10" [#3063](https://github.com/storybooks/storybook/pull/3063)
-   Upgraded `css-loader` in `app/vue` from "0.28.9" to "0.28.10" [#3063](https://github.com/storybooks/storybook/pull/3063)
-   Upgraded `css-loader` in `examples/vue-kitchen-sink` from "0.28.9" to "0.28.10" [#3063](https://github.com/storybooks/storybook/pull/3063)
-   Upgraded `gatsby-plugin-sharp` in `/docs` from "1.6.32" to "1.6.33" [#3064](https://github.com/storybooks/storybook/pull/3064)
-   Upgraded `gatsby-remark-copy-linked-files` in `/docs` from "1.5.27" to "1.5.28" [#3064](https://github.com/storybooks/storybook/pull/3064)
-   Upgraded `gatsby-remark-images` in `/docs` from "1.5.48" to "1.5.49" [#3064](https://github.com/storybooks/storybook/pull/3064)
-   Upgraded `gatsby-source-filesystem` in `/docs` from "1.5.21" to "1.5.22" [#3064](https://github.com/storybooks/storybook/pull/3064)
-   Upgraded `gatsby` in `/docs` from "1.9.206" to "1.9.209" [#3064](https://github.com/storybooks/storybook/pull/3064)
-   Upgraded `@angular/common` in `/` from "5.2.5" to "5.2.6" [#3055](https://github.com/storybooks/storybook/pull/3055)
-   Upgraded `@angular/compiler` in `/` from "5.2.5" to "5.2.6" [#3055](https://github.com/storybooks/storybook/pull/3055)
-   Upgraded `@angular/core` in `/` from "5.2.5" to "5.2.6" [#3055](https://github.com/storybooks/storybook/pull/3055)
-   Upgraded `@angular/forms` in `/` from "5.2.5" to "5.2.6" [#3055](https://github.com/storybooks/storybook/pull/3055)
-   Upgraded `@angular/platform-browser` in `/` from "5.2.5" to "5.2.6" [#3055](https://github.com/storybooks/storybook/pull/3055)
-   Upgraded `@angular/platform-browser-dynamic` in `/` from "5.2.5" to "5.2.6" [#3055](https://github.com/storybooks/storybook/pull/3055)
-   Upgraded `eslint-plugin-import` in `/` from "2.8.0" to "2.9.0" [#3055](https://github.com/storybooks/storybook/pull/3055)
-   Upgraded `jest-preset-angular` in `/` from "5.0.0" to "5.1.0" [#3055](https://github.com/storybooks/storybook/pull/3055)
-   Upgraded `file-loader` in `app/react` from "1.1.8" to "1.1.9" [#3055](https://github.com/storybooks/storybook/pull/3055)
-   Upgraded `file-loader` in `lib/core` from "1.1.8" to "1.1.9" [#3055](https://github.com/storybooks/storybook/pull/3055)
-   Upgraded `react-chromatic` in `examples/official-storybook` from "0.7.9" to "0.7.10" [#3055](https://github.com/storybooks/storybook/pull/3055)
-   Upgraded `file-loader` in `app/angular` from "1.1.8" to "1.1.9" [#3055](https://github.com/storybooks/storybook/pull/3055)
-   Upgraded `file-loader` in `app/polymer` from "1.1.8" to "1.1.9" [#3055](https://github.com/storybooks/storybook/pull/3055)
-   Upgraded `file-loader` in `app/react-native` from "1.1.8" to "1.1.9" [#3055](https://github.com/storybooks/storybook/pull/3055)
-   Upgraded `file-loader` in `app/vue` from "1.1.8" to "1.1.9" [#3055](https://github.com/storybooks/storybook/pull/3055)
-   Upgraded `@angular/animations` in `examples/angular-cli` from "5.2.5" to "5.2.6" [#3055](https://github.com/storybooks/storybook/pull/3055)
-   Upgraded `@angular/common` in `examples/angular-cli` from "5.2.5" to "5.2.6" [#3055](https://github.com/storybooks/storybook/pull/3055)
-   Upgraded `@angular/compiler` in `examples/angular-cli` from "5.2.5" to "5.2.6" [#3055](https://github.com/storybooks/storybook/pull/3055)
-   Upgraded `@angular/core` in `examples/angular-cli` from "5.2.5" to "5.2.6" [#3055](https://github.com/storybooks/storybook/pull/3055)
-   Upgraded `@angular/forms` in `examples/angular-cli` from "5.2.5" to "5.2.6" [#3055](https://github.com/storybooks/storybook/pull/3055)
-   Upgraded `@angular/http` in `examples/angular-cli` from "5.2.5" to "5.2.6" [#3055](https://github.com/storybooks/storybook/pull/3055)
-   Upgraded `@angular/platform-browser` in `examples/angular-cli` from "5.2.5" to "5.2.6" [#3055](https://github.com/storybooks/storybook/pull/3055)
-   Upgraded `@angular/platform-browser-dynamic` in `examples/angular-cli` from "5.2.5" to "5.2.6" [#3055](https://github.com/storybooks/storybook/pull/3055)
-   Upgraded `@angular/router` in `examples/angular-cli` from "5.2.5" to "5.2.6" [#3055](https://github.com/storybooks/storybook/pull/3055)
-   Upgraded `@angular/cli` in `examples/angular-cli` from "1.7.0" to "1.7.1" [#3055](https://github.com/storybooks/storybook/pull/3055)
-   Upgraded `@angular/compiler-cli` in `examples/angular-cli` from "5.2.5" to "5.2.6" [#3055](https://github.com/storybooks/storybook/pull/3055)
-   Upgraded `@angular/language-service` in `examples/angular-cli` from "5.2.5" to "5.2.6" [#3055](https://github.com/storybooks/storybook/pull/3055)
-   Upgraded `file-loader` in `examples/vue-kitchen-sink` from "1.1.8" to "1.1.9" [#3055](https://github.com/storybooks/storybook/pull/3055)
-   Upgraded `gatsby-plugin-sharp` in `/docs` from "1.6.31" to "1.6.32" [#3056](https://github.com/storybooks/storybook/pull/3056)
-   Upgraded `gatsby-remark-images` in `/docs` from "1.5.47" to "1.5.48" [#3056](https://github.com/storybooks/storybook/pull/3056)
-   Upgraded `gatsby` in `/docs` from "1.9.204" to "1.9.206" [#3056](https://github.com/storybooks/storybook/pull/3056)

</details>

## 3.3.15

2018-March-07

#### Bug Fixes

-   Unset background when switching to a non-background story [#3142](https://github.com/storybooks/storybook/pull/3142)
-   Updated testIds in RN StoryListView to use kind [#3129](https://github.com/storybooks/storybook/pull/3129)
-   Added missing key prop to NoTests component. [#3111](https://github.com/storybooks/storybook/pull/3111)
-   Events addon: fix React keys warning [#3072](https://github.com/storybooks/storybook/pull/3072)

## 3.4.0-alpha.9

2018-February-22

#### Features

-   Addon-storysource: story source in addon pane [#2885](https://github.com/storybooks/storybook/pull/2885)
-   Addon Storysource improvements [#3040](https://github.com/storybooks/storybook/pull/3040)
-   Add moduleMetdata decorator for supplying common Angular metadata [#2959](https://github.com/storybooks/storybook/pull/2959)
-   `Addon Storysource` Add auto scrolling to the selected story [#3025](https://github.com/storybooks/storybook/pull/3025)
-   Enable groupId option for knobs to be organized into sub panels. [#2661](https://github.com/storybooks/storybook/pull/2661)
-   Added beforeScreenshot config option to addons/storyshots, to allow testing of components with mounting animations [#2972](https://github.com/storybooks/storybook/pull/2972)
-   Add GitHub flavored markdown notes [#2946](https://github.com/storybooks/storybook/pull/2946)

#### Bug Fixes

-   Fix problem with RN on latest `master` build [#3045](https://github.com/storybooks/storybook/pull/3045)
-   Use @storybook/podda to fix npm engine version in podda [#3033](https://github.com/storybooks/storybook/pull/3033)

#### Documentation

-   Revisit addon/framework support [#3046](https://github.com/storybooks/storybook/pull/3046)
-   Docs live examples [#3019](https://github.com/storybooks/storybook/pull/3019)
-   Mention new supported frameworks [#2895](https://github.com/storybooks/storybook/pull/2895)

#### Maintenance

-   Use core client api in react native [#3036](https://github.com/storybooks/storybook/pull/3036)
-   Optimize CI workflow [#3016](https://github.com/storybooks/storybook/pull/3016)
-   Integration tests: wait until stories appear [#3027](https://github.com/storybooks/storybook/pull/3027)
-   Add netlify for polymer [#3004](https://github.com/storybooks/storybook/pull/3004)
-   Add built storybooks to official storybook [#2958](https://github.com/storybooks/storybook/pull/2958)

#### Dependency Upgrades

<details>
<summary>
169 Updates
</summary>

-   Upgraded `@storybook/addon-actions` in `/docs` from "3.3.13" to "3.3.14" [#3051](https://github.com/storybooks/storybook/pull/3051)
-   Upgraded `@storybook/addon-links` in `/docs` from "3.3.13" to "3.3.14" [#3051](https://github.com/storybooks/storybook/pull/3051)
-   Upgraded `@storybook/addons` in `/docs` from "3.3.13" to "3.3.14" [#3051](https://github.com/storybooks/storybook/pull/3051)
-   Upgraded `@storybook/react` in `/docs` from "3.3.13" to "3.3.14" [#3051](https://github.com/storybooks/storybook/pull/3051)
-   Upgraded `gatsby-source-filesystem` in `/docs` from "1.5.20" to "1.5.21" [#3051](https://github.com/storybooks/storybook/pull/3051)
-   Upgraded `gatsby` in `/docs` from "1.9.203" to "1.9.204" [#3051](https://github.com/storybooks/storybook/pull/3051)
-   Upgraded `marked` in `/docs` from "0.3.15" to "0.3.16" [#3051](https://github.com/storybooks/storybook/pull/3051)
-   Upgraded `eslint` in `/` from "4.18.0" to "4.18.1" [#3050](https://github.com/storybooks/storybook/pull/3050)
-   Upgraded `jscodeshift` in `lib/codemod` from "0.4.0" to "0.4.1" [#3050](https://github.com/storybooks/storybook/pull/3050)
-   Upgraded `file-loader` in `app/react` from "1.1.7" to "1.1.8" [#3050](https://github.com/storybooks/storybook/pull/3050)
-   Upgraded `marked` in `addons/notes` from "0.3.15" to "0.3.16" [#3050](https://github.com/storybooks/storybook/pull/3050)
-   Upgraded `react-modal` in `lib/ui` from "3.2.1" to "3.3.1" [#3050](https://github.com/storybooks/storybook/pull/3050)
-   Upgraded `file-loader` in `lib/core` from "1.1.7" to "1.1.8" [#3050](https://github.com/storybooks/storybook/pull/3050)
-   Upgraded `file-loader` in `app/angular` from "1.1.7" to "1.1.8" [#3050](https://github.com/storybooks/storybook/pull/3050)
-   Upgraded `react-modal` in `app/angular` from "3.2.1" to "3.3.1" [#3050](https://github.com/storybooks/storybook/pull/3050)
-   Upgraded `ts-loader` in `app/angular` from "3.3.1" to "3.5.0" [#3050](https://github.com/storybooks/storybook/pull/3050)
-   Upgraded `file-loader` in `app/polymer` from "1.1.7" to "1.1.8" [#3050](https://github.com/storybooks/storybook/pull/3050)
-   Upgraded `react-modal` in `app/polymer` from "3.2.1" to "3.3.1" [#3050](https://github.com/storybooks/storybook/pull/3050)
-   Upgraded `file-loader` in `app/react-native` from "1.1.7" to "1.1.8" [#3050](https://github.com/storybooks/storybook/pull/3050)
-   Upgraded `file-loader` in `app/vue` from "1.1.7" to "1.1.8" [#3050](https://github.com/storybooks/storybook/pull/3050)
-   Upgraded `vue-hot-reload-api` in `app/vue` from "2.2.4" to "2.3.0" [#3050](https://github.com/storybooks/storybook/pull/3050)
-   Upgraded `jscodeshift` in `lib/cli` from "0.4.0" to "0.4.1" [#3050](https://github.com/storybooks/storybook/pull/3050)
-   Upgraded `file-loader` in `examples/vue-kitchen-sink` from "1.1.7" to "1.1.8" [#3050](https://github.com/storybooks/storybook/pull/3050)
-   Upgraded `vue-hot-reload-api` in `examples/vue-kitchen-sink` from "2.2.4" to "2.3.0" [#3050](https://github.com/storybooks/storybook/pull/3050)
-   Upgraded `babel-eslint` in `/` from "8.2.1" to "8.2.2" [#3041](https://github.com/storybooks/storybook/pull/3041)
-   Upgraded `jest` in `/` from "22.3.0" to "22.4.0" [#3041](https://github.com/storybooks/storybook/pull/3041)
-   Upgraded `jest-cli` in `/` from "22.3.0" to "22.4.0" [#3041](https://github.com/storybooks/storybook/pull/3041)
-   Upgraded `jest-config` in `/` from "22.3.0" to "22.4.0" [#3041](https://github.com/storybooks/storybook/pull/3041)
-   Upgraded `jest-diff` in `/` from "22.1.0" to "22.4.0" [#3041](https://github.com/storybooks/storybook/pull/3041)
-   Upgraded `jest-environment-jsdom` in `/` from "22.3.0" to "22.4.0" [#3041](https://github.com/storybooks/storybook/pull/3041)
-   Upgraded `jest-jasmine2` in `/` from "22.3.0" to "22.4.0" [#3041](https://github.com/storybooks/storybook/pull/3041)
-   Upgraded `babel-jest` in `addons/storyshots` from "22.1.0" to "22.4.0" [#3041](https://github.com/storybooks/storybook/pull/3041)
-   Upgraded `jest` in `addons/storyshots` from "22.3.0" to "22.4.0" [#3041](https://github.com/storybooks/storybook/pull/3041)
-   Upgraded `jest-cli` in `addons/storyshots` from "22.3.0" to "22.4.0" [#3041](https://github.com/storybooks/storybook/pull/3041)
-   Upgraded `babel-jest` in `examples/cra-kitchen-sink` from "22.2.2" to "22.4.0" [#3041](https://github.com/storybooks/storybook/pull/3041)
-   Upgraded `jest` in `examples/cra-kitchen-sink` from "22.3.0" to "22.4.0" [#3041](https://github.com/storybooks/storybook/pull/3041)
-   Upgraded `babel-jest` in `examples/official-storybook` from "22.1.0" to "22.4.0" [#3041](https://github.com/storybooks/storybook/pull/3041)
-   Upgraded `jest` in `examples/official-storybook` from "22.3.0" to "22.4.0" [#3041](https://github.com/storybooks/storybook/pull/3041)
-   Addon-storyshots: upgrade puppeteer to 1.0.0 [#2853](https://github.com/storybooks/storybook/pull/2853)
-   App-angular: upgrade ts-loader to 3.3.1 [#2855](https://github.com/storybooks/storybook/pull/2855)
-   Update cross-spawn in lib/cli from 6.0.3 to 6.0.4 [#3039](https://github.com/storybooks/storybook/pull/3039)
-   Update eslint-plugin-react in / from 7.6.1 to 7.7.0 [#3037](https://github.com/storybooks/storybook/pull/3037)
-   CLI: upgrade cross-spawn to 6.0.3 [#2854](https://github.com/storybooks/storybook/pull/2854)
-   Update gatsby in /docs from 1.9.202 to 1.9.203 [#3034](https://github.com/storybooks/storybook/pull/3034)
-   Upgraded `gatsby-plugin-sharp` in `/docs` from "1.6.30" to "1.6.31" [#3030](https://github.com/storybooks/storybook/pull/3030)
-   Upgraded `gatsby-remark-images` in `/docs` from "1.5.46" to "1.5.47" [#3030](https://github.com/storybooks/storybook/pull/3030)
-   Upgraded `gatsby-transformer-remark` in `/docs` from "1.7.32" to "1.7.33" [#3030](https://github.com/storybooks/storybook/pull/3030)
-   Upgraded `nodemon` in `/` from "1.15.0" to "1.15.1" [#3028](https://github.com/storybooks/storybook/pull/3028)
-   Upgraded `file-loader` in `app/react` from "1.1.6" to "1.1.7" [#3028](https://github.com/storybooks/storybook/pull/3028)
-   Upgraded `nodemon` in `app/react` from "1.15.0" to "1.15.1" [#3028](https://github.com/storybooks/storybook/pull/3028)
-   Upgraded `file-loader` in `lib/core` from "1.1.6" to "1.1.7" [#3028](https://github.com/storybooks/storybook/pull/3028)
-   Upgraded `file-loader` in `app/angular` from "1.1.6" to "1.1.7" [#3028](https://github.com/storybooks/storybook/pull/3028)
-   Upgraded `nodemon` in `app/angular` from "1.15.0" to "1.15.1" [#3028](https://github.com/storybooks/storybook/pull/3028)
-   Upgraded `file-loader` in `app/polymer` from "1.1.6" to "1.1.7" [#3028](https://github.com/storybooks/storybook/pull/3028)
-   Upgraded `nodemon` in `app/polymer` from "1.15.0" to "1.15.1" [#3028](https://github.com/storybooks/storybook/pull/3028)
-   Upgraded `file-loader` in `app/react-native` from "1.1.6" to "1.1.7" [#3028](https://github.com/storybooks/storybook/pull/3028)
-   Upgraded `file-loader` in `app/vue` from "1.1.6" to "1.1.7" [#3028](https://github.com/storybooks/storybook/pull/3028)
-   Upgraded `nodemon` in `app/vue` from "1.15.0" to "1.15.1" [#3028](https://github.com/storybooks/storybook/pull/3028)
-   Upgraded `file-loader` in `examples/vue-kitchen-sink` from "1.1.6" to "1.1.7" [#3028](https://github.com/storybooks/storybook/pull/3028)
-   Update marked in /docs from 0.3.14 to 0.3.15 [#3021](https://github.com/storybooks/storybook/pull/3021)
-   Core: upgrade dotenv to 5.0.0 [#2878](https://github.com/storybooks/storybook/pull/2878)
-   Update acorn-stage3 in addons/storysource from 0.4.0 to 0.5.0 [#3014](https://github.com/storybooks/storybook/pull/3014)
-   Update gatsby in /docs from 1.9.201 to 1.9.202 [#3012](https://github.com/storybooks/storybook/pull/3012)
-   Update marked in addons/notes from 0.3.12 to 0.3.14 [#3015](https://github.com/storybooks/storybook/pull/3015)
-   Upgraded `danger` in `/` from "3.1.6" to "3.1.7" [#3013](https://github.com/storybooks/storybook/pull/3013)
-   Upgraded `eslint-plugin-jest` in `/` from "21.12.1" to "21.12.2" [#3013](https://github.com/storybooks/storybook/pull/3013)
-   Upgraded `glamorous` in `lib/components` from "4.11.5" to "4.11.6" [#3009](https://github.com/storybooks/storybook/pull/3009)
-   Upgraded `glamorous` in `addons/a11y` from "4.11.5" to "4.11.6" [#3009](https://github.com/storybooks/storybook/pull/3009)
-   Upgraded `glamorous` in `addons/info` from "4.11.5" to "4.11.6" [#3009](https://github.com/storybooks/storybook/pull/3009)
-   Upgraded `glamorous` in `addons/jest` from "4.11.5" to "4.11.6" [#3009](https://github.com/storybooks/storybook/pull/3009)
-   Upgraded `glamorous` in `app/react` from "4.11.5" to "4.11.6" [#3009](https://github.com/storybooks/storybook/pull/3009)
-   Upgraded `glamorous` in `examples/cra-kitchen-sink` from "4.11.5" to "4.11.6" [#3009](https://github.com/storybooks/storybook/pull/3009)
-   Upgraded `gatsby-plugin-sharp` in `/docs` from "1.6.29" to "1.6.30" [#3008](https://github.com/storybooks/storybook/pull/3008)
-   Upgraded `gatsby-remark-images` in `/docs` from "1.5.45" to "1.5.46" [#3008](https://github.com/storybooks/storybook/pull/3008)
-   Upgraded `eslint` in `/` from "4.17.0" to "4.18.0" [#3006](https://github.com/storybooks/storybook/pull/3006)
-   Upgraded `uglifyjs-webpack-plugin` in `app/angular` from "1.1.8" to "1.2.0" [#3006](https://github.com/storybooks/storybook/pull/3006)
-   Upgraded `uglifyjs-webpack-plugin` in `app/polymer` from "1.1.8" to "1.2.0" [#3006](https://github.com/storybooks/storybook/pull/3006)
-   Upgraded `uglifyjs-webpack-plugin` in `app/react-native` from "1.1.8" to "1.2.0" [#3006](https://github.com/storybooks/storybook/pull/3006)
-   Upgraded `uglifyjs-webpack-plugin` in `app/react` from "1.1.8" to "1.2.0" [#3006](https://github.com/storybooks/storybook/pull/3006)
-   Upgraded `uglifyjs-webpack-plugin` in `app/vue` from "1.1.8" to "1.2.0" [#3006](https://github.com/storybooks/storybook/pull/3006)
-   Upgraded `gatsby-plugin-sharp` in `/docs` from "1.6.28" to "1.6.29" [#3005](https://github.com/storybooks/storybook/pull/3005)
-   Upgraded `gatsby-remark-images` in `/docs` from "1.5.44" to "1.5.45" [#3005](https://github.com/storybooks/storybook/pull/3005)
-   Upgraded `gatsby-source-filesystem` in `/docs` from "1.5.19" to "1.5.20" [#3005](https://github.com/storybooks/storybook/pull/3005)
-   Upgraded `gatsby` in `/docs` from "1.9.200" to "1.9.201" [#3005](https://github.com/storybooks/storybook/pull/3005)
-   Upgraded `lint-staged` in `/` from "6.1.0" to "6.1.1" [#3003](https://github.com/storybooks/storybook/pull/3003)
-   Upgraded `nodemon` in `/` from "1.14.12" to "1.15.0" [#3003](https://github.com/storybooks/storybook/pull/3003)
-   Upgraded `puppeteer` in `/` from "1.0.0" to "1.1.0" [#3003](https://github.com/storybooks/storybook/pull/3003)
-   Upgraded `typescript` in `/` from "2.7.1" to "2.7.2" [#3003](https://github.com/storybooks/storybook/pull/3003)
-   Upgraded `graphql` in `addons/graphql` from "0.13.0" to "0.13.1" [#3003](https://github.com/storybooks/storybook/pull/3003)
-   Upgraded `style-loader` in `addons/knobs` from "0.20.1" to "0.20.2" [#3003](https://github.com/storybooks/storybook/pull/3003)
-   Upgraded `glamorous` in `lib/components` from "4.11.4" to "4.11.5" [#3003](https://github.com/storybooks/storybook/pull/3003)
-   Upgraded `glamorous` in `addons/a11y` from "4.11.4" to "4.11.5" [#3003](https://github.com/storybooks/storybook/pull/3003)
-   Upgraded `glamorous` in `addons/info` from "4.11.4" to "4.11.5" [#3003](https://github.com/storybooks/storybook/pull/3003)
-   Upgraded `glamorous` in `addons/jest` from "4.11.4" to "4.11.5" [#3003](https://github.com/storybooks/storybook/pull/3003)
-   Upgraded `style-loader` in `lib/core` from "0.20.1" to "0.20.2" [#3003](https://github.com/storybooks/storybook/pull/3003)
-   Upgraded `style-loader` in `app/angular` from "0.20.1" to "0.20.2" [#3003](https://github.com/storybooks/storybook/pull/3003)
-   Upgraded `nodemon` in `app/angular` from "1.14.12" to "1.15.0" [#3003](https://github.com/storybooks/storybook/pull/3003)
-   Upgraded `typescript` in `app/angular` from "2.7.1" to "2.7.2" [#3003](https://github.com/storybooks/storybook/pull/3003)
-   Upgraded `style-loader` in `app/polymer` from "0.20.1" to "0.20.2" [#3003](https://github.com/storybooks/storybook/pull/3003)
-   Upgraded `nodemon` in `app/polymer` from "1.14.12" to "1.15.0" [#3003](https://github.com/storybooks/storybook/pull/3003)
-   Upgraded `style-loader` in `app/react-native` from "0.20.1" to "0.20.2" [#3003](https://github.com/storybooks/storybook/pull/3003)
-   Upgraded `glamorous` in `app/react` from "4.11.4" to "4.11.5" [#3003](https://github.com/storybooks/storybook/pull/3003)
-   Upgraded `style-loader` in `app/react` from "0.20.1" to "0.20.2" [#3003](https://github.com/storybooks/storybook/pull/3003)
-   Upgraded `nodemon` in `app/react` from "1.14.12" to "1.15.0" [#3003](https://github.com/storybooks/storybook/pull/3003)
-   Upgraded `style-loader` in `app/vue` from "0.20.1" to "0.20.2" [#3003](https://github.com/storybooks/storybook/pull/3003)
-   Upgraded `nodemon` in `app/vue` from "1.14.12" to "1.15.0" [#3003](https://github.com/storybooks/storybook/pull/3003)
-   Upgraded `@angular/cli` in `examples/angular-cli` from "1.6.8" to "1.7.0" [#3003](https://github.com/storybooks/storybook/pull/3003)
-   Upgraded `typescript` in `examples/angular-cli` from "2.7.1" to "2.7.2" [#3003](https://github.com/storybooks/storybook/pull/3003)
-   Upgraded `glamorous` in `examples/cra-kitchen-sink` from "4.11.4" to "4.11.5" [#3003](https://github.com/storybooks/storybook/pull/3003)
-   Update gatsby in /docs from 1.9.199 to 1.9.200 [#3001](https://github.com/storybooks/storybook/pull/3001)
-   Update marked in /docs from 0.3.12 to 0.3.14 [#2999](https://github.com/storybooks/storybook/pull/2999)
-   Upgraded `react-modal` in `lib/ui` from "3.1.13" to "3.2.1" [#2992](https://github.com/storybooks/storybook/pull/2992)
-   Upgraded `react-modal` in `app/angular` from "3.1.13" to "3.2.1" [#2992](https://github.com/storybooks/storybook/pull/2992)
-   Upgraded `react-modal` in `app/polymer` from "3.1.13" to "3.2.1" [#2992](https://github.com/storybooks/storybook/pull/2992)
-   Update 8 dependencies from npm [#2978](https://github.com/storybooks/storybook/pull/2978)
-   Update make-error in addons/actions from 1.3.3 to 1.3.4 [#2991](https://github.com/storybooks/storybook/pull/2991)
-   Update 2 dependencies from npm [#2712](https://github.com/storybooks/storybook/pull/2712)
-   Update tslint-config-prettier in / from 1.7.0 to 1.8.0 [#2990](https://github.com/storybooks/storybook/pull/2990)
-   Update lerna in / from 2.8.0 to 2.9.0 [#2987](https://github.com/storybooks/storybook/pull/2987)
-   Update `eslint-plugin-react` in `/` from "7.6.0" to "7.6.1" [#2864](https://github.com/storybooks/storybook/pull/2864)
-   Upgraded `@angular/common` in `/` from "5.2.4" to "5.2.5" [#2986](https://github.com/storybooks/storybook/pull/2986)
-   Upgraded `@angular/compiler` in `/` from "5.2.4" to "5.2.5" [#2986](https://github.com/storybooks/storybook/pull/2986)
-   Upgraded `@angular/core` in `/` from "5.2.4" to "5.2.5" [#2986](https://github.com/storybooks/storybook/pull/2986)
-   Upgraded `@angular/forms` in `/` from "5.2.4" to "5.2.5" [#2986](https://github.com/storybooks/storybook/pull/2986)
-   Upgraded `@angular/platform-browser` in `/` from "5.2.4" to "5.2.5" [#2986](https://github.com/storybooks/storybook/pull/2986)
-   Upgraded `@angular/platform-browser-dynamic` in `/` from "5.2.4" to "5.2.5" [#2986](https://github.com/storybooks/storybook/pull/2986)
-   Upgraded `jest` in `/` from "22.2.1" to "22.3.0" [#2986](https://github.com/storybooks/storybook/pull/2986)
-   Upgraded `jest-cli` in `/` from "22.2.2" to "22.3.0" [#2986](https://github.com/storybooks/storybook/pull/2986)
-   Upgraded `jest-config` in `/` from "22.2.2" to "22.3.0" [#2986](https://github.com/storybooks/storybook/pull/2986)
-   Upgraded `jest-environment-jsdom` in `/` from "22.2.2" to "22.3.0" [#2986](https://github.com/storybooks/storybook/pull/2986)
-   Upgraded `jest-jasmine2` in `/` from "22.2.2" to "22.3.0" [#2986](https://github.com/storybooks/storybook/pull/2986)
-   Upgraded `jest` in `addons/storyshots` from "22.1.4" to "22.3.0" [#2986](https://github.com/storybooks/storybook/pull/2986)
-   Upgraded `jest-cli` in `addons/storyshots` from "22.1.4" to "22.3.0" [#2986](https://github.com/storybooks/storybook/pull/2986)
-   Upgraded `@angular/animations` in `examples/angular-cli` from "5.2.4" to "5.2.5" [#2986](https://github.com/storybooks/storybook/pull/2986)
-   Upgraded `@angular/common` in `examples/angular-cli` from "5.2.4" to "5.2.5" [#2986](https://github.com/storybooks/storybook/pull/2986)
-   Upgraded `@angular/compiler` in `examples/angular-cli` from "5.2.4" to "5.2.5" [#2986](https://github.com/storybooks/storybook/pull/2986)
-   Upgraded `@angular/core` in `examples/angular-cli` from "5.2.4" to "5.2.5" [#2986](https://github.com/storybooks/storybook/pull/2986)
-   Upgraded `@angular/forms` in `examples/angular-cli` from "5.2.4" to "5.2.5" [#2986](https://github.com/storybooks/storybook/pull/2986)
-   Upgraded `@angular/http` in `examples/angular-cli` from "5.2.4" to "5.2.5" [#2986](https://github.com/storybooks/storybook/pull/2986)
-   Upgraded `@angular/platform-browser` in `examples/angular-cli` from "5.2.4" to "5.2.5" [#2986](https://github.com/storybooks/storybook/pull/2986)
-   Upgraded `@angular/platform-browser-dynamic` in `examples/angular-cli` from "5.2.4" to "5.2.5" [#2986](https://github.com/storybooks/storybook/pull/2986)
-   Upgraded `@angular/router` in `examples/angular-cli` from "5.2.4" to "5.2.5" [#2986](https://github.com/storybooks/storybook/pull/2986)
-   Upgraded `@angular/compiler-cli` in `examples/angular-cli` from "5.2.4" to "5.2.5" [#2986](https://github.com/storybooks/storybook/pull/2986)
-   Upgraded `@angular/language-service` in `examples/angular-cli` from "5.2.4" to "5.2.5" [#2986](https://github.com/storybooks/storybook/pull/2986)
-   Upgraded `@types/node` in `examples/angular-cli` from "9.4.5" to "9.4.6" [#2986](https://github.com/storybooks/storybook/pull/2986)
-   Upgraded `jest` in `examples/cra-kitchen-sink` from "22.2.2" to "22.3.0" [#2986](https://github.com/storybooks/storybook/pull/2986)
-   Upgraded `jest` in `examples/official-storybook` from "22.1.4" to "22.3.0" [#2986](https://github.com/storybooks/storybook/pull/2986)
-   Update gatsby in /docs from 1.9.198 to 1.9.199 [#2988](https://github.com/storybooks/storybook/pull/2988)
-   Update gatsby in /docs from 1.9.197 to 1.9.198 [#2985](https://github.com/storybooks/storybook/pull/2985)
-   Update gatsby in /docs from 1.9.193 to 1.9.197 [#2983](https://github.com/storybooks/storybook/pull/2983)
-   Upgraded `danger` in `/` from "3.1.3" to "3.1.6" [#2977](https://github.com/storybooks/storybook/pull/2977)
-   Upgraded `eslint-plugin-jest` in `/` from "21.12.0" to "21.12.1" [#2977](https://github.com/storybooks/storybook/pull/2977)
-   Upgraded `inquirer` in `/` from "5.0.1" to "5.1.0" [#2977](https://github.com/storybooks/storybook/pull/2977)
-   Upgraded `react-fuzzy` in `lib/ui` from "0.5.1" to "0.5.2" [#2977](https://github.com/storybooks/storybook/pull/2977)
-   Upgraded `@types/node` in `examples/angular-cli` from "9.4.0" to "9.4.5" [#2977](https://github.com/storybooks/storybook/pull/2977)
-   Upgraded `babel-preset-vue` in `examples/vue-kitchen-sink` from "2.0.0" to "2.0.1" [#2977](https://github.com/storybooks/storybook/pull/2977)
-   Update gatsby in /docs from 1.9.188 to 1.9.193 [#2973](https://github.com/storybooks/storybook/pull/2973)
-   Upgraded `eslint-plugin-jest` in `/` from "21.8.0" to "21.12.0" [#2975](https://github.com/storybooks/storybook/pull/2975)
-   Upgraded `ts-jest` in `/` from "22.0.3" to "22.0.4" [#2975](https://github.com/storybooks/storybook/pull/2975)
-   Upgraded `react-datetime` in `addons/knobs` from "2.13.0" to "2.14.0" [#2975](https://github.com/storybooks/storybook/pull/2975)
-   Upgraded `@storybook/addon-actions` in `/docs` from "3.3.12" to "3.3.13" [#2960](https://github.com/storybooks/storybook/pull/2960)
-   Upgraded `@storybook/addon-links` in `/docs` from "3.3.12" to "3.3.13" [#2960](https://github.com/storybooks/storybook/pull/2960)
-   Upgraded `@storybook/addons` in `/docs` from "3.3.12" to "3.3.13" [#2960](https://github.com/storybooks/storybook/pull/2960)
-   Upgraded `@storybook/react` in `/docs` from "3.3.12" to "3.3.13" [#2960](https://github.com/storybooks/storybook/pull/2960)
-   Upgraded `chalk` in `/` from "2.3.0" to "2.3.1" [#2961](https://github.com/storybooks/storybook/pull/2961)
-   Upgraded `chalk` in `lib/node-logger` from "2.3.0" to "2.3.1" [#2961](https://github.com/storybooks/storybook/pull/2961)
-   Upgraded `react-split-pane` in `lib/ui` from "0.1.76" to "0.1.77" [#2961](https://github.com/storybooks/storybook/pull/2961)
-   Upgraded `chalk` in `lib/core` from "2.3.0" to "2.3.1" [#2961](https://github.com/storybooks/storybook/pull/2961)
-   Upgraded `chalk` in `lib/cli` from "2.3.0" to "2.3.1" [#2961](https://github.com/storybooks/storybook/pull/2961)

</details>

## 3.3.14

2018-February-21

#### Bug Fixes

-   RN: Add error handler on WS to fix crashing on page reload [#3002](https://github.com/storybooks/storybook/pull/3002)
-   Added safety net preventing storybook Jest addon from throwing. [#3023](https://github.com/storybooks/storybook/pull/3023)
-   Added "key" prop to list items inside test failure message. [#2867](https://github.com/storybooks/storybook/pull/2867)
-   Addon-info: Add type check to PropType on OneOf [#2653](https://github.com/storybooks/storybook/pull/2653)
-   Use @storybook/podda to fix npm engine version in podda [#3033](https://github.com/storybooks/storybook/pull/3033)
-   Addon-backgrounds: set background on iframe instead of adding a wrapper in preview [#2807](https://github.com/storybooks/storybook/pull/3033)

## 3.4.0-alpha.8

2018-February-11

#### Bug Fixes

-   React-Native: Fix by moving managerPath export to `server.js` [#2947](https://github.com/storybooks/storybook/pull/2947)
-   Addon-Info: Add type check to PropType on OneOf [#2653](https://github.com/storybooks/storybook/pull/2653)
-   Vue: Support .vue extension resolving [#2896](https://github.com/storybooks/storybook/pull/2896)

#### Documentation

-   Update writing addons documentation [#2951](https://github.com/storybooks/storybook/pull/2951)
-   Update docs on LinkTo in addon-links [#2926](https://github.com/storybooks/storybook/pull/2926)

#### Maintenance

-   Fix "dev" script to be cross-platform [#2922](https://github.com/storybooks/storybook/pull/2922)

#### Dependency Upgrades

<details>
<summary>
98 Updates
</summary>

-   Upgraded `jest-cli` in `/` from "22.2.1" to "22.2.2" [#2957](https://github.com/storybooks/storybook/pull/2957)
-   Upgraded `jest-config` in `/` from "22.2.1" to "22.2.2" [#2957](https://github.com/storybooks/storybook/pull/2957)
-   Upgraded `jest-environment-jsdom` in `/` from "22.2.0" to "22.2.2" [#2957](https://github.com/storybooks/storybook/pull/2957)
-   Upgraded `jest-jasmine2` in `/` from "22.2.1" to "22.2.2" [#2957](https://github.com/storybooks/storybook/pull/2957)
-   Upgraded `autoprefixer` in `lib/core` from "7.2.5" to "7.2.6" [#2957](https://github.com/storybooks/storybook/pull/2957)
-   Upgraded `webpack` in `lib/core` from "3.10.0" to "3.11.0" [#2957](https://github.com/storybooks/storybook/pull/2957)
-   Upgraded `autoprefixer` in `app/angular` from "7.2.5" to "7.2.6" [#2957](https://github.com/storybooks/storybook/pull/2957)
-   Upgraded `webpack` in `app/angular` from "3.10.0" to "3.11.0" [#2957](https://github.com/storybooks/storybook/pull/2957)
-   Upgraded `autoprefixer` in `app/polymer` from "7.2.5" to "7.2.6" [#2957](https://github.com/storybooks/storybook/pull/2957)
-   Upgraded `webpack` in `app/polymer` from "3.10.0" to "3.11.0" [#2957](https://github.com/storybooks/storybook/pull/2957)
-   Upgraded `autoprefixer` in `app/react-native` from "7.2.5" to "7.2.6" [#2957](https://github.com/storybooks/storybook/pull/2957)
-   Upgraded `webpack` in `app/react-native` from "3.10.0" to "3.11.0" [#2957](https://github.com/storybooks/storybook/pull/2957)
-   Upgraded `autoprefixer` in `app/react` from "7.2.5" to "7.2.6" [#2957](https://github.com/storybooks/storybook/pull/2957)
-   Upgraded `webpack` in `app/react` from "3.10.0" to "3.11.0" [#2957](https://github.com/storybooks/storybook/pull/2957)
-   Upgraded `autoprefixer` in `app/vue` from "7.2.5" to "7.2.6" [#2957](https://github.com/storybooks/storybook/pull/2957)
-   Upgraded `webpack` in `app/vue` from "3.10.0" to "3.11.0" [#2957](https://github.com/storybooks/storybook/pull/2957)
-   Upgraded `webpack` in `examples/polymer-cli` from "3.10.0" to "3.11.0" [#2957](https://github.com/storybooks/storybook/pull/2957)
-   Upgraded `@types/node` in `examples/angular-cli` from "6.0.99" to "6.0.100" [#2957](https://github.com/storybooks/storybook/pull/2957)
-   Upgraded `webpack` in `examples/vue-kitchen-sink` from "3.10.0" to "3.11.0" [#2957](https://github.com/storybooks/storybook/pull/2957)
-   Upgraded `eslint-plugin-jest` in `/` from "21.7.0" to "21.8.0" [#2952](https://github.com/storybooks/storybook/pull/2952)
-   Upgraded `react-datetime` in `addons/knobs` from "2.12.0" to "2.13.0" [#2952](https://github.com/storybooks/storybook/pull/2952)
-   Upgraded `react-modal` in `lib/ui` from "3.1.12" to "3.1.13" [#2952](https://github.com/storybooks/storybook/pull/2952)
-   Upgraded `react-modal` in `app/angular` from "3.1.12" to "3.1.13" [#2952](https://github.com/storybooks/storybook/pull/2952)
-   Upgraded `react-modal` in `app/polymer` from "3.1.12" to "3.1.13" [#2952](https://github.com/storybooks/storybook/pull/2952)
-   Upgraded `babel-jest` in `examples/cra-kitchen-sink` from "22.2.0" to "22.2.2" [#2952](https://github.com/storybooks/storybook/pull/2952)
-   Upgraded `jest` in `examples/cra-kitchen-sink` from "22.2.1" to "22.2.2" [#2952](https://github.com/storybooks/storybook/pull/2952)
-   Upgraded `react-scripts` in `examples/cra-kitchen-sink` from "1.1.0" to "1.1.1" [#2952](https://github.com/storybooks/storybook/pull/2952)
-   Update gatsby in /docs from 1.9.184 to 1.9.187 [#2950](https://github.com/storybooks/storybook/pull/2950)
-   Upgraded `copy-webpack-plugin` in `app/polymer` from "4.3.1" to "4.4.0" [#2945](https://github.com/storybooks/storybook/pull/2945)
-   Upgraded `copy-webpack-plugin` in `examples/polymer-cli` from "4.3.1" to "4.4.0" [#2945](https://github.com/storybooks/storybook/pull/2945)
-   Upgraded `@angular/cli` in `examples/angular-cli` from "1.6.7" to "1.6.8" [#2945](https://github.com/storybooks/storybook/pull/2945)
-   Upgraded `@types/node` in `examples/angular-cli` from "6.0.97" to "6.0.99" [#2945](https://github.com/storybooks/storybook/pull/2945)
-   Upgraded `jasmine-core` in `examples/angular-cli` from "2.99.0" to "2.99.1" [#2945](https://github.com/storybooks/storybook/pull/2945)
-   Upgraded `gatsby-remark-images` in `/docs` from "1.5.42" to "1.5.43" [#2944](https://github.com/storybooks/storybook/pull/2944)
-   Upgraded `gatsby-transformer-remark` in `/docs` from "1.7.30" to "1.7.31" [#2944](https://github.com/storybooks/storybook/pull/2944)
-   Upgraded `gatsby-remark-images` in `/docs` from "1.5.41" to "1.5.42" [#2939](https://github.com/storybooks/storybook/pull/2939)
-   Upgraded `gatsby` in `/docs` from "1.9.183" to "1.9.184" [#2939](https://github.com/storybooks/storybook/pull/2939)
-   Upgraded `@angular/common` in `/` from "5.2.3" to "5.2.4" [#2938](https://github.com/storybooks/storybook/pull/2938)
-   Upgraded `@angular/compiler` in `/` from "5.2.3" to "5.2.4" [#2938](https://github.com/storybooks/storybook/pull/2938)
-   Upgraded `@angular/core` in `/` from "5.2.3" to "5.2.4" [#2938](https://github.com/storybooks/storybook/pull/2938)
-   Upgraded `@angular/forms` in `/` from "5.2.3" to "5.2.4" [#2938](https://github.com/storybooks/storybook/pull/2938)
-   Upgraded `@angular/platform-browser` in `/` from "5.2.3" to "5.2.4" [#2938](https://github.com/storybooks/storybook/pull/2938)
-   Upgraded `@angular/platform-browser-dynamic` in `/` from "5.2.3" to "5.2.4" [#2938](https://github.com/storybooks/storybook/pull/2938)
-   Upgraded `commander` in `/` from "2.14.0" to "2.14.1" [#2938](https://github.com/storybooks/storybook/pull/2938)
-   Upgraded `jest` in `/` from "22.1.4" to "22.2.0" [#2938](https://github.com/storybooks/storybook/pull/2938)
-   Upgraded `jest-cli` in `/` from "22.1.4" to "22.2.0" [#2938](https://github.com/storybooks/storybook/pull/2938)
-   Upgraded `jest-config` in `/` from "22.1.4" to "22.2.0" [#2938](https://github.com/storybooks/storybook/pull/2938)
-   Upgraded `jest-environment-jsdom` in `/` from "22.1.4" to "22.2.0" [#2938](https://github.com/storybooks/storybook/pull/2938)
-   Upgraded `jest-jasmine2` in `/` from "22.1.4" to "22.2.0" [#2938](https://github.com/storybooks/storybook/pull/2938)
-   Upgraded `graphql` in `addons/graphql` from "0.12.3" to "0.13.0" [#2938](https://github.com/storybooks/storybook/pull/2938)
-   Upgraded `commander` in `lib/core` from "2.14.0" to "2.14.1" [#2938](https://github.com/storybooks/storybook/pull/2938)
-   Upgraded `commander` in `app/react-native` from "2.14.0" to "2.14.1" [#2938](https://github.com/storybooks/storybook/pull/2938)
-   Upgraded `commander` in `lib/cli` from "2.14.0" to "2.14.1" [#2938](https://github.com/storybooks/storybook/pull/2938)
-   Upgraded `@angular/animations` in `examples/angular-cli` from "5.2.3" to "5.2.4" [#2938](https://github.com/storybooks/storybook/pull/2938)
-   Upgraded `@angular/common` in `examples/angular-cli` from "5.2.3" to "5.2.4" [#2938](https://github.com/storybooks/storybook/pull/2938)
-   Upgraded `@angular/compiler` in `examples/angular-cli` from "5.2.3" to "5.2.4" [#2938](https://github.com/storybooks/storybook/pull/2938)
-   Upgraded `@angular/core` in `examples/angular-cli` from "5.2.3" to "5.2.4" [#2938](https://github.com/storybooks/storybook/pull/2938)
-   Upgraded `@angular/forms` in `examples/angular-cli` from "5.2.3" to "5.2.4" [#2938](https://github.com/storybooks/storybook/pull/2938)
-   Upgraded `@angular/http` in `examples/angular-cli` from "5.2.3" to "5.2.4" [#2938](https://github.com/storybooks/storybook/pull/2938)
-   Upgraded `@angular/platform-browser` in `examples/angular-cli` from "5.2.3" to "5.2.4" [#2938](https://github.com/storybooks/storybook/pull/2938)
-   Upgraded `@angular/platform-browser-dynamic` in `examples/angular-cli` from "5.2.3" to "5.2.4" [#2938](https://github.com/storybooks/storybook/pull/2938)
-   Upgraded `@angular/router` in `examples/angular-cli` from "5.2.3" to "5.2.4" [#2938](https://github.com/storybooks/storybook/pull/2938)
-   Upgraded `@angular/compiler-cli` in `examples/angular-cli` from "5.2.3" to "5.2.4" [#2938](https://github.com/storybooks/storybook/pull/2938)
-   Upgraded `@angular/language-service` in `examples/angular-cli` from "5.2.3" to "5.2.4" [#2938](https://github.com/storybooks/storybook/pull/2938)
-   Upgraded `babel-jest` in `examples/cra-kitchen-sink` from "22.1.0" to "22.2.0" [#2938](https://github.com/storybooks/storybook/pull/2938)
-   Upgraded `jest` in `examples/cra-kitchen-sink` from "22.1.4" to "22.2.0" [#2938](https://github.com/storybooks/storybook/pull/2938)
-   Upgraded `eventemitter3` in `examples/official-storybook` from "3.0.0" to "3.0.1" [#2938](https://github.com/storybooks/storybook/pull/2938)
-   Update @types/node in examples/angular-cli from 6.0.96 to 6.0.97 [#2932](https://github.com/storybooks/storybook/pull/2932)
-   Update gatsby in /docs from 1.9.181 to 1.9.182 [#2929](https://github.com/storybooks/storybook/pull/2929)
-   Update jasmine-core in examples/angular-cli from 2.9.1 to 2.99.0 [#2930](https://github.com/storybooks/storybook/pull/2930)
-   Upgraded `commander` in `/` from "2.13.0" to "2.14.0" [#2928](https://github.com/storybooks/storybook/pull/2928)
-   Upgraded `make-error` in `addons/actions` from "1.3.2" to "1.3.3" [#2928](https://github.com/storybooks/storybook/pull/2928)
-   Upgraded `commander` in `app/angular` from "2.13.0" to "2.14.0" [#2928](https://github.com/storybooks/storybook/pull/2928)
-   Upgraded `commander` in `app/polymer` from "2.13.0" to "2.14.0" [#2928](https://github.com/storybooks/storybook/pull/2928)
-   Upgraded `commander` in `app/react-native` from "2.13.0" to "2.14.0" [#2928](https://github.com/storybooks/storybook/pull/2928)
-   Upgraded `react-native` in `app/react-native` from "0.52.2" to "0.53.0" [#2928](https://github.com/storybooks/storybook/pull/2928)
-   Upgraded `commander` in `app/react` from "2.13.0" to "2.14.0" [#2928](https://github.com/storybooks/storybook/pull/2928)
-   Upgraded `commander` in `app/vue` from "2.13.0" to "2.14.0" [#2928](https://github.com/storybooks/storybook/pull/2928)
-   Upgraded `commander` in `lib/cli` from "2.13.0" to "2.14.0" [#2928](https://github.com/storybooks/storybook/pull/2928)
-   Upgraded `jest-enzyme` in `/` from "4.1.1" to "4.2.0" [#2919](https://github.com/storybooks/storybook/pull/2919)
-   Upgraded `react-modal` in `lib/ui` from "3.1.11" to "3.1.12" [#2919](https://github.com/storybooks/storybook/pull/2919)
-   Upgraded `react-modal` in `app/angular` from "3.1.11" to "3.1.12" [#2919](https://github.com/storybooks/storybook/pull/2919)
-   Upgraded `react-modal` in `app/polymer` from "3.1.11" to "3.1.12" [#2919](https://github.com/storybooks/storybook/pull/2919)
-   Upgraded `gatsby-remark-copy-linked-files` in `/docs` from "1.5.25" to "1.5.26" [#2927](https://github.com/storybooks/storybook/pull/2927)
-   Upgraded `gatsby-source-filesystem` in `/docs` from "1.5.16" to "1.5.18" [#2927](https://github.com/storybooks/storybook/pull/2927)
-   Upgraded `gatsby` in `/docs` from "1.9.178" to "1.9.179" [#2927](https://github.com/storybooks/storybook/pull/2927)
-   Update lodash in /docs from 4.17.4 to 4.17.5 [#2914](https://github.com/storybooks/storybook/pull/2914)
-   Update lodash in / from 4.17.4 to 4.17.5 [#2915](https://github.com/storybooks/storybook/pull/2915)
-   Upgraded `gatsby-link` in `/docs` from "1.6.35" to "1.6.36" [#2908](https://github.com/storybooks/storybook/pull/2908)
-   Upgraded `gatsby` in `/docs` from "1.9.175" to "1.9.177" [#2908](https://github.com/storybooks/storybook/pull/2908)
-   Upgraded `@storybook/addon-actions` in `/docs` from "3.3.11" to "3.3.12" [#2911](https://github.com/storybooks/storybook/pull/2911)
-   Upgraded `@storybook/addon-links` in `/docs` from "3.3.11" to "3.3.12" [#2911](https://github.com/storybooks/storybook/pull/2911)
-   Upgraded `@storybook/addons` in `/docs` from "3.3.11" to "3.3.12" [#2911](https://github.com/storybooks/storybook/pull/2911)
-   Upgraded `@storybook/react` in `/docs` from "3.3.11" to "3.3.12" [#2911](https://github.com/storybooks/storybook/pull/2911)
-   Upgraded `gatsby` in `/docs` from "1.9.175" to "1.9.178" [#2911](https://github.com/storybooks/storybook/pull/2911)
-   Upgraded `eslint` in `/` from "4.16.0" to "4.17.0" [#2912](https://github.com/storybooks/storybook/pull/2912)
-   Upgraded `ts-jest` in `/` from "22.0.1" to "22.0.3" [#2912](https://github.com/storybooks/storybook/pull/2912)
-   Upgraded `@polymer/polymer` in `examples/polymer-cli` from "2.4.0" to "2.5.0" [#2912](https://github.com/storybooks/storybook/pull/2912)

</details>

## 3.3.13

2018-February-11

#### Bug Fixes

-   Angular: add rule for .md to webpack.config.prod.js [#2924](https://github.com/storybooks/storybook/pull/2924)
-   Check for correct props in Flow or prop-types [#2902](https://github.com/storybooks/storybook/pull/2902)

## 3.4.0-alpha.7

2018-February-03

#### Features

-   Storyshots: env.NODE_PATH support [#2873](https://github.com/storybooks/storybook/pull/2873)
-   Knobs: Select knob key/value ordering [#1745](https://github.com/storybooks/storybook/pull/1745)
-   Angular: Add option to pass custom styles for ng components [#2856](https://github.com/storybooks/storybook/pull/2856)
-   Core: Add watch mode for build-storybook [#2866](https://github.com/storybooks/storybook/pull/2866)
-   Core: Add `__dirname` support [#2791](https://github.com/storybooks/storybook/pull/2791)

#### Bug Fixes

-   UI: remove zero on story loading [#2857](https://github.com/storybooks/storybook/pull/2857)

#### Documentation

-   StoryShots: Document ref mocking [#2869](https://github.com/storybooks/storybook/pull/2869)

#### Maintenance

-   Typescript distribution [#2846](https://github.com/storybooks/storybook/pull/2846)
-   Use UTC timezone in formatting too for knobs test [#2861](https://github.com/storybooks/storybook/pull/2861)

#### Dependency Upgrades

<details>
<summary>
76 Upgrades
</summary>

-   Upgraded `eslint-plugin-prettier` in `/` from "2.5.0" to "2.6.0" [#2910](https://github.com/storybooks/storybook/pull/2910)
-   Upgraded `nodemon` in `/` from "1.14.11" to "1.14.12" [#2910](https://github.com/storybooks/storybook/pull/2910)
-   Upgraded `postcss-loader` in `lib/core` from "2.0.10" to "2.1.0" [#2910](https://github.com/storybooks/storybook/pull/2910)
-   Upgraded `postcss-loader` in `app/angular` from "2.0.10" to "2.1.0" [#2910](https://github.com/storybooks/storybook/pull/2910)
-   Upgraded `nodemon` in `app/angular` from "1.14.11" to "1.14.12" [#2910](https://github.com/storybooks/storybook/pull/2910)
-   Upgraded `postcss-loader` in `app/polymer` from "2.0.10" to "2.1.0" [#2910](https://github.com/storybooks/storybook/pull/2910)
-   Upgraded `nodemon` in `app/polymer` from "1.14.11" to "1.14.12" [#2910](https://github.com/storybooks/storybook/pull/2910)
-   Upgraded `postcss-loader` in `app/react-native` from "2.0.10" to "2.1.0" [#2910](https://github.com/storybooks/storybook/pull/2910)
-   Upgraded `postcss-loader` in `app/react` from "2.0.10" to "2.1.0" [#2910](https://github.com/storybooks/storybook/pull/2910)
-   Upgraded `nodemon` in `app/react` from "1.14.11" to "1.14.12" [#2910](https://github.com/storybooks/storybook/pull/2910)
-   Upgraded `postcss-loader` in `app/vue` from "2.0.10" to "2.1.0" [#2910](https://github.com/storybooks/storybook/pull/2910)
-   Upgraded `nodemon` in `app/vue` from "1.14.11" to "1.14.12" [#2910](https://github.com/storybooks/storybook/pull/2910)
-   Upgraded `@angular/common` in `/` from "5.2.2" to "5.2.3" [#2901](https://github.com/storybooks/storybook/pull/2901)
-   Upgraded `@angular/compiler` in `/` from "5.2.2" to "5.2.3" [#2901](https://github.com/storybooks/storybook/pull/2901)
-   Upgraded `@angular/core` in `/` from "5.2.2" to "5.2.3" [#2901](https://github.com/storybooks/storybook/pull/2901)
-   Upgraded `@angular/forms` in `/` from "5.2.2" to "5.2.3" [#2901](https://github.com/storybooks/storybook/pull/2901)
-   Upgraded `@angular/platform-browser` in `/` from "5.2.2" to "5.2.3" [#2901](https://github.com/storybooks/storybook/pull/2901)
-   Upgraded `@angular/platform-browser-dynamic` in `/` from "5.2.2" to "5.2.3" [#2901](https://github.com/storybooks/storybook/pull/2901)
-   Upgraded `tslint-config-prettier` in `/` from "1.6.0" to "1.7.0" [#2901](https://github.com/storybooks/storybook/pull/2901)
-   Upgraded `react-split-pane` in `lib/ui` from "0.1.74" to "0.1.75" [#2901](https://github.com/storybooks/storybook/pull/2901)
-   Upgraded `@angular/animations` in `examples/angular-cli` from "5.2.2" to "5.2.3" [#2901](https://github.com/storybooks/storybook/pull/2901)
-   Upgraded `@angular/common` in `examples/angular-cli` from "5.2.2" to "5.2.3" [#2901](https://github.com/storybooks/storybook/pull/2901)
-   Upgraded `@angular/compiler` in `examples/angular-cli` from "5.2.2" to "5.2.3" [#2901](https://github.com/storybooks/storybook/pull/2901)
-   Upgraded `@angular/core` in `examples/angular-cli` from "5.2.2" to "5.2.3" [#2901](https://github.com/storybooks/storybook/pull/2901)
-   Upgraded `@angular/forms` in `examples/angular-cli` from "5.2.2" to "5.2.3" [#2901](https://github.com/storybooks/storybook/pull/2901)
-   Upgraded `@angular/http` in `examples/angular-cli` from "5.2.2" to "5.2.3" [#2901](https://github.com/storybooks/storybook/pull/2901)
-   Upgraded `@angular/platform-browser` in `examples/angular-cli` from "5.2.2" to "5.2.3" [#2901](https://github.com/storybooks/storybook/pull/2901)
-   Upgraded `@angular/platform-browser-dynamic` in `examples/angular-cli` from "5.2.2" to "5.2.3" [#2901](https://github.com/storybooks/storybook/pull/2901)
-   Upgraded `@angular/router` in `examples/angular-cli` from "5.2.2" to "5.2.3" [#2901](https://github.com/storybooks/storybook/pull/2901)
-   Upgraded `@angular/cli` in `examples/angular-cli` from "1.6.6" to "1.6.7" [#2901](https://github.com/storybooks/storybook/pull/2901)
-   Upgraded `@angular/compiler-cli` in `examples/angular-cli` from "5.2.2" to "5.2.3" [#2901](https://github.com/storybooks/storybook/pull/2901)
-   Upgraded `@angular/language-service` in `examples/angular-cli` from "5.2.2" to "5.2.3" [#2901](https://github.com/storybooks/storybook/pull/2901)
-   Upgraded `babel-plugin-macros` in `/` from "2.0.0" to "2.1.0" [#2891](https://github.com/storybooks/storybook/pull/2891)
-   Upgraded `babel-plugin-macros` in `app/angular` from "2.0.0" to "2.1.0" [#2891](https://github.com/storybooks/storybook/pull/2891)
-   Upgraded `typescript` in `app/angular` from "2.6.2" to "2.7.1" [#2891](https://github.com/storybooks/storybook/pull/2891)
-   Upgraded `babel-plugin-macros` in `app/polymer` from "2.0.0" to "2.1.0" [#2891](https://github.com/storybooks/storybook/pull/2891)
-   Upgraded `babel-preset-minify` in `app/polymer` from "0.2.0" to "0.3.0" [#2891](https://github.com/storybooks/storybook/pull/2891)
-   Upgraded `babel-plugin-macros` in `app/react-native` from "2.0.0" to "2.1.0" [#2891](https://github.com/storybooks/storybook/pull/2891)
-   Upgraded `babel-preset-minify` in `app/react-native` from "0.2.0" to "0.3.0" [#2891](https://github.com/storybooks/storybook/pull/2891)
-   Upgraded `babel-plugin-macros` in `app/react` from "2.0.0" to "2.1.0" [#2891](https://github.com/storybooks/storybook/pull/2891)
-   Upgraded `babel-preset-minify` in `app/react` from "0.2.0" to "0.3.0" [#2891](https://github.com/storybooks/storybook/pull/2891)
-   Upgraded `babel-plugin-macros` in `app/vue` from "2.0.0" to "2.1.0" [#2891](https://github.com/storybooks/storybook/pull/2891)
-   Upgraded `babel-preset-minify` in `app/vue` from "0.2.0" to "0.3.0" [#2891](https://github.com/storybooks/storybook/pull/2891)
-   Upgraded `vue-style-loader` in `app/vue` from "3.1.1" to "3.1.2" [#2891](https://github.com/storybooks/storybook/pull/2891)
-   Upgraded `vue-loader` in `app/vue` from "13.7.0" to "13.7.1" [#2891](https://github.com/storybooks/storybook/pull/2891)
-   Upgraded `typescript` in `examples/angular-cli` from "2.6.2" to "2.7.1" [#2891](https://github.com/storybooks/storybook/pull/2891)
-   Upgraded `vue-loader` in `examples/vue-kitchen-sink` from "13.7.0" to "13.7.1" [#2891](https://github.com/storybooks/storybook/pull/2891)
-   Upgraded `vue-style-loader` in `examples/vue-kitchen-sink` from "3.1.1" to "3.1.2" [#2891](https://github.com/storybooks/storybook/pull/2891)
-   Upgraded `gatsby-source-filesystem` in `/docs` from "1.5.15" to "1.5.16" [#2875](https://github.com/storybooks/storybook/pull/2875)
-   Upgraded `gatsby` in `/docs` from "1.9.172" to "1.9.174" [#2875](https://github.com/storybooks/storybook/pull/2875)
-   Upgraded `@types/lodash` in `/` from "4.14.97" to "4.14.98" [#2876](https://github.com/storybooks/storybook/pull/2876)
-   Upgraded `jest-enzyme` in `/` from "4.0.2" to "4.1.0" [#2876](https://github.com/storybooks/storybook/pull/2876)
-   Upgraded `uglifyjs-webpack-plugin` in `app/angular` from "1.1.6" to "1.1.7" [#2876](https://github.com/storybooks/storybook/pull/2876)
-   Upgraded `uglifyjs-webpack-plugin` in `app/react-native` from "1.1.6" to "1.1.7" [#2876](https://github.com/storybooks/storybook/pull/2876)
-   Upgraded `uglifyjs-webpack-plugin` in `app/react` from "1.1.6" to "1.1.7" [#2876](https://github.com/storybooks/storybook/pull/2876)
-   Upgraded `uglifyjs-webpack-plugin` in `app/vue` from "1.1.6" to "1.1.7" [#2876](https://github.com/storybooks/storybook/pull/2876)
-   Upgraded `gatsby-link` in `/docs` from "1.6.34" to "1.6.35" [#2858](https://github.com/storybooks/storybook/pull/2858)
-   Upgraded `gatsby-transformer-remark` in `/docs` from "1.7.29" to "1.7.30" [#2858](https://github.com/storybooks/storybook/pull/2858)
-   Upgraded `gatsby` in `/docs` from "1.9.169" to "1.9.171" [#2858](https://github.com/storybooks/storybook/pull/2858)
-   Make dependencies in polymer & angular up to date with other apps [#2852](https://github.com/storybooks/storybook/pull/2852)
-   Upgraded `@types/lodash` in `/` from "4.14.96" to "4.14.97" [#2850](https://github.com/storybooks/storybook/pull/2850)
-   Upgraded `react-datetime` in `addons/knobs` from "2.11.1" to "2.12.0" [#2850](https://github.com/storybooks/storybook/pull/2850)
-   Upgraded `style-loader` in `addons/knobs` from "0.19.1" to "0.20.1" [#2850](https://github.com/storybooks/storybook/pull/2850)
-   Upgraded `style-loader` in `lib/core` from "0.19.1" to "0.20.1" [#2850](https://github.com/storybooks/storybook/pull/2850)
-   Upgraded `style-loader` in `app/angular` from "0.18.2" to "0.20.1" [#2850](https://github.com/storybooks/storybook/pull/2850)
-   Upgraded `style-loader` in `app/polymer` from "0.18.2" to "0.20.1" [#2850](https://github.com/storybooks/storybook/pull/2850)
-   Upgraded `style-loader` in `app/react-native` from "0.19.1" to "0.20.1" [#2850](https://github.com/storybooks/storybook/pull/2850)
-   Upgraded `style-loader` in `app/react` from "0.19.1" to "0.20.1" [#2850](https://github.com/storybooks/storybook/pull/2850)
-   Upgraded `style-loader` in `app/vue` from "0.19.1" to "0.20.1" [#2850](https://github.com/storybooks/storybook/pull/2850)
-   Upgraded `@polymer/polymer` in `examples/polymer-cli` from "2.3.1" to "2.4.0" [#2850](https://github.com/storybooks/storybook/pull/2850)
-   Upgraded `@types/jasmine` in `examples/angular-cli` from "2.8.5" to "2.8.6" [#2850](https://github.com/storybooks/storybook/pull/2850)
-   Upgraded `@storybook/addon-actions` in `/docs` from "3.3.10" to "3.3.11" [#2849](https://github.com/storybooks/storybook/pull/2849)
-   Upgraded `@storybook/addon-links` in `/docs` from "3.3.10" to "3.3.11" [#2849](https://github.com/storybooks/storybook/pull/2849)
-   Upgraded `@storybook/addons` in `/docs` from "3.3.10" to "3.3.11" [#2849](https://github.com/storybooks/storybook/pull/2849)
-   Upgraded `@storybook/react` in `/docs` from "3.3.10" to "3.3.11" [#2849](https://github.com/storybooks/storybook/pull/2849)
-   Update url-loader from 0.5.8 to 0.6.2 in app/angular [#2847](https://github.com/storybooks/storybook/pull/2847)

</details>

## 3.3.12

2018-February-02

#### Bug Fixes

-   Fix browser navigation again [#2870](https://github.com/storybooks/storybook/pull/2870)

#### Dependency Upgrades

-   Update url-loader from 0.5.8 to 0.6.2 in app/angular [#2847](https://github.com/storybooks/storybook/pull/2847)

## 3.4.0-alpha.6

2018-January-27

#### Features

-   Pass default webpack config as third argument in Full Control Mode [#2796](https://github.com/storybooks/storybook/pull/2796)

#### Bug Fixes

-   Angular: remove entryComponents prop from metadata [#2790](https://github.com/storybooks/storybook/pull/2790)
-   Use process.exitCode instead of process.exit() [#2717](https://github.com/storybooks/storybook/pull/2717)

#### Documentation

-   Extending webpack section is no longer needed for the common usage [#2826](https://github.com/storybooks/storybook/pull/2826)
-   Updating Vue Jest Config [#2821](https://github.com/storybooks/storybook/pull/2821)
-   Angular inheritance example [#2787](https://github.com/storybooks/storybook/pull/2787)

#### Maintenance

-   ADD autolabeler.yml for <https://github.com/probot/autolabeler> [#2809](https://github.com/storybooks/storybook/pull/2809)
-   Fix css warning in angular-cli example [#2789](https://github.com/storybooks/storybook/pull/2789)
-   Move more things to core [#2788](https://github.com/storybooks/storybook/pull/2788)

#### Dependency Upgrades

<details>
<summary>
76 Upgrades
</summary>

-   Upgraded `eslint-plugin-react` in `/` from "7.5.1" to "7.6.0" [#2844](https://github.com/storybooks/storybook/pull/2844)
-   Upgraded `lint-staged` in `/` from "6.0.1" to "6.1.0" [#2844](https://github.com/storybooks/storybook/pull/2844)
-   Upgraded `react-native` in `app/react-native` from "0.52.1" to "0.52.2" [#2844](https://github.com/storybooks/storybook/pull/2844)
-   Upgraded `@angular/cli` in `examples/angular-cli` from "1.6.5" to "1.6.6" [#2844](https://github.com/storybooks/storybook/pull/2844)
-   Upgraded `protractor` in `examples/angular-cli` from "5.2.2" to "5.3.0" [#2844](https://github.com/storybooks/storybook/pull/2844)
-   Upgraded `gatsby-plugin-sharp` in `/docs` from "1.6.26" to "1.6.27" [#2843](https://github.com/storybooks/storybook/pull/2843)
-   Upgraded `gatsby-remark-images` in `/docs` from "1.5.40" to "1.5.41" [#2843](https://github.com/storybooks/storybook/pull/2843)
-   Upgraded `gatsby-source-filesystem` in `/docs` from "1.5.14" to "1.5.15" [#2843](https://github.com/storybooks/storybook/pull/2843)
-   Upgraded `gatsby` in `/docs` from "1.9.166" to "1.9.169" [#2843](https://github.com/storybooks/storybook/pull/2843)
-   Upgraded `@types/lodash` in `/` from "4.14.95" to "4.14.96" [#2840](https://github.com/storybooks/storybook/pull/2840)
-   Upgraded `airbnb-js-shims` in `app/angular` from "1.4.0" to "1.4.1" [#2840](https://github.com/storybooks/storybook/pull/2840)
-   Upgraded `airbnb-js-shims` in `app/polymer` from "1.4.0" to "1.4.1" [#2840](https://github.com/storybooks/storybook/pull/2840)
-   Upgraded `airbnb-js-shims` in `app/react` from "1.4.0" to "1.4.1" [#2840](https://github.com/storybooks/storybook/pull/2840)
-   Upgraded `airbnb-js-shims` in `app/vue` from "1.4.0" to "1.4.1" [#2840](https://github.com/storybooks/storybook/pull/2840)
-   Upgraded `@angular/animations` in `examples/angular-cli` from "5.2.1" to "5.2.2" [#2840](https://github.com/storybooks/storybook/pull/2840)
-   Upgraded `@angular/common` in `examples/angular-cli` from "5.2.1" to "5.2.2" [#2840](https://github.com/storybooks/storybook/pull/2840)
-   Upgraded `@angular/compiler` in `examples/angular-cli` from "5.2.1" to "5.2.2" [#2840](https://github.com/storybooks/storybook/pull/2840)
-   Upgraded `@angular/core` in `examples/angular-cli` from "5.2.1" to "5.2.2" [#2840](https://github.com/storybooks/storybook/pull/2840)
-   Upgraded `@angular/forms` in `examples/angular-cli` from "5.2.1" to "5.2.2" [#2840](https://github.com/storybooks/storybook/pull/2840)
-   Upgraded `@angular/http` in `examples/angular-cli` from "5.2.1" to "5.2.2" [#2840](https://github.com/storybooks/storybook/pull/2840)
-   Upgraded `@angular/platform-browser` in `examples/angular-cli` from "5.2.1" to "5.2.2" [#2840](https://github.com/storybooks/storybook/pull/2840)
-   Upgraded `@angular/platform-browser-dynamic` in `examples/angular-cli` from "5.2.1" to "5.2.2" [#2840](https://github.com/storybooks/storybook/pull/2840)
-   Upgraded `@angular/router` in `examples/angular-cli` from "5.2.1" to "5.2.2" [#2840](https://github.com/storybooks/storybook/pull/2840)
-   Upgraded `@angular/compiler-cli` in `examples/angular-cli` from "5.2.1" to "5.2.2" [#2840](https://github.com/storybooks/storybook/pull/2840)
-   Upgraded `@angular/language-service` in `examples/angular-cli` from "5.2.1" to "5.2.2" [#2840](https://github.com/storybooks/storybook/pull/2840)
-   Upgraded `gatsby-plugin-sharp` in `/docs` from "1.6.25" to "1.6.26" [#2828](https://github.com/storybooks/storybook/pull/2828)
-   Upgraded `gatsby-remark-images` in `/docs` from "1.5.39" to "1.5.40" [#2828](https://github.com/storybooks/storybook/pull/2828)
-   Upgraded `gatsby` in `/docs` from "1.9.165" to "1.9.166" [#2828](https://github.com/storybooks/storybook/pull/2828)
-   Upgraded `@types/lodash` in `/` from "4.14.93" to "4.14.95" [#2829](https://github.com/storybooks/storybook/pull/2829)
-   Upgraded `vue-style-loader` in `app/vue` from "3.0.3" to "3.1.1" [#2829](https://github.com/storybooks/storybook/pull/2829)
-   Upgraded `karma-coverage-istanbul-reporter` in `examples/angular-cli` from "1.3.3" to "1.4.1" [#2829](https://github.com/storybooks/storybook/pull/2829)
-   Upgraded `vue-style-loader` in `examples/vue-kitchen-sink` from "3.0.3" to "3.1.1" [#2829](https://github.com/storybooks/storybook/pull/2829)
-   Upgraded `@webcomponents/webcomponentsjs` in `app/polymer` from "1.0.22" to "1.1.0" [#2818](https://github.com/storybooks/storybook/pull/2818)
-   Upgraded `enzyme-to-json` in `addons/storyshots` from "3.3.0" to "3.3.1" [#2818](https://github.com/storybooks/storybook/pull/2818)
-   Upgraded `@webcomponents/webcomponentsjs` in `examples/polymer-cli` from "1.0.22" to "1.1.0" [#2818](https://github.com/storybooks/storybook/pull/2818)
-   Upgraded `@types/jasmine` in `examples/angular-cli` from "2.8.4" to "2.8.5" [#2818](https://github.com/storybooks/storybook/pull/2818)
-   Upgraded `enzyme-to-json` in `examples/cra-kitchen-sink` from "3.3.0" to "3.3.1" [#2818](https://github.com/storybooks/storybook/pull/2818)
-   Upgraded `enzyme-to-json` in `examples/official-storybook` from "3.3.0" to "3.3.1" [#2818](https://github.com/storybooks/storybook/pull/2818)
-   Upgraded `react-chromatic` in `examples/official-storybook` from "0.7.8" to "0.7.9" [#2818](https://github.com/storybooks/storybook/pull/2818)
-   Upgraded `gatsby-transformer-remark` in `/docs` from "1.7.28" to "1.7.29" [#2816](https://github.com/storybooks/storybook/pull/2816)
-   Upgraded `gatsby` in `/docs` from "1.9.164" to "1.9.165" [#2816](https://github.com/storybooks/storybook/pull/2816)
-   Upgraded `eslint` in `/` from "4.15.0" to "4.16.0" [#2806](https://github.com/storybooks/storybook/pull/2806)
-   Upgraded `github-release-from-changelog` in `/` from "1.3.0" to "1.3.1" [#2806](https://github.com/storybooks/storybook/pull/2806)
-   Upgraded `jest` in `/` from "22.1.3" to "22.1.4" [#2806](https://github.com/storybooks/storybook/pull/2806)
-   Upgraded `jest-cli` in `/` from "22.1.3" to "22.1.4" [#2806](https://github.com/storybooks/storybook/pull/2806)
-   Upgraded `jest-config` in `/` from "22.1.3" to "22.1.4" [#2806](https://github.com/storybooks/storybook/pull/2806)
-   Upgraded `jest-environment-jsdom` in `/` from "22.1.2" to "22.1.4" [#2806](https://github.com/storybooks/storybook/pull/2806)
-   Upgraded `jest-jasmine2` in `/` from "22.1.3" to "22.1.4" [#2806](https://github.com/storybooks/storybook/pull/2806)
-   Upgraded `lerna` in `/` from "2.6.0" to "2.8.0" [#2806](https://github.com/storybooks/storybook/pull/2806)
-   Upgraded `lint-staged` in `/` from "6.0.0" to "6.0.1" [#2806](https://github.com/storybooks/storybook/pull/2806)
-   Upgraded `shelljs` in `/` from "0.8.0" to "0.8.1" [#2806](https://github.com/storybooks/storybook/pull/2806)
-   Upgraded `shelljs` in `addons/links` from "0.8.0" to "0.8.1" [#2806](https://github.com/storybooks/storybook/pull/2806)
-   Upgraded `glamorous` in `lib/components` from "4.11.3" to "4.11.4" [#2806](https://github.com/storybooks/storybook/pull/2806)
-   Upgraded `glamorous` in `addons/a11y` from "4.11.3" to "4.11.4" [#2806](https://github.com/storybooks/storybook/pull/2806)
-   Upgraded `glamorous` in `addons/info` from "4.11.3" to "4.11.4" [#2806](https://github.com/storybooks/storybook/pull/2806)
-   Upgraded `glamorous` in `addons/jest` from "4.11.3" to "4.11.4" [#2806](https://github.com/storybooks/storybook/pull/2806)
-   Upgraded `shelljs` in `app/angular` from "0.8.0" to "0.8.1" [#2806](https://github.com/storybooks/storybook/pull/2806)
-   Upgraded `shelljs` in `app/polymer` from "0.7.8" to "0.8.1" [#2806](https://github.com/storybooks/storybook/pull/2806)
-   Upgraded `shelljs` in `app/react-native` from "0.8.0" to "0.8.1" [#2806](https://github.com/storybooks/storybook/pull/2806)
-   Upgraded `react-native` in `app/react-native` from "0.52.0" to "0.52.1" [#2806](https://github.com/storybooks/storybook/pull/2806)
-   Upgraded `glamorous` in `app/react` from "4.11.3" to "4.11.4" [#2806](https://github.com/storybooks/storybook/pull/2806)
-   Upgraded `shelljs` in `app/react` from "0.8.0" to "0.8.1" [#2806](https://github.com/storybooks/storybook/pull/2806)
-   Upgraded `shelljs` in `app/vue` from "0.8.0" to "0.8.1" [#2806](https://github.com/storybooks/storybook/pull/2806)
-   Upgraded `webpack-dev-server` in `examples/polymer-cli` from "2.11.0" to "2.11.1" [#2806](https://github.com/storybooks/storybook/pull/2806)
-   Upgraded `shelljs` in `lib/cli` from "0.8.0" to "0.8.1" [#2806](https://github.com/storybooks/storybook/pull/2806)
-   Upgraded `jasmine-core` in `examples/angular-cli` from "2.9.0" to "2.9.1" [#2806](https://github.com/storybooks/storybook/pull/2806)
-   Upgraded `glamorous` in `examples/cra-kitchen-sink` from "4.11.3" to "4.11.4" [#2806](https://github.com/storybooks/storybook/pull/2806)
-   Upgraded `jest` in `examples/cra-kitchen-sink` from "22.1.3" to "22.1.4" [#2806](https://github.com/storybooks/storybook/pull/2806)
-   Upgraded `webpack-dev-server` in `examples/vue-kitchen-sink` from "2.11.0" to "2.11.1" [#2806](https://github.com/storybooks/storybook/pull/2806)
-   Upgraded `@storybook/addon-actions` in `/docs` from "3.3.9" to "3.3.10" [#2799](https://github.com/storybooks/storybook/pull/2799)
-   Upgraded `@storybook/addon-links` in `/docs` from "3.3.9" to "3.3.10" [#2799](https://github.com/storybooks/storybook/pull/2799)
-   Upgraded `@storybook/addons` in `/docs` from "3.3.9" to "3.3.10" [#2799](https://github.com/storybooks/storybook/pull/2799)
-   Upgraded `@storybook/react` in `/docs` from "3.3.9" to "3.3.10" [#2799](https://github.com/storybooks/storybook/pull/2799)
-   Upgraded `gatsby-remark-images` in `/docs` from "1.5.37" to "1.5.39" [#2799](https://github.com/storybooks/storybook/pull/2799)
-   Upgraded `gatsby-source-filesystem` in `/docs` from "1.5.11" to "1.5.14" [#2799](https://github.com/storybooks/storybook/pull/2799)
-   Upgraded `gatsby` in `/docs` from "1.9.158" to "1.9.164" [#2799](https://github.com/storybooks/storybook/pull/2799)

</details>

## 3.3.11

2018-January-26

#### Bug Fixes

-   Angular: update helpers.ts [#2777](https://github.com/storybooks/storybook/pull/2777)

## 3.4.0-alpha.5

2018-January-19

#### Features

-   Angular and Vue storyshots [#2564](https://github.com/storybooks/storybook/pull/2564)
-   Addon-info: Added "Copy button" for code example [#2713](https://github.com/storybooks/storybook/pull/2713)
-   Angular: Serve styles and assets using .angular-cli webpack configuration [#2735](https://github.com/storybooks/storybook/pull/2735)
-   API: Added an event that is emitted when a channel is created. [#2711](https://github.com/storybooks/storybook/pull/2711)
-   Addon-a11y: Handle components with delayed rendering [#2651](https://github.com/storybooks/storybook/pull/2651)

#### Bug Fixes

-   Angular: knobs with template [#2766](https://github.com/storybooks/storybook/pull/2766)

#### Documentation

<details>
<summary>
4 PRs
</summary>

-   Updating css-style testing docs to mention StoryShots image snapshots feature [#2767](https://github.com/storybooks/storybook/pull/2767)
-   Fix introduction page header [#2757](https://github.com/storybooks/storybook/pull/2757)
-   fix Storyshots README, add missing export for image snapshots [#2759](https://github.com/storybooks/storybook/pull/2759)
-   Update MIGRATION.md [#2709](https://github.com/storybooks/storybook/pull/2709)

</details>

#### Dependency Upgrades

<details>
<summary>
91 upgrades
</summary>

-   Upgraded `@types/lodash` in `/` from "4.14.92" to "4.14.93" [#2783](https://github.com/storybooks/storybook/pull/2783)
-   Upgraded `jest` in `/` from "22.1.2" to "22.1.3" [#2783](https://github.com/storybooks/storybook/pull/2783)
-   Upgraded `jest-cli` in `/` from "22.1.2" to "22.1.3" [#2783](https://github.com/storybooks/storybook/pull/2783)
-   Upgraded `jest-config` in `/` from "22.1.2" to "22.1.3" [#2783](https://github.com/storybooks/storybook/pull/2783)
-   Upgraded `jest-jasmine2` in `/` from "22.1.2" to "22.1.3" [#2783](https://github.com/storybooks/storybook/pull/2783)
-   Upgraded `postcss-flexbugs-fixes` in `app/angular` from "3.2.0" to "3.3.0" [#2783](https://github.com/storybooks/storybook/pull/2783)
-   Upgraded `postcss-flexbugs-fixes` in `app/polymer` from "3.2.0" to "3.3.0" [#2783](https://github.com/storybooks/storybook/pull/2783)
-   Upgraded `postcss-flexbugs-fixes` in `app/react` from "3.2.0" to "3.3.0" [#2783](https://github.com/storybooks/storybook/pull/2783)
-   Upgraded `postcss-flexbugs-fixes` in `app/vue` from "3.2.0" to "3.3.0" [#2783](https://github.com/storybooks/storybook/pull/2783)
-   Upgraded `@angular/cli` in `examples/angular-cli` from "1.6.4" to "1.6.5" [#2783](https://github.com/storybooks/storybook/pull/2783)
-   Upgraded `jest` in `examples/cra-kitchen-sink` from "22.1.2" to "22.1.3" [#2783](https://github.com/storybooks/storybook/pull/2783)
-   Update gatsby in /docs from 1.9.157 to 1.9.158 [#2779](https://github.com/storybooks/storybook/pull/2779)
-   Upgraded `jasmine-core` in `examples/angular-cli` from "2.8.0" to "2.9.0" [#2780](https://github.com/storybooks/storybook/pull/2780)
-   Upgraded `react-chromatic` in `examples/official-storybook` from "0.7.7" to "0.7.8" [#2780](https://github.com/storybooks/storybook/pull/2780)
-   Upgraded `eslint-plugin-jest` in `/` from "21.6.2" to "21.7.0" [#2770](https://github.com/storybooks/storybook/pull/2770)
-   Upgraded `jest` in `/` from "22.1.1" to "22.1.2" [#2770](https://github.com/storybooks/storybook/pull/2770)
-   Upgraded `jest-cli` in `/` from "22.1.1" to "22.1.2" [#2770](https://github.com/storybooks/storybook/pull/2770)
-   Upgraded `jest-config` in `/` from "22.1.1" to "22.1.2" [#2770](https://github.com/storybooks/storybook/pull/2770)
-   Upgraded `jest-environment-jsdom` in `/` from "22.1.0" to "22.1.2" [#2770](https://github.com/storybooks/storybook/pull/2770)
-   Upgraded `jest-jasmine2` in `/` from "22.1.1" to "22.1.2" [#2770](https://github.com/storybooks/storybook/pull/2770)
-   Upgraded `uuid` in `addons/actions` from "3.2.0" to "3.2.1" [#2770](https://github.com/storybooks/storybook/pull/2770)
-   Upgraded `uuid` in `addons/events` from "3.2.0" to "3.2.1" [#2770](https://github.com/storybooks/storybook/pull/2770)
-   Upgraded `glamorous` in `lib/components` from "4.11.2" to "4.11.3" [#2770](https://github.com/storybooks/storybook/pull/2770)
-   Upgraded `glamorous` in `addons/a11y` from "4.11.2" to "4.11.3" [#2770](https://github.com/storybooks/storybook/pull/2770)
-   Upgraded `glamorous` in `addons/info` from "4.11.2" to "4.11.3" [#2770](https://github.com/storybooks/storybook/pull/2770)
-   Upgraded `glamorous` in `addons/jest` from "4.11.2" to "4.11.3" [#2770](https://github.com/storybooks/storybook/pull/2770)
-   Upgraded `css-loader` in `app/angular` from "0.28.8" to "0.28.9" [#2770](https://github.com/storybooks/storybook/pull/2770)
-   Upgraded `html-loader` in `app/angular` from "0.5.4" to "0.5.5" [#2770](https://github.com/storybooks/storybook/pull/2770)
-   Upgraded `uuid` in `app/angular` from "3.2.0" to "3.2.1" [#2770](https://github.com/storybooks/storybook/pull/2770)
-   Upgraded `css-loader` in `app/polymer` from "0.28.8" to "0.28.9" [#2770](https://github.com/storybooks/storybook/pull/2770)
-   Upgraded `uuid` in `app/polymer` from "3.2.0" to "3.2.1" [#2770](https://github.com/storybooks/storybook/pull/2770)
-   Upgraded `css-loader` in `app/react-native` from "0.28.8" to "0.28.9" [#2770](https://github.com/storybooks/storybook/pull/2770)
-   Upgraded `uuid` in `app/react-native` from "3.2.0" to "3.2.1" [#2770](https://github.com/storybooks/storybook/pull/2770)
-   Upgraded `css-loader` in `app/react` from "0.28.8" to "0.28.9" [#2770](https://github.com/storybooks/storybook/pull/2770)
-   Upgraded `glamorous` in `app/react` from "4.11.2" to "4.11.3" [#2770](https://github.com/storybooks/storybook/pull/2770)
-   Upgraded `html-loader` in `app/react` from "0.5.4" to "0.5.5" [#2770](https://github.com/storybooks/storybook/pull/2770)
-   Upgraded `uuid` in `app/react` from "3.2.0" to "3.2.1" [#2770](https://github.com/storybooks/storybook/pull/2770)
-   Upgraded `css-loader` in `app/vue` from "0.28.8" to "0.28.9" [#2770](https://github.com/storybooks/storybook/pull/2770)
-   Upgraded `html-loader` in `app/vue` from "0.5.4" to "0.5.5" [#2770](https://github.com/storybooks/storybook/pull/2770)
-   Upgraded `uuid` in `app/vue` from "3.2.0" to "3.2.1" [#2770](https://github.com/storybooks/storybook/pull/2770)
-   Upgraded `semver` in `lib/cli` from "5.4.1" to "5.5.0" [#2770](https://github.com/storybooks/storybook/pull/2770)
-   Upgraded `@angular/animations` in `examples/angular-cli` from "5.2.0" to "5.2.1" [#2770](https://github.com/storybooks/storybook/pull/2770)
-   Upgraded `@angular/common` in `examples/angular-cli` from "5.2.0" to "5.2.1" [#2770](https://github.com/storybooks/storybook/pull/2770)
-   Upgraded `@angular/compiler` in `examples/angular-cli` from "5.2.0" to "5.2.1" [#2770](https://github.com/storybooks/storybook/pull/2770)
-   Upgraded `@angular/core` in `examples/angular-cli` from "5.2.0" to "5.2.1" [#2770](https://github.com/storybooks/storybook/pull/2770)
-   Upgraded `@angular/forms` in `examples/angular-cli` from "5.2.0" to "5.2.1" [#2770](https://github.com/storybooks/storybook/pull/2770)
-   Upgraded `@angular/http` in `examples/angular-cli` from "5.2.0" to "5.2.1" [#2770](https://github.com/storybooks/storybook/pull/2770)
-   Upgraded `@angular/platform-browser` in `examples/angular-cli` from "5.2.0" to "5.2.1" [#2770](https://github.com/storybooks/storybook/pull/2770)
-   Upgraded `@angular/platform-browser-dynamic` in `examples/angular-cli` from "5.2.0" to "5.2.1" [#2770](https://github.com/storybooks/storybook/pull/2770)
-   Upgraded `@angular/router` in `examples/angular-cli` from "5.2.0" to "5.2.1" [#2770](https://github.com/storybooks/storybook/pull/2770)
-   Upgraded `@angular/compiler-cli` in `examples/angular-cli` from "5.2.0" to "5.2.1" [#2770](https://github.com/storybooks/storybook/pull/2770)
-   Upgraded `@angular/language-service` in `examples/angular-cli` from "5.2.0" to "5.2.1" [#2770](https://github.com/storybooks/storybook/pull/2770)
-   Upgraded `glamorous` in `examples/cra-kitchen-sink` from "4.11.2" to "4.11.3" [#2770](https://github.com/storybooks/storybook/pull/2770)
-   Upgraded `jest` in `examples/cra-kitchen-sink` from "22.1.1" to "22.1.2" [#2770](https://github.com/storybooks/storybook/pull/2770)
-   Upgraded `css-loader` in `examples/vue-kitchen-sink` from "0.28.8" to "0.28.9" [#2770](https://github.com/storybooks/storybook/pull/2770)
-   Upgraded `uuid` in `examples/official-storybook` from "3.2.0" to "3.2.1" [#2770](https://github.com/storybooks/storybook/pull/2770)
-   Upgraded `gatsby-plugin-sharp` in `/docs` from "1.6.24" to "1.6.25" [#2768](https://github.com/storybooks/storybook/pull/2768)
-   Upgraded `gatsby-remark-images` in `/docs` from "1.5.36" to "1.5.37" [#2768](https://github.com/storybooks/storybook/pull/2768)
-   Upgraded `eslint-plugin-prettier` in `/` from "2.4.0" to "2.5.0" [#2764](https://github.com/storybooks/storybook/pull/2764)
-   Upgraded `lerna` in `/` from "2.7.0" to "2.7.1" [#2764](https://github.com/storybooks/storybook/pull/2764)
-   Upgraded `uuid` in `addons/actions` from "3.1.0" to "3.2.0" [#2764](https://github.com/storybooks/storybook/pull/2764)
-   Upgraded `uuid` in `addons/events` from "3.1.0" to "3.2.0" [#2764](https://github.com/storybooks/storybook/pull/2764)
-   Upgraded `react-modal` in `lib/ui` from "3.1.10" to "3.1.11" [#2764](https://github.com/storybooks/storybook/pull/2764)
-   Upgraded `uuid` in `app/angular` from "3.1.0" to "3.2.0" [#2764](https://github.com/storybooks/storybook/pull/2764)
-   Upgraded `uuid` in `app/polymer` from "3.1.0" to "3.2.0" [#2764](https://github.com/storybooks/storybook/pull/2764)
-   Upgraded `uuid` in `app/react-native` from "3.1.0" to "3.2.0" [#2764](https://github.com/storybooks/storybook/pull/2764)
-   Upgraded `uuid` in `app/react` from "3.1.0" to "3.2.0" [#2764](https://github.com/storybooks/storybook/pull/2764)
-   Upgraded `uuid` in `app/vue` from "3.1.0" to "3.2.0" [#2764](https://github.com/storybooks/storybook/pull/2764)
-   Upgraded `uuid` in `examples/official-storybook` from "3.1.0" to "3.2.0" [#2764](https://github.com/storybooks/storybook/pull/2764)
-   Update gatsby in /docs from 1.9.155 to 1.9.157 [#2763](https://github.com/storybooks/storybook/pull/2763)
-   Upgraded `jest` in `/` from "22.0.6" to "22.1.1" [#2754](https://github.com/storybooks/storybook/pull/2754)
-   Upgraded `jest-cli` in `/` from "22.0.6" to "22.1.1" [#2754](https://github.com/storybooks/storybook/pull/2754)
-   Upgraded `jest-config` in `/` from "22.0.6" to "22.1.1" [#2754](https://github.com/storybooks/storybook/pull/2754)
-   Upgraded `jest-diff` in `/` from "22.0.6" to "22.1.0" [#2754](https://github.com/storybooks/storybook/pull/2754)
-   Upgraded `jest-environment-jsdom` in `/` from "22.0.6" to "22.1.0" [#2754](https://github.com/storybooks/storybook/pull/2754)
-   Upgraded `jest-jasmine2` in `/` from "22.0.6" to "22.1.1" [#2754](https://github.com/storybooks/storybook/pull/2754)
-   Upgraded `babel-plugin-react-docgen` in `app/angular` from "1.8.1" to "1.8.2" [#2754](https://github.com/storybooks/storybook/pull/2754)
-   Upgraded `babel-preset-react-app` in `app/angular` from "3.1.0" to "3.1.1" [#2754](https://github.com/storybooks/storybook/pull/2754)
-   Upgraded `babel-plugin-react-docgen` in `app/polymer` from "1.8.1" to "1.8.2" [#2754](https://github.com/storybooks/storybook/pull/2754)
-   Upgraded `babel-preset-react-app` in `app/polymer` from "3.1.0" to "3.1.1" [#2754](https://github.com/storybooks/storybook/pull/2754)
-   Upgraded `babel-plugin-react-docgen` in `app/react` from "1.8.1" to "1.8.2" [#2754](https://github.com/storybooks/storybook/pull/2754)
-   Upgraded `babel-preset-react-app` in `app/react` from "3.1.0" to "3.1.1" [#2754](https://github.com/storybooks/storybook/pull/2754)
-   Upgraded `babel-plugin-react-docgen` in `app/vue` from "1.8.1" to "1.8.2" [#2754](https://github.com/storybooks/storybook/pull/2754)
-   Upgraded `babel-preset-react-app` in `app/vue` from "3.1.0" to "3.1.1" [#2754](https://github.com/storybooks/storybook/pull/2754)
-   Upgraded `babel-jest` in `examples/cra-kitchen-sink` from "22.0.6" to "22.1.0" [#2754](https://github.com/storybooks/storybook/pull/2754)
-   Upgraded `jest` in `examples/cra-kitchen-sink` from "22.0.6" to "22.1.1" [#2754](https://github.com/storybooks/storybook/pull/2754)
-   Upgraded `react-scripts` in `examples/cra-kitchen-sink` from "1.0.17" to "1.1.0" [#2754](https://github.com/storybooks/storybook/pull/2754)
-   Upgraded `eslint-plugin-jest` in `/` from "21.6.1" to "21.6.2" [#2746](https://github.com/storybooks/storybook/pull/2746)
-   Upgraded `webpack-dev-server` in `examples/polymer-cli` from "2.10.1" to "2.11.0" [#2746](https://github.com/storybooks/storybook/pull/2746)
-   Upgraded `webpack-dev-server` in `examples/vue-kitchen-sink` from "2.10.1" to "2.11.0" [#2746](https://github.com/storybooks/storybook/pull/2746)
-   Upgraded `jest-image-snapshot` in `/` from "2.2.1" to "2.3.0" [#2740](https://github.com/storybooks/storybook/pull/2740)
-   Upgraded `polymer-webpack-loader` in `app/polymer` from "2.0.0" to "2.0.1"

</details>

## 3.3.10

2018-January-19

#### Bug Fixes

-   Addon-backgrounds: remove redundant scrollbars [#2744](https://github.com/storybooks/storybook/pull/2744)
-   Addon-info: add keys for separator spans in OneOfType [#2743](https://github.com/storybooks/storybook/pull/2743)

## 3.4.0-alpha.4

2018-January-13

Republish `3.4.0-alpha.3` due to potential publishing errors

## 3.4.0-alpha.3

2018-January-13

#### Features

-   Polymer 2 support [#2225](https://github.com/storybooks/storybook/pull/2225)
-   Add image snapshots to addon-storyshots [#2413](https://github.com/storybooks/storybook/pull/2413)
-   Angular template support for Storybook [#2690](https://github.com/storybooks/storybook/pull/2690)

#### Bug Fixes

-   Remove polymer-cli dependency [#2741](https://github.com/storybooks/storybook/pull/2741)
-   Add scss for components in angular apps by default. [#2703](https://github.com/storybooks/storybook/pull/2703)

#### Maintenance

-   Change ng stories dir [#2672](https://github.com/storybooks/storybook/pull/2672)

#### Dependency Upgrades

<details>
<summary>
54 Upgrades
</summary>

-   Upgraded `jest-image-snapshot` in `/` from "2.2.1" to "2.3.0" [#2740](https://github.com/storybooks/storybook/pull/2740)
-   Upgraded `polymer-webpack-loader` in `app/polymer` from "2.0.0" to "2.0.1" [#2740](https://github.com/storybooks/storybook/pull/2740)
-   Upgraded `jest-image-snapshot` in `addons/storyshots` from "2.2.1" to "2.3.0" [#2740](https://github.com/storybooks/storybook/pull/2740)
-   Upgraded `shelljs` in `/` from "0.7.8" to "0.8.0" [#2734](https://github.com/storybooks/storybook/pull/2734)
-   Upgraded `shelljs` in `addons/links` from "0.7.8" to "0.8.0" [#2734](https://github.com/storybooks/storybook/pull/2734)
-   Upgraded `autoprefixer` in `app/react` from "7.2.4" to "7.2.5" [#2734](https://github.com/storybooks/storybook/pull/2734)
-   Upgraded `shelljs` in `app/react` from "0.7.8" to "0.8.0" [#2734](https://github.com/storybooks/storybook/pull/2734)
-   Upgraded `autoprefixer` in `app/angular` from "7.2.4" to "7.2.5" [#2734](https://github.com/storybooks/storybook/pull/2734)
-   Upgraded `shelljs` in `app/angular` from "0.7.8" to "0.8.0" [#2734](https://github.com/storybooks/storybook/pull/2734)
-   Upgraded `autoprefixer` in `app/react-native` from "7.2.4" to "7.2.5" [#2734](https://github.com/storybooks/storybook/pull/2734)
-   Upgraded `shelljs` in `app/react-native` from "0.7.8" to "0.8.0" [#2734](https://github.com/storybooks/storybook/pull/2734)
-   Upgraded `autoprefixer` in `app/vue` from "7.2.4" to "7.2.5" [#2734](https://github.com/storybooks/storybook/pull/2734)
-   Upgraded `shelljs` in `app/vue` from "0.7.8" to "0.8.0" [#2734](https://github.com/storybooks/storybook/pull/2734)
-   Upgraded `shelljs` in `lib/cli` from "0.7.8" to "0.8.0" [#2734](https://github.com/storybooks/storybook/pull/2734)
-   Update gatsby in /docs from 1.9.153 to 1.9.154 [#2733](https://github.com/storybooks/storybook/pull/2733)
-   Update @angular/cli in examples/angular-cli from 1.6.3 to 1.6.4 [#2726](https://github.com/storybooks/storybook/pull/2726)
-   Upgraded `commander` in `/` from "2.12.2" to "2.13.0" [#2724](https://github.com/storybooks/storybook/pull/2724)
-   Upgraded `jest` in `/` from "22.0.5" to "22.0.6" [#2724](https://github.com/storybooks/storybook/pull/2724)
-   Upgraded `jest-cli` in `/` from "22.0.5" to "22.0.6" [#2724](https://github.com/storybooks/storybook/pull/2724)
-   Upgraded `jest-config` in `/` from "22.0.5" to "22.0.6" [#2724](https://github.com/storybooks/storybook/pull/2724)
-   Upgraded `jest-diff` in `/` from "22.0.5" to "22.0.6" [#2724](https://github.com/storybooks/storybook/pull/2724)
-   Upgraded `jest-environment-jsdom` in `/` from "22.0.5" to "22.0.6" [#2724](https://github.com/storybooks/storybook/pull/2724)
-   Upgraded `jest-jasmine2` in `/` from "22.0.5" to "22.0.6" [#2724](https://github.com/storybooks/storybook/pull/2724)
-   Upgraded `nodemon` in `/` from "1.14.10" to "1.14.11" [#2724](https://github.com/storybooks/storybook/pull/2724)
-   Upgraded `prettier` in `/` from "1.9.2" to "1.10.2" [#2724](https://github.com/storybooks/storybook/pull/2724)
-   Upgraded `tslint` in `/` from "5.8.0" to "5.9.1" [#2724](https://github.com/storybooks/storybook/pull/2724)
-   Upgraded `commander` in `app/react` from "2.12.2" to "2.13.0" [#2724](https://github.com/storybooks/storybook/pull/2724)
-   Upgraded `common-tags` in `app/react` from "1.7.0" to "1.7.2" [#2724](https://github.com/storybooks/storybook/pull/2724)
-   Upgraded `nodemon` in `app/react` from "1.14.10" to "1.14.11" [#2724](https://github.com/storybooks/storybook/pull/2724)
-   Upgraded `commander` in `app/angular` from "2.12.2" to "2.13.0" [#2724](https://github.com/storybooks/storybook/pull/2724)
-   Upgraded `common-tags` in `app/angular` from "1.7.0" to "1.7.2" [#2724](https://github.com/storybooks/storybook/pull/2724)
-   Upgraded `zone.js` in `app/angular` from "0.8.19" to "0.8.20" [#2724](https://github.com/storybooks/storybook/pull/2724)
-   Upgraded `nodemon` in `app/angular` from "1.14.10" to "1.14.11" [#2724](https://github.com/storybooks/storybook/pull/2724)
-   Upgraded `commander` in `app/react-native` from "2.12.2" to "2.13.0" [#2724](https://github.com/storybooks/storybook/pull/2724)
-   Upgraded `commander` in `app/vue` from "2.12.2" to "2.13.0" [#2724](https://github.com/storybooks/storybook/pull/2724)
-   Upgraded `common-tags` in `app/vue` from "1.7.0" to "1.7.2" [#2724](https://github.com/storybooks/storybook/pull/2724)
-   Upgraded `nodemon` in `app/vue` from "1.14.10" to "1.14.11" [#2724](https://github.com/storybooks/storybook/pull/2724)
-   Upgraded `babel-jest` in `examples/cra-kitchen-sink` from "22.0.4" to "22.0.6" [#2724](https://github.com/storybooks/storybook/pull/2724)
-   Upgraded `jest` in `examples/cra-kitchen-sink` from "22.0.5" to "22.0.6" [#2724](https://github.com/storybooks/storybook/pull/2724)
-   Upgraded `commander` in `lib/cli` from "2.12.2" to "2.13.0" [#2724](https://github.com/storybooks/storybook/pull/2724)
-   Upgraded `zone.js` in `examples/angular-cli` from "0.8.19" to "0.8.20" [#2724](https://github.com/storybooks/storybook/pull/2724)
-   Upgraded `@storybook/addon-actions` in `/docs` from "3.3.7" to "3.3.8" [#2722](https://github.com/storybooks/storybook/pull/2722)
-   Upgraded `@storybook/addon-links` in `/docs` from "3.3.7" to "3.3.8" [#2722](https://github.com/storybooks/storybook/pull/2722)
-   Upgraded `@storybook/addons` in `/docs` from "3.3.7" to "3.3.8" [#2722](https://github.com/storybooks/storybook/pull/2722)
-   Upgraded `@storybook/react` in `/docs` from "3.3.7" to "3.3.8" [#2722](https://github.com/storybooks/storybook/pull/2722)
-   Upgraded `gatsby-transformer-remark` in `/docs` from "1.7.27" to "1.7.28" [#2722](https://github.com/storybooks/storybook/pull/2722)
-   Upgraded `gatsby` in `/docs` from "1.9.151" to "1.9.153" [#2722](https://github.com/storybooks/storybook/pull/2722)
-   Upgraded `@storybook/addon-actions` in `/docs` from "3.3.6" to "3.3.7" [#2710](https://github.com/storybooks/storybook/pull/2710)
-   Upgraded `@storybook/addon-links` in `/docs` from "3.3.6" to "3.3.7" [#2710](https://github.com/storybooks/storybook/pull/2710)
-   Upgraded `@storybook/addons` in `/docs` from "3.3.6" to "3.3.7" [#2710](https://github.com/storybooks/storybook/pull/2710)
-   Upgraded `@storybook/react` in `/docs` from "3.3.6" to "3.3.7" [#2710](https://github.com/storybooks/storybook/pull/2710)
-   Upgraded `gatsby-link` in `/docs` from "1.6.33" to "1.6.34" [#2710](https://github.com/storybooks/storybook/pull/2710)
-   Upgraded `gatsby-transformer-remark` in `/docs` from "1.7.26" to "1.7.27" [#2710](https://github.com/storybooks/storybook/pull/2710)
-   Upgraded `gatsby` in `/docs` from "1.9.150" to "1.9.151" [#2710](https://github.com/storybooks/storybook/pull/2710)

</details>

## 3.3.9

2018-January-13

#### Bug Fixes

-   Start haul/react-native using named binaries instead of cli.js [#2715](https://github.com/storybooks/storybook/pull/2715)
-   Reflect the new peer dependencies in docs and CLI templates [#2714](https://github.com/storybooks/storybook/pull/2714)
-   Don't mangle function names for production builds [#2705](https://github.com/storybooks/storybook/pull/2705)

## 3.4.0-alpha.2

2018-January-11

This is a duplicate of `3.4.0-alpha.1`, re-published because I accidentally published `3.4.0-alpha.1` on the `latest` NPM tag.

## 3.3.8

2018-January-11

This is a duplicate of `3.3.7`, re-published because I accidentally published `3.4.0-alpha.1` on the `latest` NPM tag.

## 3.4.0-alpha.1

2018-January-10

In addition to the changes listed here, also contains fixes from [3.3.5](#335) and [3.3.6](#336) and [3.3.7](#337).

#### Features

-   Custom tsconfig.json for angular apps. [#2669](https://github.com/storybooks/storybook/pull/2669)

#### Dependency Upgrades

<details>
<summary>
105 Upgrades
</summary>

-   Upgraded `babel-eslint` in `/` from "8.1.2" to "8.2.1" [#2700](https://github.com/storybooks/storybook/pull/2700)
-   Upgraded `eslint-plugin-jest` in `/` from "21.5.0" to "21.6.1" [#2700](https://github.com/storybooks/storybook/pull/2700)
-   Upgraded `jest` in `/` from "22.0.4" to "22.0.5" [#2700](https://github.com/storybooks/storybook/pull/2700)
-   Upgraded `jest-cli` in `/` from "22.0.4" to "22.0.5" [#2700](https://github.com/storybooks/storybook/pull/2700)
-   Upgraded `jest-config` in `/` from "22.0.4" to "22.0.5" [#2700](https://github.com/storybooks/storybook/pull/2700)
-   Upgraded `jest-diff` in `/` from "22.0.3" to "22.0.5" [#2700](https://github.com/storybooks/storybook/pull/2700)
-   Upgraded `jest-environment-jsdom` in `/` from "22.0.4" to "22.0.5" [#2700](https://github.com/storybooks/storybook/pull/2700)
-   Upgraded `jest-jasmine2` in `/` from "22.0.4" to "22.0.5" [#2700](https://github.com/storybooks/storybook/pull/2700)
-   Upgraded `lerna` in `/` from "2.5.1" to "2.6.0" [#2700](https://github.com/storybooks/storybook/pull/2700)
-   Upgraded `nodemon` in `/` from "1.14.9" to "1.14.10" [#2700](https://github.com/storybooks/storybook/pull/2700)
-   Upgraded `common-tags` in `app/react` from "1.6.0" to "1.7.0" [#2700](https://github.com/storybooks/storybook/pull/2700)
-   Upgraded `nodemon` in `app/react` from "1.14.9" to "1.14.10" [#2700](https://github.com/storybooks/storybook/pull/2700)
-   Upgraded `common-tags` in `app/angular` from "1.6.0" to "1.7.0" [#2700](https://github.com/storybooks/storybook/pull/2700)
-   Upgraded `nodemon` in `app/angular` from "1.14.9" to "1.14.10" [#2700](https://github.com/storybooks/storybook/pull/2700)
-   Upgraded `common-tags` in `app/vue` from "1.6.0" to "1.7.0" [#2700](https://github.com/storybooks/storybook/pull/2700)
-   Upgraded `nodemon` in `app/vue` from "1.14.9" to "1.14.10" [#2700](https://github.com/storybooks/storybook/pull/2700)
-   Upgraded `vue-loader` in `app/vue` from "13.6.2" to "13.7.0" [#2700](https://github.com/storybooks/storybook/pull/2700)
-   Upgraded `jest` in `examples/cra-kitchen-sink` from "22.0.4" to "22.0.5" [#2700](https://github.com/storybooks/storybook/pull/2700)
-   Upgraded `vue-loader` in `examples/vue-kitchen-sink` from "13.6.2" to "13.7.0" [#2700](https://github.com/storybooks/storybook/pull/2700)
-   Upgraded `webpack-dev-server` in `examples/vue-kitchen-sink` from "2.10.0" to "2.10.1" [#2700](https://github.com/storybooks/storybook/pull/2700)
-   Upgraded `marked` in `/docs` from "0.3.7" to "0.3.12" [#2699](https://github.com/storybooks/storybook/pull/2699)
-   Upgraded `react-stack-grid` in `/docs` from "0.7.0" to "0.7.1" [#2699](https://github.com/storybooks/storybook/pull/2699)
-   Upgraded `@storybook/addon-actions` in `/docs` from "3.3.4" to "3.3.6" [#2686](https://github.com/storybooks/storybook/pull/2686)
-   Upgraded `@storybook/addon-links` in `/docs` from "3.3.4" to "3.3.6" [#2686](https://github.com/storybooks/storybook/pull/2686)
-   Upgraded `@storybook/addons` in `/docs` from "3.3.4" to "3.3.6" [#2686](https://github.com/storybooks/storybook/pull/2686)
-   Upgraded `@storybook/react` in `/docs` from "3.3.4" to "3.3.6" [#2686](https://github.com/storybooks/storybook/pull/2686)
-   Upgraded `gatsby-link` in `/docs` from "1.6.32" to "1.6.33" [#2686](https://github.com/storybooks/storybook/pull/2686)
-   Upgraded `gatsby` in `/docs` from "1.9.149" to "1.9.150" [#2686](https://github.com/storybooks/storybook/pull/2686)
-   Upgraded `nodemon` in `/` from "1.14.8" to "1.14.9" [#2687](https://github.com/storybooks/storybook/pull/2687)
-   Upgraded `markdown-loader` in `app/react` from "2.0.1" to "2.0.2" [#2687](https://github.com/storybooks/storybook/pull/2687)
-   Upgraded `nodemon` in `app/react` from "1.14.8" to "1.14.9" [#2687](https://github.com/storybooks/storybook/pull/2687)
-   Upgraded `nodemon` in `app/angular` from "1.14.8" to "1.14.9" [#2687](https://github.com/storybooks/storybook/pull/2687)
-   Upgraded `react-native` in `app/react-native` from "0.51.0" to "0.52.0" [#2687](https://github.com/storybooks/storybook/pull/2687)
-   Upgraded `nodemon` in `app/vue` from "1.14.8" to "1.14.9" [#2687](https://github.com/storybooks/storybook/pull/2687)
-   Upgraded `@storybook/addon-actions` in `/docs` from "3.3.3" to "3.3.4" [#2674](https://github.com/storybooks/storybook/pull/2674)
-   Upgraded `@storybook/addon-links` in `/docs` from "3.3.3" to "3.3.4" [#2674](https://github.com/storybooks/storybook/pull/2674)
-   Upgraded `@storybook/addons` in `/docs` from "3.3.3" to "3.3.4" [#2674](https://github.com/storybooks/storybook/pull/2674)
-   Upgraded `@storybook/react` in `/docs` from "3.3.3" to "3.3.4" [#2674](https://github.com/storybooks/storybook/pull/2674)
-   Update eslint in / from 4.14.0 to 4.15.0 [#2673](https://github.com/storybooks/storybook/pull/2673)
-   Upgraded `nodemon` in `/` from "1.14.7" to "1.14.8" [#2664](https://github.com/storybooks/storybook/pull/2664)
-   Upgraded `marksy` in `addons/info` from "6.0.2" to "6.0.3" [#2664](https://github.com/storybooks/storybook/pull/2664)
-   Upgraded `nodemon` in `app/react` from "1.14.7" to "1.14.8" [#2664](https://github.com/storybooks/storybook/pull/2664)
-   Upgraded `nodemon` in `app/angular` from "1.14.7" to "1.14.8" [#2664](https://github.com/storybooks/storybook/pull/2664)
-   Upgraded `nodemon` in `app/vue` from "1.14.7" to "1.14.8" [#2664](https://github.com/storybooks/storybook/pull/2664)
-   Upgraded `webpack-dev-server` in `examples/vue-kitchen-sink` from "2.9.7" to "2.10.0" [#2664](https://github.com/storybooks/storybook/pull/2664)
-   Upgraded `@types/lodash` in `/` from "4.14.91" to "4.14.92" [#2659](https://github.com/storybooks/storybook/pull/2659)
-   Upgraded `marksy` in `addons/info` from "6.0.1" to "6.0.2" [#2659](https://github.com/storybooks/storybook/pull/2659)
-   Upgraded `css-loader` in `app/react` from "0.28.7" to "0.28.8" [#2659](https://github.com/storybooks/storybook/pull/2659)
-   Upgraded `html-loader` in `app/react` from "0.5.1" to "0.5.4" [#2659](https://github.com/storybooks/storybook/pull/2659)
-   Upgraded `uglifyjs-webpack-plugin` in `app/react` from "1.1.5" to "1.1.6" [#2659](https://github.com/storybooks/storybook/pull/2659)
-   Upgraded `css-loader` in `app/angular` from "0.28.7" to "0.28.8" [#2659](https://github.com/storybooks/storybook/pull/2659)
-   Upgraded `uglifyjs-webpack-plugin` in `app/angular` from "1.1.5" to "1.1.6" [#2659](https://github.com/storybooks/storybook/pull/2659)
-   Upgraded `css-loader` in `app/react-native` from "0.28.7" to "0.28.8" [#2659](https://github.com/storybooks/storybook/pull/2659)
-   Upgraded `uglifyjs-webpack-plugin` in `app/react-native` from "1.1.5" to "1.1.6" [#2659](https://github.com/storybooks/storybook/pull/2659)
-   Upgraded `css-loader` in `app/vue` from "0.28.7" to "0.28.8" [#2659](https://github.com/storybooks/storybook/pull/2659)
-   Upgraded `uglifyjs-webpack-plugin` in `app/vue` from "1.1.5" to "1.1.6" [#2659](https://github.com/storybooks/storybook/pull/2659)
-   Upgraded `@types/node` in `examples/angular-cli` from "6.0.95" to "6.0.96" [#2659](https://github.com/storybooks/storybook/pull/2659)
-   Upgraded `css-loader` in `examples/vue-kitchen-sink` from "0.28.7" to "0.28.8" [#2659](https://github.com/storybooks/storybook/pull/2659)
-   Upgraded `@angular/animations` in `examples/angular-cli` from "5.1.2" to "5.1.3" [#2648](https://github.com/storybooks/storybook/pull/2648)
-   Upgraded `@angular/common` in `examples/angular-cli` from "5.1.2" to "5.1.3" [#2648](https://github.com/storybooks/storybook/pull/2648)
-   Upgraded `@angular/compiler` in `examples/angular-cli` from "5.1.2" to "5.1.3" [#2648](https://github.com/storybooks/storybook/pull/2648)
-   Upgraded `@angular/core` in `examples/angular-cli` from "5.1.2" to "5.1.3" [#2648](https://github.com/storybooks/storybook/pull/2648)
-   Upgraded `@angular/forms` in `examples/angular-cli` from "5.1.2" to "5.1.3" [#2648](https://github.com/storybooks/storybook/pull/2648)
-   Upgraded `@angular/http` in `examples/angular-cli` from "5.1.2" to "5.1.3" [#2648](https://github.com/storybooks/storybook/pull/2648)
-   Upgraded `@angular/platform-browser` in `examples/angular-cli` from "5.1.2" to "5.1.3" [#2648](https://github.com/storybooks/storybook/pull/2648)
-   Upgraded `@angular/platform-browser-dynamic` in `examples/angular-cli` from "5.1.2" to "5.1.3" [#2648](https://github.com/storybooks/storybook/pull/2648)
-   Upgraded `@angular/router` in `examples/angular-cli` from "5.1.2" to "5.1.3" [#2648](https://github.com/storybooks/storybook/pull/2648)
-   Upgraded `@angular/compiler-cli` in `examples/angular-cli` from "5.1.2" to "5.1.3" [#2648](https://github.com/storybooks/storybook/pull/2648)
-   Upgraded `@angular/language-service` in `examples/angular-cli` from "5.1.2" to "5.1.3" [#2648](https://github.com/storybooks/storybook/pull/2648)
-   Upgraded `postcss-loader` in `app/react` from "2.0.9" to "2.0.10" [#2637](https://github.com/storybooks/storybook/pull/2637)
-   Upgraded `postcss-loader` in `app/angular` from "2.0.9" to "2.0.10" [#2637](https://github.com/storybooks/storybook/pull/2637)
-   Upgraded `postcss-loader` in `app/react-native` from "2.0.9" to "2.0.10" [#2637](https://github.com/storybooks/storybook/pull/2637)
-   Upgraded `postcss-loader` in `app/vue` from "2.0.9" to "2.0.10" [#2637](https://github.com/storybooks/storybook/pull/2637)
-   Update inquirer in / from 4.0.1 to 4.0.2 [#2632](https://github.com/storybooks/storybook/pull/2632)
-   Upgraded `danger` in `/` from "2.1.8" to "2.1.10" [#2618](https://github.com/storybooks/storybook/pull/2618)
-   Upgraded `autoprefixer` in `app/react` from "7.2.3" to "7.2.4" [#2618](https://github.com/storybooks/storybook/pull/2618)
-   Upgraded `autoprefixer` in `app/angular` from "7.2.3" to "7.2.4" [#2618](https://github.com/storybooks/storybook/pull/2618)
-   Upgraded `autoprefixer` in `app/react-native` from "7.2.3" to "7.2.4" [#2618](https://github.com/storybooks/storybook/pull/2618)
-   Upgraded `autoprefixer` in `app/vue` from "7.2.3" to "7.2.4" [#2618](https://github.com/storybooks/storybook/pull/2618)
-   Upgraded `nodemon` in `/` from "1.14.6" to "1.14.7" [#2612](https://github.com/storybooks/storybook/pull/2612)
-   Upgraded `nodemon` in `app/react` from "1.14.6" to "1.14.7" [#2612](https://github.com/storybooks/storybook/pull/2612)
-   Upgraded `nodemon` in `app/angular` from "1.14.6" to "1.14.7" [#2612](https://github.com/storybooks/storybook/pull/2612)
-   Upgraded `nodemon` in `app/vue` from "1.14.6" to "1.14.7" [#2612](https://github.com/storybooks/storybook/pull/2612)
-   Upgraded `vue-loader` in `app/vue` from "13.6.1" to "13.6.2" [#2611](https://github.com/storybooks/storybook/pull/2611)
-   Upgraded `vue-loader` in `examples/vue-kitchen-sink` from "13.6.1" to "13.6.2" [#2611](https://github.com/storybooks/storybook/pull/2611)
-   Upgraded `nodemon` in `/` from "1.14.5" to "1.14.6" [#2609](https://github.com/storybooks/storybook/pull/2609)
-   Upgraded `nodemon` in `app/react` from "1.14.5" to "1.14.6" [#2609](https://github.com/storybooks/storybook/pull/2609)
-   Upgraded `nodemon` in `app/angular` from "1.14.5" to "1.14.6" [#2609](https://github.com/storybooks/storybook/pull/2609)
-   Upgraded `nodemon` in `app/vue` from "1.14.5" to "1.14.6" [#2609](https://github.com/storybooks/storybook/pull/2609)
-   Upgraded `enzyme` in `/` from "3.2.0" to "3.3.0" [#2608](https://github.com/storybooks/storybook/pull/2608)
-   Upgraded `nodemon` in `/` from "1.14.3" to "1.14.5" [#2608](https://github.com/storybooks/storybook/pull/2608)
-   Upgraded `graphiql` in `addons/graphql` from "0.11.10" to "0.11.11" [#2608](https://github.com/storybooks/storybook/pull/2608)
-   Upgraded `enzyme` in `addons/links` from "3.2.0" to "3.3.0" [#2608](https://github.com/storybooks/storybook/pull/2608)
-   Upgraded `nodemon` in `app/react` from "1.14.3" to "1.14.5" [#2608](https://github.com/storybooks/storybook/pull/2608)
-   Upgraded `nodemon` in `app/angular` from "1.14.3" to "1.14.5" [#2608](https://github.com/storybooks/storybook/pull/2608)
-   Upgraded `nodemon` in `app/vue` from "1.14.3" to "1.14.5" [#2608](https://github.com/storybooks/storybook/pull/2608)
-   Upgraded `enzyme` in `examples/cra-kitchen-sink` from "3.2.0" to "3.3.0" [#2608](https://github.com/storybooks/storybook/pull/2608)
-   Upgraded `enzyme` in `examples/official-storybook` from "3.2.0" to "3.3.0" [#2608](https://github.com/storybooks/storybook/pull/2608)
-   Update 2 dependencies from npm [#2597](https://github.com/storybooks/storybook/pull/2597)
-   Upgraded `@storybook/addon-actions` in `/docs` from "3.3.1" to "3.3.3" [#2598](https://github.com/storybooks/storybook/pull/2598)
-   Upgraded `@storybook/addon-links` in `/docs` from "3.3.1" to "3.3.3" [#2598](https://github.com/storybooks/storybook/pull/2598)
-   Upgraded `@storybook/addons` in `/docs` from "3.3.1" to "3.3.3" [#2598](https://github.com/storybooks/storybook/pull/2598)
-   Upgraded `@storybook/react` in `/docs` from "3.3.1" to "3.3.3" [#2598](https://github.com/storybooks/storybook/pull/2598)
-   Upgraded `danger` in `/` from "2.1.6" to "2.1.8" [#2599](https://github.com/storybooks/storybook/pull/2599)
-   Upgraded `axe-core` in `addons/a11y` from "2.6.0" to "2.6.1" [#2599](https://github.com/storybooks/storybook/pull/2599)

</details>

## 3.3.7

2018-January-10

#### Maintenance

-   Extract tslint exclusions out of package.json scripts [#2684](https://github.com/storybooks/storybook/pull/2684)
-   Add tslint to the linting pipe [#2682](https://github.com/storybooks/storybook/pull/2682)

#### Bug Fixes

-   Angular: add entry components to modulemetadata - #2701 [#2702](https://github.com/storybooks/storybook/pull/2702)
-   Add html and markup loaders to angular and vue apps [#2692](https://github.com/storybooks/storybook/pull/2692)

## 3.3.6

2018-January-08

#### Bug Fixes

-   Remove `src/` from remaining `.npmignore`s [#2678](https://github.com/storybooks/storybook/pull/2678)

## 3.3.5

2018-January-08

#### Bug Fixes

-   Remove src from individual .npmignore files [#2677](https://github.com/storybooks/storybook/pull/2677)

## 3.4.0-alpha.0

2018-January-07

#### Features

-   Multiple hierarchies [#2452](https://github.com/storybooks/storybook/pull/2452)
-   Change template story files extension to .ts [#2594](https://github.com/storybooks/storybook/pull/2594)
-   Use store revisions to ensure that stories re-render on HMR. [#2605](https://github.com/storybooks/storybook/pull/2605)
-   Ability to force re-render a story [#2463](https://github.com/storybooks/storybook/pull/2463)
-   Introduce framework-independent core library [#2241](https://github.com/storybooks/storybook/pull/2241)

#### Documentation

<details>
<summary>
4 PRs
</summary>

-   Update webpack extend warning. [#2660](https://github.com/storybooks/storybook/pull/2660)
-   ADD demo images to a new img folder with the documentation site [#2644](https://github.com/storybooks/storybook/pull/2644)
-   write doc about .css/.scss rules for Angular [#2634](https://github.com/storybooks/storybook/pull/2634)
-   Updated documentation wrt ejs exclusion [#2633](https://github.com/storybooks/storybook/pull/2633)

</details>

#### Maintenance

<details>
<summary>
4 PRs
</summary>

-   Only update CLI snapsots on postpublish script, skip smoke tests [#2671](https://github.com/storybooks/storybook/pull/2671)
-   Fix the timezone for example dates [#2654](https://github.com/storybooks/storybook/pull/2654)
-   Update prereq yarn install level [#2638](https://github.com/storybooks/storybook/pull/2638)
-   Separate stories in angular-cli example [#2592](https://github.com/storybooks/storybook/pull/2592)

</details>

#### Dependency Upgrades

<details>
<summary>
66 Upgrades
</summary>

-   Upgraded `nodemon` in `/` from "1.14.7" to "1.14.8" [#2664](https://github.com/storybooks/storybook/pull/2664)
-   Upgraded `marksy` in `addons/info` from "6.0.2" to "6.0.3" [#2664](https://github.com/storybooks/storybook/pull/2664)
-   Upgraded `nodemon` in `app/react` from "1.14.7" to "1.14.8" [#2664](https://github.com/storybooks/storybook/pull/2664)
-   Upgraded `nodemon` in `app/angular` from "1.14.7" to "1.14.8" [#2664](https://github.com/storybooks/storybook/pull/2664)
-   Upgraded `nodemon` in `app/vue` from "1.14.7" to "1.14.8" [#2664](https://github.com/storybooks/storybook/pull/2664)
-   Upgraded `webpack-dev-server` in `examples/vue-kitchen-sink` from "2.9.7" to "2.10.0" [#2664](https://github.com/storybooks/storybook/pull/2664)
-   Upgraded `@types/lodash` in `/` from "4.14.91" to "4.14.92" [#2659](https://github.com/storybooks/storybook/pull/2659)
-   Upgraded `marksy` in `addons/info` from "6.0.1" to "6.0.2" [#2659](https://github.com/storybooks/storybook/pull/2659)
-   Upgraded `css-loader` in `app/react` from "0.28.7" to "0.28.8" [#2659](https://github.com/storybooks/storybook/pull/2659)
-   Upgraded `html-loader` in `app/react` from "0.5.1" to "0.5.4" [#2659](https://github.com/storybooks/storybook/pull/2659)
-   Upgraded `uglifyjs-webpack-plugin` in `app/react` from "1.1.5" to "1.1.6" [#2659](https://github.com/storybooks/storybook/pull/2659)
-   Upgraded `css-loader` in `app/angular` from "0.28.7" to "0.28.8" [#2659](https://github.com/storybooks/storybook/pull/2659)
-   Upgraded `uglifyjs-webpack-plugin` in `app/angular` from "1.1.5" to "1.1.6" [#2659](https://github.com/storybooks/storybook/pull/2659)
-   Upgraded `css-loader` in `app/react-native` from "0.28.7" to "0.28.8" [#2659](https://github.com/storybooks/storybook/pull/2659)
-   Upgraded `uglifyjs-webpack-plugin` in `app/react-native` from "1.1.5" to "1.1.6" [#2659](https://github.com/storybooks/storybook/pull/2659)
-   Upgraded `css-loader` in `app/vue` from "0.28.7" to "0.28.8" [#2659](https://github.com/storybooks/storybook/pull/2659)
-   Upgraded `uglifyjs-webpack-plugin` in `app/vue` from "1.1.5" to "1.1.6" [#2659](https://github.com/storybooks/storybook/pull/2659)
-   Upgraded `@types/node` in `examples/angular-cli` from "6.0.95" to "6.0.96" [#2659](https://github.com/storybooks/storybook/pull/2659)
-   Upgraded `css-loader` in `examples/vue-kitchen-sink` from "0.28.7" to "0.28.8" [#2659](https://github.com/storybooks/storybook/pull/2659)
-   Upgraded `@angular/animations` in `examples/angular-cli` from "5.1.2" to "5.1.3" [#2648](https://github.com/storybooks/storybook/pull/2648)
-   Upgraded `@angular/common` in `examples/angular-cli` from "5.1.2" to "5.1.3" [#2648](https://github.com/storybooks/storybook/pull/2648)
-   Upgraded `@angular/compiler` in `examples/angular-cli` from "5.1.2" to "5.1.3" [#2648](https://github.com/storybooks/storybook/pull/2648)
-   Upgraded `@angular/core` in `examples/angular-cli` from "5.1.2" to "5.1.3" [#2648](https://github.com/storybooks/storybook/pull/2648)
-   Upgraded `@angular/forms` in `examples/angular-cli` from "5.1.2" to "5.1.3" [#2648](https://github.com/storybooks/storybook/pull/2648)
-   Upgraded `@angular/http` in `examples/angular-cli` from "5.1.2" to "5.1.3" [#2648](https://github.com/storybooks/storybook/pull/2648)
-   Upgraded `@angular/platform-browser` in `examples/angular-cli` from "5.1.2" to "5.1.3" [#2648](https://github.com/storybooks/storybook/pull/2648)
-   Upgraded `@angular/platform-browser-dynamic` in `examples/angular-cli` from "5.1.2" to "5.1.3" [#2648](https://github.com/storybooks/storybook/pull/2648)
-   Upgraded `@angular/router` in `examples/angular-cli` from "5.1.2" to "5.1.3" [#2648](https://github.com/storybooks/storybook/pull/2648)
-   Upgraded `@angular/compiler-cli` in `examples/angular-cli` from "5.1.2" to "5.1.3" [#2648](https://github.com/storybooks/storybook/pull/2648)
-   Upgraded `@angular/language-service` in `examples/angular-cli` from "5.1.2" to "5.1.3" [#2648](https://github.com/storybooks/storybook/pull/2648)
-   Upgraded `postcss-loader` in `app/react` from "2.0.9" to "2.0.10" [#2637](https://github.com/storybooks/storybook/pull/2637)
-   Upgraded `postcss-loader` in `app/angular` from "2.0.9" to "2.0.10" [#2637](https://github.com/storybooks/storybook/pull/2637)
-   Upgraded `postcss-loader` in `app/react-native` from "2.0.9" to "2.0.10" [#2637](https://github.com/storybooks/storybook/pull/2637)
-   Upgraded `postcss-loader` in `app/vue` from "2.0.9" to "2.0.10" [#2637](https://github.com/storybooks/storybook/pull/2637)
-   Update inquirer in / from 4.0.1 to 4.0.2 [#2632](https://github.com/storybooks/storybook/pull/2632)
-   Upgraded `danger` in `/` from "2.1.8" to "2.1.10" [#2618](https://github.com/storybooks/storybook/pull/2618)
-   Upgraded `autoprefixer` in `app/react` from "7.2.3" to "7.2.4" [#2618](https://github.com/storybooks/storybook/pull/2618)
-   Upgraded `autoprefixer` in `app/angular` from "7.2.3" to "7.2.4" [#2618](https://github.com/storybooks/storybook/pull/2618)
-   Upgraded `autoprefixer` in `app/react-native` from "7.2.3" to "7.2.4" [#2618](https://github.com/storybooks/storybook/pull/2618)
-   Upgraded `autoprefixer` in `app/vue` from "7.2.3" to "7.2.4" [#2618](https://github.com/storybooks/storybook/pull/2618)
-   Upgraded `nodemon` in `/` from "1.14.6" to "1.14.7" [#2612](https://github.com/storybooks/storybook/pull/2612)
-   Upgraded `nodemon` in `app/react` from "1.14.6" to "1.14.7" [#2612](https://github.com/storybooks/storybook/pull/2612)
-   Upgraded `nodemon` in `app/angular` from "1.14.6" to "1.14.7" [#2612](https://github.com/storybooks/storybook/pull/2612)
-   Upgraded `nodemon` in `app/vue` from "1.14.6" to "1.14.7" [#2612](https://github.com/storybooks/storybook/pull/2612)
-   Upgraded `vue-loader` in `app/vue` from "13.6.1" to "13.6.2" [#2611](https://github.com/storybooks/storybook/pull/2611)
-   Upgraded `vue-loader` in `examples/vue-kitchen-sink` from "13.6.1" to "13.6.2" [#2611](https://github.com/storybooks/storybook/pull/2611)
-   Upgraded `nodemon` in `/` from "1.14.5" to "1.14.6" [#2609](https://github.com/storybooks/storybook/pull/2609)
-   Upgraded `nodemon` in `app/react` from "1.14.5" to "1.14.6" [#2609](https://github.com/storybooks/storybook/pull/2609)
-   Upgraded `nodemon` in `app/angular` from "1.14.5" to "1.14.6" [#2609](https://github.com/storybooks/storybook/pull/2609)
-   Upgraded `nodemon` in `app/vue` from "1.14.5" to "1.14.6" [#2609](https://github.com/storybooks/storybook/pull/2609)
-   Upgraded `enzyme` in `/` from "3.2.0" to "3.3.0" [#2608](https://github.com/storybooks/storybook/pull/2608)
-   Upgraded `nodemon` in `/` from "1.14.3" to "1.14.5" [#2608](https://github.com/storybooks/storybook/pull/2608)
-   Upgraded `graphiql` in `addons/graphql` from "0.11.10" to "0.11.11" [#2608](https://github.com/storybooks/storybook/pull/2608)
-   Upgraded `enzyme` in `addons/links` from "3.2.0" to "3.3.0" [#2608](https://github.com/storybooks/storybook/pull/2608)
-   Upgraded `nodemon` in `app/react` from "1.14.3" to "1.14.5" [#2608](https://github.com/storybooks/storybook/pull/2608)
-   Upgraded `nodemon` in `app/angular` from "1.14.3" to "1.14.5" [#2608](https://github.com/storybooks/storybook/pull/2608)
-   Upgraded `nodemon` in `app/vue` from "1.14.3" to "1.14.5" [#2608](https://github.com/storybooks/storybook/pull/2608)
-   Upgraded `enzyme` in `examples/cra-kitchen-sink` from "3.2.0" to "3.3.0" [#2608](https://github.com/storybooks/storybook/pull/2608)
-   Upgraded `enzyme` in `examples/official-storybook` from "3.2.0" to "3.3.0" [#2608](https://github.com/storybooks/storybook/pull/2608)
-   Update 2 dependencies from npm [#2597](https://github.com/storybooks/storybook/pull/2597)
-   Upgraded `@storybook/addon-actions` in `/docs` from "3.3.1" to "3.3.3" [#2598](https://github.com/storybooks/storybook/pull/2598)
-   Upgraded `@storybook/addon-links` in `/docs` from "3.3.1" to "3.3.3" [#2598](https://github.com/storybooks/storybook/pull/2598)
-   Upgraded `@storybook/addons` in `/docs` from "3.3.1" to "3.3.3" [#2598](https://github.com/storybooks/storybook/pull/2598)
-   Upgraded `@storybook/react` in `/docs` from "3.3.1" to "3.3.3" [#2598](https://github.com/storybooks/storybook/pull/2598)
-   Upgraded `danger` in `/` from "2.1.6" to "2.1.8" [#2599](https://github.com/storybooks/storybook/pull/2599)
-   Upgraded `axe-core` in `addons/a11y` from "2.6.0" to "2.6.1" [#2599](https://github.com/storybooks/storybook/pull/2599)

</details>

## 3.3.4

2018-January-07

#### Bug Fixes

-   Fix config dir detection [#2666](https://github.com/storybooks/storybook/pull/2666)
-   Removed lowercase-only restriction for knobs [#2646](https://github.com/storybooks/storybook/pull/2646)
-   Add IE11 compatibility meta tag [#2650](https://github.com/storybooks/storybook/pull/2650)
-   Allow transparency in color knob [#2624](https://github.com/storybooks/storybook/pull/2624)
-   RN: Use haul/bin/cli.js for cross-platform support [#2577](https://github.com/storybooks/storybook/pull/2577)
-   Publish package sources along with transpiled files [#2604](https://github.com/storybooks/storybook/pull/2604)
-   Fixed all peerDependencies for apps. [#2601](https://github.com/storybooks/storybook/pull/2601)
-   Renamed angular root node to avoid name collisions [#2657](https://github.com/storybooks/storybook/pull/2657)
-   Add .ts compatibility to storyshots [#2639](https://github.com/storybooks/storybook/pull/2639)
-   Remove @angular/core dep from knobs peer. [#2640](https://github.com/storybooks/storybook/pull/2640)
-   Angular: Change template story files extension .ts [#2594](https://github.com/storybooks/storybook/pull/2594)
-   Skip serializing (Synthetic)Events [#2626](https://github.com/storybooks/storybook/pull/2626)

#### Maintenance

-   Separate stories in angular-cli example [#2592](https://github.com/storybooks/storybook/pull/2592)

#### Dependency Upgrades

<details>
<summary>
13 Upgrades
</summary>

-   Upgraded `@types/lodash` in `/` from "4.14.91" to "4.14.92" [#2659](https://github.com/storybooks/storybook/pull/2659)
-   Upgraded `marksy` in `addons/info` from "6.0.1" to "6.0.2" [#2659](https://github.com/storybooks/storybook/pull/2659)
-   Upgraded `css-loader` in `app/react` from "0.28.7" to "0.28.8" [#2659](https://github.com/storybooks/storybook/pull/2659)
-   Upgraded `html-loader` in `app/react` from "0.5.1" to "0.5.4" [#2659](https://github.com/storybooks/storybook/pull/2659)
-   Upgraded `uglifyjs-webpack-plugin` in `app/react` from "1.1.5" to "1.1.6" [#2659](https://github.com/storybooks/storybook/pull/2659)
-   Upgraded `css-loader` in `app/angular` from "0.28.7" to "0.28.8" [#2659](https://github.com/storybooks/storybook/pull/2659)
-   Upgraded `uglifyjs-webpack-plugin` in `app/angular` from "1.1.5" to "1.1.6" [#2659](https://github.com/storybooks/storybook/pull/2659)
-   Upgraded `css-loader` in `app/react-native` from "0.28.7" to "0.28.8" [#2659](https://github.com/storybooks/storybook/pull/2659)
-   Upgraded `uglifyjs-webpack-plugin` in `app/react-native` from "1.1.5" to "1.1.6" [#2659](https://github.com/storybooks/storybook/pull/2659)
-   Upgraded `css-loader` in `app/vue` from "0.28.7" to "0.28.8" [#2659](https://github.com/storybooks/storybook/pull/2659)
-   Upgraded `uglifyjs-webpack-plugin` in `app/vue` from "1.1.5" to "1.1.6" [#2659](https://github.com/storybooks/storybook/pull/2659)
-   Upgraded `@types/node` in `examples/angular-cli` from "6.0.95" to "6.0.96" [#2659](https://github.com/storybooks/storybook/pull/2659)
-   Upgraded `css-loader` in `examples/vue-kitchen-sink` from "0.28.7" to "0.28.8" [#2659](https://github.com/storybooks/storybook/pull/2659)

</details>

## 3.3.3

2017-December-29

#### Bug Fixes

-   `app:angular` Fixed dependency injection for components [#2566](https://github.com/storybooks/storybook/pull/2566)
-   Revert "Move everything from lodash to lodash-es" [#2591](https://github.com/storybooks/storybook/pull/2591)

#### Maintenance

-   Update CLI snapshots as a postpublish step [#2565](https://github.com/storybooks/storybook/pull/2565)
-   Add more `imports` eslint rules [#2589](https://github.com/storybooks/storybook/pull/2589)

#### Dependency Upgrades

-   Upgraded `@storybook/addon-actions` in `/docs` from "3.2.18" to "3.3.1" [#2580](https://github.com/storybooks/storybook/pull/2580)
-   Upgraded `@storybook/addon-links` in `/docs` from "3.2.18" to "3.3.1" [#2580](https://github.com/storybooks/storybook/pull/2580)
-   Upgraded `@storybook/addons` in `/docs` from "3.2.18" to "3.3.1" [#2580](https://github.com/storybooks/storybook/pull/2580)
-   Upgraded `@storybook/react` in `/docs` from "3.2.18" to "3.3.1" [#2580](https://github.com/storybooks/storybook/pull/2580)

## 3.3.2

2017-December-28

#### Bug Fixes

-   Use store revisions to ensure that stories re-render on HMR. [#2588](https://github.com/storybooks/storybook/pull/2588)
-   Fix @storybook/client-logger import [#2576](https://github.com/storybooks/storybook/pull/2576)
-   Fixed react peer dependency [#2584](https://github.com/storybooks/storybook/pull/2584)

#### Documentation

-   Docs: fix logos display & add babelrc [#2585](https://github.com/storybooks/storybook/pull/2585)
-   add guide for Angular [#2574](https://github.com/storybooks/storybook/pull/2574)
-   Update custom webpack config docs [#2578](https://github.com/storybooks/storybook/pull/2578)
-   Attempt to make propTablesExclude usage clearer [#2568](https://github.com/storybooks/storybook/pull/2568)

#### Maintenance

-   Add chromatic visual tests [#2505](https://github.com/storybooks/storybook/pull/2505)
-   Update snapshots to fix tests [#2579](https://github.com/storybooks/storybook/pull/2579)

#### Dependency Upgrades

-   Upgraded `make-error` in `addons/actions` from "1.3.0" to "1.3.2" [#2586](https://github.com/storybooks/storybook/pull/2586)
-   Upgraded `zone.js` in `app/angular` from "0.8.18" to "0.8.19" [#2586](https://github.com/storybooks/storybook/pull/2586)
-   Upgraded `zone.js` in `examples/angular-cli` from "0.8.18" to "0.8.19" [#2586](https://github.com/storybooks/storybook/pull/2586)
-   Upgraded `@angular/cli` in `examples/angular-cli` from "1.6.2" to "1.6.3" [#2586](https://github.com/storybooks/storybook/pull/2586)
-   Upgraded `uglifyjs-webpack-plugin` in `app/react` from "1.1.4" to "1.1.5" [#2581](https://github.com/storybooks/storybook/pull/2581)
-   Upgraded `uglifyjs-webpack-plugin` in `app/angular` from "1.1.4" to "1.1.5" [#2581](https://github.com/storybooks/storybook/pull/2581)
-   Upgraded `uglifyjs-webpack-plugin` in `app/react-native` from "1.1.4" to "1.1.5" [#2581](https://github.com/storybooks/storybook/pull/2581)
-   Upgraded `uglifyjs-webpack-plugin` in `app/vue` from "1.1.4" to "1.1.5" [#2581](https://github.com/storybooks/storybook/pull/2581)
-   Upgraded `karma-coverage-istanbul-reporter` in `examples/angular-cli` from "1.3.1" to "1.3.3" [#2581](https://github.com/storybooks/storybook/pull/2581)

## 3.3.1

2017-December-26

#### Bug Fixes

-   Fix storybook CLI for angular: dev dependencies and fix addon-notes usage [#2572](https://github.com/storybooks/storybook/pull/2572)

#### Documentation

-   Add migration note about #2570 [#2571](https://github.com/storybooks/storybook/pull/2571)

## 3.3.0

2017-December-26

At long last! 3.3 contains a few major features and a ginormous backlog of smaller changes. A few highlights:

-   Add angular support: Storybook for Angular [#1474](https://github.com/storybooks/storybook/pull/1474)
-   Viewport Addon: simulate device sizes [#1740](https://github.com/storybooks/storybook/pull/1740)
-   Jest Addon: preview test results in Storybook [#2295](https://github.com/storybooks/storybook/pull/2295)
-   Stories panel: Stories on each hierarchy level [#1763](https://github.com/storybooks/storybook/pull/1763)
-   Storyshots: Generate snapshot per story file [#1584](https://github.com/storybooks/storybook/pull/1584)
-   Add support for importing markdown in storybook [#2299](https://github.com/storybooks/storybook/pull/2299)

We'll do a better job of getting out smaller releases next time around. ;-)

#### Features

-   Add support for importing markdown in storybook [#2299](https://github.com/storybooks/storybook/pull/2299)
-   Add `TableComponent` option for addon-info [#2400](https://github.com/storybooks/storybook/pull/2400)
-   Change keyboard shortcuts to platform safe [#1858](https://github.com/storybooks/storybook/pull/1858)
-   Replace `console` with `client-logger` and `node-logger` packages [#2347](https://github.com/storybooks/storybook/pull/2347)
-   Add renderer option to storyshots [#2414](https://github.com/storybooks/storybook/pull/2414)
-   Added type annotation to helpers, added ts declaration files for angu… [#2459](https://github.com/storybooks/storybook/pull/2459)
-   Adding extra metadata to module/components [#2526](https://github.com/storybooks/storybook/pull/2526)
-   Fix ng component prop output override [#2456](https://github.com/storybooks/storybook/pull/2456)
-   `WIP` Angular versions support [#2467](https://github.com/storybooks/storybook/pull/2467)
-   Angular Add custom pipes support [#2518](https://github.com/storybooks/storybook/pull/2518)
-   Add angular support: Storybook for Angular [#1474](https://github.com/storybooks/storybook/pull/1474)
-   Fix addon Knobs: add array in Object PropTypes [#2227](https://github.com/storybooks/storybook/pull/2227)
-   Adds error when storyshots finds no stories [#2079](https://github.com/storybooks/storybook/pull/2079)
-   Add addon background to monorepo [#2220](https://github.com/storybooks/storybook/pull/2220)
-   Add ability to parse line breaks into <br/> for Docgen descriptions [#2053](https://github.com/storybooks/storybook/pull/2053)
-   Ability for custom storyshots testFunctions to utilise "snapshot per story file" [#1841](https://github.com/storybooks/storybook/pull/1841)
-   Viewport Addon [#1753](https://github.com/storybooks/storybook/pull/1753)
-   Viewport Addon [#1740](https://github.com/storybooks/storybook/pull/1740)
-   Generate snapshot per story file [#1584](https://github.com/storybooks/storybook/pull/1584)
-   addon-links: add `LinkTo` component, and `hrefTo` function [#1829](https://github.com/storybooks/storybook/pull/1829)
-   Viewport addon: simulate device sizes in preview window [#1753](https://github.com/storybooks/storybook/pull/1753)
-   CLI: Add codemod for deprecated addon-links and addon-actions from app [#1368](https://github.com/storybooks/storybook/pull/1368)
-   Info addon: More detailed props table [#1485](https://github.com/storybooks/storybook/pull/1485)
-   React native: Add accessibility labels to OnDeviceUI [#1780](https://github.com/storybooks/storybook/pull/1780)
-   Stories panel: Stories on each hierarchy level [#1763](https://github.com/storybooks/storybook/pull/1763)
-   Storyshots: Generate snapshot per story file [#1584](https://github.com/storybooks/storybook/pull/1584)
-   CLI: Add support for Vue projects using Nuxt [#1794](https://github.com/storybooks/storybook/pull/1794)

#### Bug Fixes

-   Fix whitespace on info add-on card [#2543](https://github.com/storybooks/storybook/pull/2543)
-   Angular component props assignment improvements [#2554](https://github.com/storybooks/storybook/pull/2554)
-   Remove redundant render in react [#2503](https://github.com/storybooks/storybook/pull/2503)
-   Addon-actions: Fix types and refactor [#2438](https://github.com/storybooks/storybook/pull/2438)
-   Fix warnings in search box [#2479](https://github.com/storybooks/storybook/pull/2479)
-   Migrate to marksy@6 [#2464](https://github.com/storybooks/storybook/pull/2464)
-   Extract Jest config from package.json to config file  [#2424](https://github.com/storybooks/storybook/pull/2424)
-   Fix Horizontal Scrollbar of DownPanel [#2410](https://github.com/storybooks/storybook/pull/2410)
-   Move `@storybook/addons` to peerDependencies in all addons [#2335](https://github.com/storybooks/storybook/pull/2335)
-   Fix compatibility with @babel/core v7 [#2494](https://github.com/storybooks/storybook/pull/2494)
-   Unmount after storyshot snapshot [#2417](https://github.com/storybooks/storybook/pull/2417)
-   Fix HMR by saving the preview frame URL as the story changes [#2349](https://github.com/storybooks/storybook/pull/2349)
-   Fix CLI babel transpilation [#2350](https://github.com/storybooks/storybook/pull/2350)
-   Move LinkTo component to a separate `addon-links/react` endpoint [#2239](https://github.com/storybooks/storybook/pull/2239)
-   Fix Array Knob deserialization [#2217](https://github.com/storybooks/storybook/pull/2217)
-   Return the test in storyshots to respect promises. [#2218](https://github.com/storybooks/storybook/pull/2218)
-   Knobs refactor accidentally removed select [#2210](https://github.com/storybooks/storybook/pull/2210)
-   Add HMR to other RN app templates [#2213](https://github.com/storybooks/storybook/pull/2213)
-   Autoload all `*.stories.js` files in cli templates [#2195](https://github.com/storybooks/storybook/pull/2195)
-   Fix info upgrade codemod failing when optional description string is not supplied [#2138](https://github.com/storybooks/storybook/pull/2138)
-   Fix `flex-basis` of `DownPanel` content div [#2126](https://github.com/storybooks/storybook/pull/2126)
-   CLI: Use actions in sample stories for vue + fix them in SFC_VUE template [#1867](https://github.com/storybooks/storybook/pull/1867)
-   Improve rendering of 'types' in addon-actions [#1887](https://github.com/storybooks/storybook/pull/1887)
-   Circular json can possibly hang [#1881](https://github.com/storybooks/storybook/pull/1881)
-   Use HtmlWebpackPlugin to import all assets (importing chunks in order) [#1775](https://github.com/storybooks/storybook/pull/1775)
-   Fix preview scrolling [#1782](https://github.com/storybooks/storybook/pull/1782)
-   Search box: make found options selectable with click [#1697](https://github.com/storybooks/storybook/pull/1697)
-   Fix Docgen in static builds for Info [#1725](https://github.com/storybooks/storybook/pull/1725)
-   Return empty array when Array knob is empty [#1811](https://github.com/storybooks/storybook/pull/1811)
-   Import chunks/assets in correct order using HtmlWebpackPlugin [#1775](https://github.com/storybooks/storybook/pull/1775)
-   Fix preview scrolling [#1782](https://github.com/storybooks/storybook/pull/1782)
-   Height aligned 2 buttons in manager's header [#1769](https://github.com/storybooks/storybook/pull/1769)
-   Search box: make found options selectable with click [#1697](https://github.com/storybooks/storybook/pull/1697)
-   Info addon: Fix Docgen in static builds [#1725](https://github.com/storybooks/storybook/pull/1725)
-   Knobs: allow arrays in object knob proptypes [#1701](https://github.com/storybooks/storybook/pull/1701)

#### Documentation

-   Make dependencies more deterministic [#1703](https://github.com/storybooks/storybook/pull/1703)
-   Addon-info: deep merge passed styles with default ones [#2449](https://github.com/storybooks/storybook/pull/2449)
-   Test documentation duplication fix [#2228](https://github.com/storybooks/storybook/pull/2228)
-   Updated local test documentation [#2224](https://github.com/storybooks/storybook/pull/2224)
-   Add state addon to the addons page [#2012](https://github.com/storybooks/storybook/pull/2012)
-   Add community addon to add the ability to customize styles in the story preview area [#2007](https://github.com/storybooks/storybook/pull/2007)
-   Add Figma addon to community supported section [#2009](https://github.com/storybooks/storybook/pull/2009)
-   Update storybook-router description in the addon gallery. [#1991](https://github.com/storybooks/storybook/pull/1991)
-   Make dependencies more deterministic [#1703](https://github.com/storybooks/storybook/pull/1703)
-   Synced changes from new-docs to CONTRIBUTING.md [#1911](https://github.com/storybooks/storybook/pull/1911)
-   Fix incorrect yarn command in docs [#1758](https://github.com/storybooks/storybook/pull/1758)
-   Improve linkTo documentation [#1793](https://github.com/storybooks/storybook/pull/1793)
-   Add carbon to examples page [#1764](https://github.com/storybooks/storybook/pull/1764)
-   Minor grammar fixes and clarification to Vue documentation [#1756](https://github.com/storybooks/storybook/pull/1756)
-   Fix incorrect yarn command in docs [#1758](https://github.com/storybooks/storybook/pull/1758)
-   Add storybook-chrome-screenshot to addon gallery [#1761](https://github.com/storybooks/storybook/pull/1761)
-   Fixing typo on VueJS withNotes Example [#1787](https://github.com/storybooks/storybook/pull/1787)
-   Improve linkTo documentation [#1793](https://github.com/storybooks/storybook/pull/1793)
-   Add carbon to examples page [#1764](https://github.com/storybooks/storybook/pull/1764)
-   Minor grammar fixes and clarification to Vue documentation [#1756](https://github.com/storybooks/storybook/pull/1756)
-   Fix incorrect yarn command in docs [#1758](https://github.com/storybooks/storybook/pull/1758)
-   Add storybook-chrome-screenshot to addon gallery [#1761](https://github.com/storybooks/storybook/pull/1761)
-   Fixing typo on VueJS withNotes Example [#1787](https://github.com/storybooks/storybook/pull/1787)

#### Maintenance

-   Switch to UglifyJS that supports ES6 and up [#2530](https://github.com/storybooks/storybook/pull/2530)
-   Move everything from lodash to lodash-es [#2558](https://github.com/storybooks/storybook/pull/2558)
-   Misc fixes [#2556](https://github.com/storybooks/storybook/pull/2556)
-   CI: test that angular example works [#2557](https://github.com/storybooks/storybook/pull/2557)
-   FIX `yarn test` & selecting only core [#2219](https://github.com/storybooks/storybook/pull/2219)
-   CLI test: always remove `run` directory before exiting [#2201](https://github.com/storybooks/storybook/pull/2201)
-   Bot for closing old issues [#2186](https://github.com/storybooks/storybook/pull/2186)
-   Drop "Install latest yarn version" step on CI [#1910](https://github.com/storybooks/storybook/pull/1910)
-   CLI: A more human-friendly message for undetected project types [#1825](https://github.com/storybooks/storybook/pull/1825)
-   CLI: handle promise rejections [#1826](https://github.com/storybooks/storybook/pull/1826)
-   Add tests for CLI [#1767](https://github.com/storybooks/storybook/pull/1767)
-   Yarn workspaces [#1810](https://github.com/storybooks/storybook/pull/1810)
-   Knobs: allow arrays in object knob proptypes [#1701](https://github.com/storybooks/storybook/pull/1701)
-   Deprecate confusing option names [#1692](https://github.com/storybooks/storybook/pull/1692)
-   A CLI for running specific tests suites, like bootstrap CLI [#1752](https://github.com/storybooks/storybook/pull/1752)
-   Remove check for sender on channel. [#1407](https://github.com/storybooks/storybook/pull/1407)
-   Exit with code 1 if `start-storybook --smoke-test` fails [#1851](https://github.com/storybooks/storybook/pull/1851)
-   Refactor CLI [#1840](https://github.com/storybooks/storybook/pull/1840)
-   Refactor knobs - no longer include all runtimes [#1832](https://github.com/storybooks/storybook/pull/1832)
-   Added addon-knobs to crna and vanilla react native. [#1636](https://github.com/storybooks/storybook/pull/1636)
-   Deprecate confusing option names [#1692](https://github.com/storybooks/storybook/pull/1692)
-   A CLI for running specific tests suites, like bootstrap CLI [#1752](https://github.com/storybooks/storybook/pull/1752)
-   Remove check for sender on channel. [#1407](https://github.com/storybooks/storybook/pull/1407)
-   Use yarn instead of NPM [#1703](https://github.com/storybooks/storybook/pull/1703)
-   Add config for dependencies.io [#1770](https://github.com/storybooks/storybook/pull/1770)
-   Added addon-knobs to crna and vanilla react native. [#1636](https://github.com/storybooks/storybook/pull/1636)
-   Fixed Jest warnings [#1744](https://github.com/storybooks/storybook/pull/1744)
-   Smoke test master [#1801](https://github.com/storybooks/storybook/pull/1801)

#### Dependency Upgrades

<details>
<summary>
57 Upgrades
</summary>

-   Update babel-eslint in / from 8.1.1 to 8.1.2 [#2562](https://github.com/storybooks/storybook/pull/2562)
-   Update babel-eslint in / from 8.1.0 to 8.1.1 [#2561](https://github.com/storybooks/storybook/pull/2561)
-   Update babel-eslint in / from 8.0.3 to 8.1.0 [#2559](https://github.com/storybooks/storybook/pull/2559)
-   Upgraded `eslint` in `/` from "4.13.1" to "4.14.0" [#2555](https://github.com/storybooks/storybook/pull/2555)
-   Upgraded `jest-specific-snapshot` in `addons/storyshots` from "0.2.0" to "0.3.0" [#2555](https://github.com/storybooks/storybook/pull/2555)
-   Upgraded `style-loader` in `app/angular` from "0.17.0" to "0.18.2" [#2555](https://github.com/storybooks/storybook/pull/2555)
-   Upgraded `npx` in `lib/cli` from "9.6.0" to "9.7.1" [#2555](https://github.com/storybooks/storybook/pull/2555)
-   Upgraded `@angular/cli` in `examples/angular-cli` from "1.3.0" to "1.6.2" [#2555](https://github.com/storybooks/storybook/pull/2555)
-   Upgraded `@types/jasmine` in `examples/angular-cli` from "2.5.54" to "2.8.2" [#2555](https://github.com/storybooks/storybook/pull/2555)
-   Upgraded `jasmine-core` in `examples/angular-cli` from "2.6.4" to "2.8.0" [#2555](https://github.com/storybooks/storybook/pull/2555)
-   Upgraded `jasmine-spec-reporter` in `examples/angular-cli` from "4.1.1" to "4.2.1" [#2555](https://github.com/storybooks/storybook/pull/2555)
-   Upgraded `karma-chrome-launcher` in `examples/angular-cli` from "2.1.1" to "2.2.0" [#2555](https://github.com/storybooks/storybook/pull/2555)
-   Upgraded `karma-coverage-istanbul-reporter` in `examples/angular-cli` from "1.3.0" to "1.3.1" [#2555](https://github.com/storybooks/storybook/pull/2555)
-   Upgraded `protractor` in `examples/angular-cli` from "5.1.2" to "5.2.2" [#2555](https://github.com/storybooks/storybook/pull/2555)
-   Upgraded `ts-node` in `examples/angular-cli` from "3.2.2" to "3.3.0" [#2555](https://github.com/storybooks/storybook/pull/2555)
-   Upgraded `tslint` in `examples/angular-cli` from "5.3.2" to "5.8.0" [#2555](https://github.com/storybooks/storybook/pull/2555)
-   UPGRADE jest & react-native [#2542](https://github.com/storybooks/storybook/pull/2542)
-   Move back to original fuse.js package [#2478](https://github.com/storybooks/storybook/pull/2478)
-   UPDATE "react-split-pane": "^0.1.74", to FIX an breaking issue [#2528](https://github.com/storybooks/storybook/pull/2528)
-   Upgraded `gatsby-remark-copy-linked-files` in `/docs` from "1.5.24" to "1.5.25" [#2529](https://github.com/storybooks/storybook/pull/2529)
-   Upgraded `gatsby` in `/docs` from "1.9.144" to "1.9.146" [#2529](https://github.com/storybooks/storybook/pull/2529)
-   Update gatsby in /docs from 1.9.143 to 1.9.144 [#2524](https://github.com/storybooks/storybook/pull/2524)
-   Update gatsby in /docs from 1.9.142 to 1.9.143 [#2521](https://github.com/storybooks/storybook/pull/2521)
-   Upgraded `enzyme-adapter-react-16` in `/` from "1.1.0" to "1.1.1" [#2520](https://github.com/storybooks/storybook/pull/2520)
-   Upgraded `jest-image-snapshot` in `/` from "2.2.0" to "2.2.1" [#2520](https://github.com/storybooks/storybook/pull/2520)
-   Upgraded `axe-core` in `addons/a11y` from "2.5.0" to "2.6.0" [#2520](https://github.com/storybooks/storybook/pull/2520)
-   Upgraded `moment` in `addons/knobs` from "2.20.0" to "2.20.1" [#2520](https://github.com/storybooks/storybook/pull/2520)
-   Upgraded `vue` in `addons/knobs` from "2.5.11" to "2.5.12" [#2520](https://github.com/storybooks/storybook/pull/2520)
-   Upgraded `vue` in `app/vue` from "2.5.11" to "2.5.12" [#2520](https://github.com/storybooks/storybook/pull/2520)
-   Upgraded `vue-template-compiler` in `app/vue` from "2.5.11" to "2.5.12" [#2520](https://github.com/storybooks/storybook/pull/2520)
-   Upgraded `moment` in `addons/comments` from "2.20.0" to "2.20.1" [#2520](https://github.com/storybooks/storybook/pull/2520)
-   Upgraded `vue` in `examples/vue-kitchen-sink` from "2.5.11" to "2.5.12" [#2520](https://github.com/storybooks/storybook/pull/2520)
-   Upgraded `vue-template-compiler` in `examples/vue-kitchen-sink` from "2.5.11" to "2.5.12" [#2520](https://github.com/storybooks/storybook/pull/2520)
-   Upgraded `@storybook/addon-actions` in `/docs` from "3.2.17" to "3.2.18" [#2519](https://github.com/storybooks/storybook/pull/2519)
-   Upgraded `@storybook/addon-links` in `/docs` from "3.2.17" to "3.2.18" [#2519](https://github.com/storybooks/storybook/pull/2519)
-   Upgraded `@storybook/addons` in `/docs` from "3.2.17" to "3.2.18" [#2519](https://github.com/storybooks/storybook/pull/2519)
-   Upgraded `@storybook/react` in `/docs` from "3.2.17" to "3.2.18" [#2519](https://github.com/storybooks/storybook/pull/2519)
-   Upgraded `gatsby` in `/docs` from "1.9.141" to "1.9.142" [#2519](https://github.com/storybooks/storybook/pull/2519)
-   Upgraded `nodemon` in `/` from "1.13.2" to "1.13.3" [#2498](https://github.com/storybooks/storybook/pull/2498)
-   Upgraded `graphql` in `addons/graphql` from "0.11.7" to "0.12.0" [#2498](https://github.com/storybooks/storybook/pull/2498)
-   Upgraded `@types/react` in `addons/knobs` from "16.0.30" to "16.0.31" [#2498](https://github.com/storybooks/storybook/pull/2498)
-   Upgraded `file-loader` in `app/react-native` from "1.1.5" to "1.1.6" [#2498](https://github.com/storybooks/storybook/pull/2498)
-   Upgraded `file-loader` in `app/react` from "1.1.5" to "1.1.6" [#2498](https://github.com/storybooks/storybook/pull/2498)
-   Upgraded `nodemon` in `app/react` from "1.13.2" to "1.13.3" [#2498](https://github.com/storybooks/storybook/pull/2498)
-   Upgraded `file-loader` in `app/vue` from "1.1.5" to "1.1.6" [#2498](https://github.com/storybooks/storybook/pull/2498)
-   Upgraded `nodemon` in `app/vue` from "1.13.2" to "1.13.3" [#2498](https://github.com/storybooks/storybook/pull/2498)
-   Upgraded `vue-loader` in `app/vue` from "13.5.0" to "13.6.0" [#2498](https://github.com/storybooks/storybook/pull/2498)
-   Upgraded `file-loader` in `examples/vue-kitchen-sink` from "1.1.5" to "1.1.6" [#2498](https://github.com/storybooks/storybook/pull/2498)
-   Upgraded `vue-loader` in `examples/vue-kitchen-sink` from "13.5.0" to "13.6.0" [#2498](https://github.com/storybooks/storybook/pull/2498)
-   Update danger in / from 2.1.5 to 2.1.6 [#2511](https://github.com/storybooks/storybook/pull/2511)
-   Update react-native from 0.43.4 to 0.49.3 in app/react-native [#1971](https://github.com/storybooks/storybook/pull/1971)
-   React-Native - Docs - Add Issues section for Android Emulator [#2078](https://github.com/storybooks/storybook/pull/2078)
-   Upgrade eslint-config-airbnb and make it pass [#2212](https://github.com/storybooks/storybook/pull/2212)
-   Add config for dependencies.io [#1770](https://github.com/storybooks/storybook/pull/1770)
-   Upgrade root dependencies and sync with packages [#1802](https://github.com/storybooks/storybook/pull/1802)
-   Update jest to the latest version 🚀 [#1799](https://github.com/storybooks/storybook/pull/1799)
-   Update eslint-plugin-jest to the latest version 🚀 [#1795](https://github.com/storybooks/storybook/pull/1795)
-   Update lerna to the latest version 🚀 [#1768](https://github.com/storybooks/storybook/pull/1768)

</details>

## 3.3.0-rc.1

2017-December-26

#### Bug Fixes

-   Fix whitespace on info add-on card [#2543](https://github.com/storybooks/storybook/pull/2543)

#### Documentation

-   Make dependencies more deterministic [#1703](https://github.com/storybooks/storybook/pull/1703)

#### Maintenance

-   Switch to UglifyJS that supports ES6 and up [#2530](https://github.com/storybooks/storybook/pull/2530)
-   Move everything from lodash to lodash-es [#2558](https://github.com/storybooks/storybook/pull/2558)
-   Misc fixes [#2556](https://github.com/storybooks/storybook/pull/2556)
-   CI: test that angular example works [#2557](https://github.com/storybooks/storybook/pull/2557)

#### Dependency Upgrades

<details>
<summary>
17 Upgrades
</summary>

-   Update babel-eslint in / from 8.1.1 to 8.1.2 [#2562](https://github.com/storybooks/storybook/pull/2562)
-   Update babel-eslint in / from 8.1.0 to 8.1.1 [#2561](https://github.com/storybooks/storybook/pull/2561)
-   Update babel-eslint in / from 8.0.3 to 8.1.0 [#2559](https://github.com/storybooks/storybook/pull/2559)
-   Upgraded `eslint` in `/` from "4.13.1" to "4.14.0" [#2555](https://github.com/storybooks/storybook/pull/2555)
-   Upgraded `jest-specific-snapshot` in `addons/storyshots` from "0.2.0" to "0.3.0" [#2555](https://github.com/storybooks/storybook/pull/2555)
-   Upgraded `style-loader` in `app/angular` from "0.17.0" to "0.18.2" [#2555](https://github.com/storybooks/storybook/pull/2555)
-   Upgraded `npx` in `lib/cli` from "9.6.0" to "9.7.1" [#2555](https://github.com/storybooks/storybook/pull/2555)
-   Upgraded `@angular/cli` in `examples/angular-cli` from "1.3.0" to "1.6.2" [#2555](https://github.com/storybooks/storybook/pull/2555)
-   Upgraded `@types/jasmine` in `examples/angular-cli` from "2.5.54" to "2.8.2" [#2555](https://github.com/storybooks/storybook/pull/2555)
-   Upgraded `jasmine-core` in `examples/angular-cli` from "2.6.4" to "2.8.0" [#2555](https://github.com/storybooks/storybook/pull/2555)
-   Upgraded `jasmine-spec-reporter` in `examples/angular-cli` from "4.1.1" to "4.2.1" [#2555](https://github.com/storybooks/storybook/pull/2555)
-   Upgraded `karma-chrome-launcher` in `examples/angular-cli` from "2.1.1" to "2.2.0" [#2555](https://github.com/storybooks/storybook/pull/2555)
-   Upgraded `karma-coverage-istanbul-reporter` in `examples/angular-cli` from "1.3.0" to "1.3.1" [#2555](https://github.com/storybooks/storybook/pull/2555)
-   Upgraded `protractor` in `examples/angular-cli` from "5.1.2" to "5.2.2" [#2555](https://github.com/storybooks/storybook/pull/2555)
-   Upgraded `ts-node` in `examples/angular-cli` from "3.2.2" to "3.3.0" [#2555](https://github.com/storybooks/storybook/pull/2555)
-   Upgraded `tslint` in `examples/angular-cli` from "5.3.2" to "5.8.0" [#2555](https://github.com/storybooks/storybook/pull/2555)

</details>

## 3.3.0-rc.0

2017-December-23

#### Bug Fixes

-   Angular component props assignment improvements [#2554](https://github.com/storybooks/storybook/pull/2554)

#### Dependency Upgrades

-   UPGRADE jest & react-native [#2542](https://github.com/storybooks/storybook/pull/2542)

## 3.3.0-alpha.6

2017-December-23

#### Features

-   Add support for importing markdown in storybook [#2299](https://github.com/storybooks/storybook/pull/2299)
-   Add `TableComponent` option for addon-info [#2400](https://github.com/storybooks/storybook/pull/2400)
-   Change keyboard shortcuts to platform safe [#1858](https://github.com/storybooks/storybook/pull/1858)
-   Replace `console` with `client-logger` and `node-logger` packages [#2347](https://github.com/storybooks/storybook/pull/2347)
-   Add renderer option to storyshots [#2414](https://github.com/storybooks/storybook/pull/2414)

#### Angular Support

-   Added type annotation to helpers, added ts declaration files for angu… [#2459](https://github.com/storybooks/storybook/pull/2459)
-   Adding extra metadata to module/components [#2526](https://github.com/storybooks/storybook/pull/2526)
-   Fix ng component prop output override [#2456](https://github.com/storybooks/storybook/pull/2456)
-   `WIP` Angular versions support [#2467](https://github.com/storybooks/storybook/pull/2467)
-   Angular Add custom pipes support [#2518](https://github.com/storybooks/storybook/pull/2518)

#### Bug Fixes

-   Remove redundant render in react [#2503](https://github.com/storybooks/storybook/pull/2503)
-   Addon-actions: Fix types and refactor [#2438](https://github.com/storybooks/storybook/pull/2438)
-   Fix warnings in search box [#2479](https://github.com/storybooks/storybook/pull/2479)
-   Migrate to marksy@6 [#2464](https://github.com/storybooks/storybook/pull/2464)
-   Extract Jest config from package.json to config file  [#2424](https://github.com/storybooks/storybook/pull/2424)
-   Fix Horizontal Scrollbar of DownPanel [#2410](https://github.com/storybooks/storybook/pull/2410)
-   Move `@storybook/addons` to peerDependencies in all addons [#2335](https://github.com/storybooks/storybook/pull/2335)
-   Fix compatibility with @babel/core v7 [#2494](https://github.com/storybooks/storybook/pull/2494)
-   Unmount after storyshot snapshot [#2417](https://github.com/storybooks/storybook/pull/2417)

#### Documentation

-   Addon-info: deep merge passed styles with default ones [#2449](https://github.com/storybooks/storybook/pull/2449)
-   Test documentation duplication fix [#2228](https://github.com/storybooks/storybook/pull/2228)

#### Maintenance

-   Netlify for angularexample [#2533](https://github.com/storybooks/storybook/pull/2533)
-   Netlify for officialexample [#2532](https://github.com/storybooks/storybook/pull/2532)
-   Add a storybook for the ui package [#2504](https://github.com/storybooks/storybook/pull/2504)
-   FIX the failing netlify builds [#2527](https://github.com/storybooks/storybook/pull/2527)
-   fix tests not actually running [#2450](https://github.com/storybooks/storybook/pull/2450)
-   Add method to channel that ignores event from self [#1879](https://github.com/storybooks/storybook/pull/1879)
-   Fix broken CI build [#2255](https://github.com/storybooks/storybook/pull/2255)
-   Fix unittest warnings r3.3 [#2381](https://github.com/storybooks/storybook/pull/2381)
-   Move addon events into its own story file [#2502](https://github.com/storybooks/storybook/pull/2502)

#### Dependency Upgrades

<details>
<summary>
33 Upgrades
</summary>

-   Move back to original fuse.js package [#2478](https://github.com/storybooks/storybook/pull/2478)
-   UPDATE "react-split-pane": "^0.1.74", to FIX an breaking issue [#2528](https://github.com/storybooks/storybook/pull/2528)
-   Upgraded `gatsby-remark-copy-linked-files` in `/docs` from "1.5.24" to "1.5.25" [#2529](https://github.com/storybooks/storybook/pull/2529)
-   Upgraded `gatsby` in `/docs` from "1.9.144" to "1.9.146" [#2529](https://github.com/storybooks/storybook/pull/2529)
-   Update gatsby in /docs from 1.9.143 to 1.9.144 [#2524](https://github.com/storybooks/storybook/pull/2524)
-   Update gatsby in /docs from 1.9.142 to 1.9.143 [#2521](https://github.com/storybooks/storybook/pull/2521)
-   Upgraded `enzyme-adapter-react-16` in `/` from "1.1.0" to "1.1.1" [#2520](https://github.com/storybooks/storybook/pull/2520)
-   Upgraded `jest-image-snapshot` in `/` from "2.2.0" to "2.2.1" [#2520](https://github.com/storybooks/storybook/pull/2520)
-   Upgraded `axe-core` in `addons/a11y` from "2.5.0" to "2.6.0" [#2520](https://github.com/storybooks/storybook/pull/2520)
-   Upgraded `moment` in `addons/knobs` from "2.20.0" to "2.20.1" [#2520](https://github.com/storybooks/storybook/pull/2520)
-   Upgraded `vue` in `addons/knobs` from "2.5.11" to "2.5.12" [#2520](https://github.com/storybooks/storybook/pull/2520)
-   Upgraded `vue` in `app/vue` from "2.5.11" to "2.5.12" [#2520](https://github.com/storybooks/storybook/pull/2520)
-   Upgraded `vue-template-compiler` in `app/vue` from "2.5.11" to "2.5.12" [#2520](https://github.com/storybooks/storybook/pull/2520)
-   Upgraded `moment` in `addons/comments` from "2.20.0" to "2.20.1" [#2520](https://github.com/storybooks/storybook/pull/2520)
-   Upgraded `vue` in `examples/vue-kitchen-sink` from "2.5.11" to "2.5.12" [#2520](https://github.com/storybooks/storybook/pull/2520)
-   Upgraded `vue-template-compiler` in `examples/vue-kitchen-sink` from "2.5.11" to "2.5.12" [#2520](https://github.com/storybooks/storybook/pull/2520)
-   Upgraded `@storybook/addon-actions` in `/docs` from "3.2.17" to "3.2.18" [#2519](https://github.com/storybooks/storybook/pull/2519)
-   Upgraded `@storybook/addon-links` in `/docs` from "3.2.17" to "3.2.18" [#2519](https://github.com/storybooks/storybook/pull/2519)
-   Upgraded `@storybook/addons` in `/docs` from "3.2.17" to "3.2.18" [#2519](https://github.com/storybooks/storybook/pull/2519)
-   Upgraded `@storybook/react` in `/docs` from "3.2.17" to "3.2.18" [#2519](https://github.com/storybooks/storybook/pull/2519)
-   Upgraded `gatsby` in `/docs` from "1.9.141" to "1.9.142" [#2519](https://github.com/storybooks/storybook/pull/2519)
-   Upgraded `nodemon` in `/` from "1.13.2" to "1.13.3" [#2498](https://github.com/storybooks/storybook/pull/2498)
-   Upgraded `graphql` in `addons/graphql` from "0.11.7" to "0.12.0" [#2498](https://github.com/storybooks/storybook/pull/2498)
-   Upgraded `@types/react` in `addons/knobs` from "16.0.30" to "16.0.31" [#2498](https://github.com/storybooks/storybook/pull/2498)
-   Upgraded `file-loader` in `app/react-native` from "1.1.5" to "1.1.6" [#2498](https://github.com/storybooks/storybook/pull/2498)
-   Upgraded `file-loader` in `app/react` from "1.1.5" to "1.1.6" [#2498](https://github.com/storybooks/storybook/pull/2498)
-   Upgraded `nodemon` in `app/react` from "1.13.2" to "1.13.3" [#2498](https://github.com/storybooks/storybook/pull/2498)
-   Upgraded `file-loader` in `app/vue` from "1.1.5" to "1.1.6" [#2498](https://github.com/storybooks/storybook/pull/2498)
-   Upgraded `nodemon` in `app/vue` from "1.13.2" to "1.13.3" [#2498](https://github.com/storybooks/storybook/pull/2498)
-   Upgraded `vue-loader` in `app/vue` from "13.5.0" to "13.6.0" [#2498](https://github.com/storybooks/storybook/pull/2498)
-   Upgraded `file-loader` in `examples/vue-kitchen-sink` from "1.1.5" to "1.1.6" [#2498](https://github.com/storybooks/storybook/pull/2498)
-   Upgraded `vue-loader` in `examples/vue-kitchen-sink` from "13.5.0" to "13.6.0" [#2498](https://github.com/storybooks/storybook/pull/2498)
-   Update danger in / from 2.1.5 to 2.1.6 [#2511](https://github.com/storybooks/storybook/pull/2511)

</details>

## 3.3.0-alpha.4

2017-November-22

#### Bug Fixes

-   Fix HMR by saving the preview frame URL as the story changes [#2349](https://github.com/storybooks/storybook/pull/2349)
-   Fix CLI babel transpilation [#2350](https://github.com/storybooks/storybook/pull/2350)

## 3.3.0-alpha.3

2017-November-07

#### Features

-   Add angular support: Storybook for Angular [#1474](https://github.com/storybooks/storybook/pull/1474)
-   Fix addon Knobs: add array in Object PropTypes [#2227](https://github.com/storybooks/storybook/pull/2227)
-   Adds error when storyshots finds no stories [#2079](https://github.com/storybooks/storybook/pull/2079)
-   Add addon background to monorepo [#2220](https://github.com/storybooks/storybook/pull/2220)
-   Add ability to parse line breaks into <br/> for Docgen descriptions [#2053](https://github.com/storybooks/storybook/pull/2053)

#### Bug Fixes

-   Move LinkTo component to a separate `addon-links/react` endpoint [#2239](https://github.com/storybooks/storybook/pull/2239)
-   Fix Array Knob deserialization [#2217](https://github.com/storybooks/storybook/pull/2217)
-   Return the test in storyshots to respect promises. [#2218](https://github.com/storybooks/storybook/pull/2218)
-   Knobs refactor accidentally removed select [#2210](https://github.com/storybooks/storybook/pull/2210)
-   Add HMR to other RN app templates [#2213](https://github.com/storybooks/storybook/pull/2213)
-   Autoload all `*.stories.js` files in cli templates [#2195](https://github.com/storybooks/storybook/pull/2195)
-   Fix info upgrade codemod failing when optional description string is not supplied [#2138](https://github.com/storybooks/storybook/pull/2138)
-   Fix `flex-basis` of `DownPanel` content div [#2126](https://github.com/storybooks/storybook/pull/2126)

#### Documentation

-   Updated local test documentation [#2224](https://github.com/storybooks/storybook/pull/2224)
-   Add state addon to the addons page [#2012](https://github.com/storybooks/storybook/pull/2012)
-   Add community addon to add the ability to customize styles in the story preview area [#2007](https://github.com/storybooks/storybook/pull/2007)
-   Add Figma addon to community supported section [#2009](https://github.com/storybooks/storybook/pull/2009)
-   Update storybook-router description in the addon gallery. [#1991](https://github.com/storybooks/storybook/pull/1991)

#### Maintenance

-   FIX `yarn test` & selecting only core [#2219](https://github.com/storybooks/storybook/pull/2219)
-   CLI test: always remove `run` directory before exiting [#2201](https://github.com/storybooks/storybook/pull/2201)
-   Bot for closing old issues [#2186](https://github.com/storybooks/storybook/pull/2186)

#### Dependency Upgrades

-   Update react-native from 0.43.4 to 0.49.3 in app/react-native [#1971](https://github.com/storybooks/storybook/pull/1971)
-   React-Native - Docs - Add Issues section for Android Emulator [#2078](https://github.com/storybooks/storybook/pull/2078)
-   Upgrade eslint-config-airbnb and make it pass [#2212](https://github.com/storybooks/storybook/pull/2212)

## 3.3.0-alpha.2

2017-October-03

#### Features

-   Ability for custom storyshots testFunctions to utilise "snapshot per story file" [#1841](https://github.com/storybooks/storybook/pull/1841)
-   Viewport Addon [#1753](https://github.com/storybooks/storybook/pull/1753)
-   More detailed props table [#1485](https://github.com/storybooks/storybook/pull/1485)
-   RN: Add accessibility labels to OnDeviceUI [#1780](https://github.com/storybooks/storybook/pull/1780)
-   Have Stories on each level of hierarchy [#1763](https://github.com/storybooks/storybook/pull/1763)
-   Viewport Addon [#1740](https://github.com/storybooks/storybook/pull/1740)
-   Generate snapshot per story file [#1584](https://github.com/storybooks/storybook/pull/1584)
-   addon-links: add `LinkTo` component, and `hrefTo` function [#1829](https://github.com/storybooks/storybook/pull/1829)

#### Bug Fixes

-   CLI: Use actions in sample stories for vue + fix them in SFC_VUE template [#1867](https://github.com/storybooks/storybook/pull/1867)
-   Improve rendering of 'types' in addon-actions [#1887](https://github.com/storybooks/storybook/pull/1887)
-   Circular json can possibly hang [#1881](https://github.com/storybooks/storybook/pull/1881)
-   Use HtmlWebpackPlugin to import all assets (importing chunks in order) [#1775](https://github.com/storybooks/storybook/pull/1775)
-   Fix preview scrolling [#1782](https://github.com/storybooks/storybook/pull/1782)
-   Search box: make found options selectable with click [#1697](https://github.com/storybooks/storybook/pull/1697)
-   Fix Docgen in static builds for Info [#1725](https://github.com/storybooks/storybook/pull/1725)
-   Return empty array when Array knob is empty [#1811](https://github.com/storybooks/storybook/pull/1811)

#### Documentation

-   Make dependencies more deterministic [#1703](https://github.com/storybooks/storybook/pull/1703)
-   Synced changes from new-docs to CONTRIBUTING.md [#1911](https://github.com/storybooks/storybook/pull/1911)
-   Fix incorrect yarn command in docs [#1758](https://github.com/storybooks/storybook/pull/1758)

#### Maintenance

-   Drop "Install latest yarn version" step on CI [#1910](https://github.com/storybooks/storybook/pull/1910)
-   CLI: A more human-friendly message for undetected project types [#1825](https://github.com/storybooks/storybook/pull/1825)
-   CLI: handle promise rejections [#1826](https://github.com/storybooks/storybook/pull/1826)
-   Add tests for CLI [#1767](https://github.com/storybooks/storybook/pull/1767)
-   Yarn workspaces [#1810](https://github.com/storybooks/storybook/pull/1810)
-   Knobs: allow arrays in object knob proptypes [#1701](https://github.com/storybooks/storybook/pull/1701)
-   Deprecate confusing option names [#1692](https://github.com/storybooks/storybook/pull/1692)
-   A CLI for running specific tests suites, like bootstrap CLI [#1752](https://github.com/storybooks/storybook/pull/1752)
-   Remove check for sender on channel. [#1407](https://github.com/storybooks/storybook/pull/1407)
-   Exit with code 1 if `start-storybook --smoke-test` fails [#1851](https://github.com/storybooks/storybook/pull/1851)
-   Refactor CLI [#1840](https://github.com/storybooks/storybook/pull/1840)
-   Refactor knobs - no longer include all runtimes [#1832](https://github.com/storybooks/storybook/pull/1832)
-   Added addon-knobs to crna and vanilla react native. [#1636](https://github.com/storybooks/storybook/pull/1636)

#### Dependency Upgrades

-   Add config for dependencies.io [#1770](https://github.com/storybooks/storybook/pull/1770)

## 3.3.0-alpha.0

2017-September-06

#### Features

-   Viewport addon: simulate device sizes in preview window [#1753](https://github.com/storybooks/storybook/pull/1753)
-   CLI: Add codemod for deprecated addon-links and addon-actions from app [#1368](https://github.com/storybooks/storybook/pull/1368)
-   Info addon: More detailed props table [#1485](https://github.com/storybooks/storybook/pull/1485)
-   React native: Add accessibility labels to OnDeviceUI [#1780](https://github.com/storybooks/storybook/pull/1780)
-   Stories panel: Stories on each hierarchy level [#1763](https://github.com/storybooks/storybook/pull/1763)
-   Storyshots: Generate snapshot per story file [#1584](https://github.com/storybooks/storybook/pull/1584)
-   CLI: Add support for Vue projects using Nuxt [#1794](https://github.com/storybooks/storybook/pull/1794)

#### Bug Fixes

-   Import chunks/assets in correct order using HtmlWebpackPlugin [#1775](https://github.com/storybooks/storybook/pull/1775)
-   Fix preview scrolling [#1782](https://github.com/storybooks/storybook/pull/1782)
-   Height aligned 2 buttons in manager's header [#1769](https://github.com/storybooks/storybook/pull/1769)
-   Search box: make found options selectable with click [#1697](https://github.com/storybooks/storybook/pull/1697)
-   Info addon: Fix Docgen in static builds [#1725](https://github.com/storybooks/storybook/pull/1725)
-   Knobs: allow arrays in object knob proptypes [#1701](https://github.com/storybooks/storybook/pull/1701)

#### Documentation

-   Improve linkTo documentation [#1793](https://github.com/storybooks/storybook/pull/1793)
-   Add carbon to examples page [#1764](https://github.com/storybooks/storybook/pull/1764)
-   Minor grammar fixes and clarification to Vue documentation [#1756](https://github.com/storybooks/storybook/pull/1756)
-   Fix incorrect yarn command in docs [#1758](https://github.com/storybooks/storybook/pull/1758)
-   Add storybook-chrome-screenshot to addon gallery [#1761](https://github.com/storybooks/storybook/pull/1761)
-   Fixing typo on VueJS withNotes Example [#1787](https://github.com/storybooks/storybook/pull/1787)

#### Maintenance

-   Deprecate confusing option names [#1692](https://github.com/storybooks/storybook/pull/1692)
-   A CLI for running specific tests suites, like bootstrap CLI [#1752](https://github.com/storybooks/storybook/pull/1752)
-   Remove check for sender on channel. [#1407](https://github.com/storybooks/storybook/pull/1407)
-   Use yarn instead of NPM [#1703](https://github.com/storybooks/storybook/pull/1703)
-   Add config for dependencies.io [#1770](https://github.com/storybooks/storybook/pull/1770)
-   Added addon-knobs to crna and vanilla react native. [#1636](https://github.com/storybooks/storybook/pull/1636)
-   Fixed Jest warnings [#1744](https://github.com/storybooks/storybook/pull/1744)
-   Smoke test master [#1801](https://github.com/storybooks/storybook/pull/1801)

#### Dependency Upgrades

-   Upgrade root dependencies and sync with packages [#1802](https://github.com/storybooks/storybook/pull/1802)
-   Update jest to the latest version 🚀 [#1799](https://github.com/storybooks/storybook/pull/1799)
-   Update eslint-plugin-jest to the latest version 🚀 [#1795](https://github.com/storybooks/storybook/pull/1795)
-   Update lerna to the latest version 🚀 [#1768](https://github.com/storybooks/storybook/pull/1768)

## 3.2.19

2017-December-23

#### Bug Fixes

-   fix compatibility with @babel/core v7 [#2494](https://github.com/storybooks/storybook/pull/2494)

#### Maintenance

-   FIX the failing netlify builds [#2527](https://github.com/storybooks/storybook/pull/2527)

#### Documentation

-   UPDATE readme with new slackin link [#2536](https://github.com/storybooks/storybook/pull/2536)

#### Dependency Upgrades

<details>
<summary>
55 Updates
</summary>
-   UPDATE "react-split-pane": "^0.1.74", to FIX an breaking issue [#2528](https://github.com/storybooks/storybook/pull/2528)
-   Upgraded `cross-env` in `/` from "5.1.1" to "5.1.3" [#2540](https://github.com/storybooks/storybook/pull/2540)
-   Upgraded `nodemon` in `/` from "1.13.3" to "1.14.3" [#2540](https://github.com/storybooks/storybook/pull/2540)
-   Upgraded `glamorous` in `lib/components` from "4.11.0" to "4.11.2" [#2540](https://github.com/storybooks/storybook/pull/2540)
-   Upgraded `glamorous` in `addons/jest` from "4.11.0" to "4.11.2" [#2540](https://github.com/storybooks/storybook/pull/2540)
-   Upgraded `@types/node` in `addons/knobs` from "8.5.1" to "8.5.2" [#2540](https://github.com/storybooks/storybook/pull/2540)
-   Upgraded `vue` in `addons/knobs` from "2.5.12" to "2.5.13" [#2540](https://github.com/storybooks/storybook/pull/2540)
-   Upgraded `common-tags` in `app/react` from "1.5.1" to "1.6.0" [#2540](https://github.com/storybooks/storybook/pull/2540)
-   Upgraded `glamorous` in `app/react` from "4.11.0" to "4.11.2" [#2540](https://github.com/storybooks/storybook/pull/2540)
-   Upgraded `nodemon` in `app/react` from "1.13.3" to "1.14.3" [#2540](https://github.com/storybooks/storybook/pull/2540)
-   Upgraded `common-tags` in `app/vue` from "1.5.1" to "1.6.0" [#2540](https://github.com/storybooks/storybook/pull/2540)
-   Upgraded `nodemon` in `app/vue` from "1.13.3" to "1.14.3" [#2540](https://github.com/storybooks/storybook/pull/2540)
-   Upgraded `vue` in `app/vue` from "2.5.12" to "2.5.13" [#2540](https://github.com/storybooks/storybook/pull/2540)
-   Upgraded `vue-loader` in `app/vue` from "13.6.0" to "13.6.1" [#2540](https://github.com/storybooks/storybook/pull/2540)
-   Upgraded `vue-template-compiler` in `app/vue` from "2.5.12" to "2.5.13" [#2540](https://github.com/storybooks/storybook/pull/2540)
-   Upgraded `vue` in `examples/vue-kitchen-sink` from "2.5.12" to "2.5.13" [#2540](https://github.com/storybooks/storybook/pull/2540)
-   Upgraded `cross-env` in `examples/vue-kitchen-sink` from "5.1.1" to "5.1.3" [#2540](https://github.com/storybooks/storybook/pull/2540)
-   Upgraded `vue-loader` in `examples/vue-kitchen-sink` from "13.6.0" to "13.6.1" [#2540](https://github.com/storybooks/storybook/pull/2540)
-   Upgraded `vue-template-compiler` in `examples/vue-kitchen-sink` from "2.5.12" to "2.5.13" [#2540](https://github.com/storybooks/storybook/pull/2540)
-   Upgraded `glamorous` in `examples/cra-kitchen-sink` from "4.11.0" to "4.11.2" [#2540](https://github.com/storybooks/storybook/pull/2540)
-   Upgraded `gatsby-remark-autolink-headers` in `/docs` from "1.4.10" to "1.4.11" [#2541](https://github.com/storybooks/storybook/pull/2541)
-   Upgraded `gatsby-transformer-remark` in `/docs` from "1.7.25" to "1.7.26" [#2541](https://github.com/storybooks/storybook/pull/2541)
-   Upgraded `gatsby` in `/docs` from "1.9.148" to "1.9.149" [#2541](https://github.com/storybooks/storybook/pull/2541)
-   Update gatsby in /docs from 1.9.146 to 1.9.147 [#2535](https://github.com/storybooks/storybook/pull/2535)
-   Upgraded `gatsby-remark-copy-linked-files` in `/docs` from "1.5.24" to "1.5.25" [#2529](https://github.com/storybooks/storybook/pull/2529)
-   Upgraded `gatsby` in `/docs` from "1.9.144" to "1.9.146" [#2529](https://github.com/storybooks/storybook/pull/2529)
-   Update gatsby in /docs from 1.9.143 to 1.9.144 [#2524](https://github.com/storybooks/storybook/pull/2524)
-   Update gatsby in /docs from 1.9.142 to 1.9.143 [#2521](https://github.com/storybooks/storybook/pull/2521)
-   Upgraded `enzyme-adapter-react-16` in `/` from "1.1.0" to "1.1.1" [#2520](https://github.com/storybooks/storybook/pull/2520)
-   Upgraded `jest-image-snapshot` in `/` from "2.2.0" to "2.2.1" [#2520](https://github.com/storybooks/storybook/pull/2520)
-   Upgraded `axe-core` in `addons/a11y` from "2.5.0" to "2.6.0" [#2520](https://github.com/storybooks/storybook/pull/2520)
-   Upgraded `moment` in `addons/knobs` from "2.20.0" to "2.20.1" [#2520](https://github.com/storybooks/storybook/pull/2520)
-   Upgraded `vue` in `addons/knobs` from "2.5.11" to "2.5.12" [#2520](https://github.com/storybooks/storybook/pull/2520)
-   Upgraded `vue` in `app/vue` from "2.5.11" to "2.5.12" [#2520](https://github.com/storybooks/storybook/pull/2520)
-   Upgraded `vue-template-compiler` in `app/vue` from "2.5.11" to "2.5.12" [#2520](https://github.com/storybooks/storybook/pull/2520)
-   Upgraded `moment` in `addons/comments` from "2.20.0" to "2.20.1" [#2520](https://github.com/storybooks/storybook/pull/2520)
-   Upgraded `vue` in `examples/vue-kitchen-sink` from "2.5.11" to "2.5.12" [#2520](https://github.com/storybooks/storybook/pull/2520)
-   Upgraded `vue-template-compiler` in `examples/vue-kitchen-sink` from "2.5.11" to "2.5.12" [#2520](https://github.com/storybooks/storybook/pull/2520)
-   Upgraded `@storybook/addon-actions` in `/docs` from "3.2.17" to "3.2.18" [#2519](https://github.com/storybooks/storybook/pull/2519)
-   Upgraded `@storybook/addon-links` in `/docs` from "3.2.17" to "3.2.18" [#2519](https://github.com/storybooks/storybook/pull/2519)
-   Upgraded `@storybook/addons` in `/docs` from "3.2.17" to "3.2.18" [#2519](https://github.com/storybooks/storybook/pull/2519)
-   Upgraded `@storybook/react` in `/docs` from "3.2.17" to "3.2.18" [#2519](https://github.com/storybooks/storybook/pull/2519)
-   Upgraded `gatsby` in `/docs` from "1.9.141" to "1.9.142" [#2519](https://github.com/storybooks/storybook/pull/2519)
-   Upgraded `nodemon` in `/` from "1.13.2" to "1.13.3" [#2498](https://github.com/storybooks/storybook/pull/2498)
-   Upgraded `graphql` in `addons/graphql` from "0.11.7" to "0.12.0" [#2498](https://github.com/storybooks/storybook/pull/2498)
-   Upgraded `@types/react` in `addons/knobs` from "16.0.30" to "16.0.31" [#2498](https://github.com/storybooks/storybook/pull/2498)
-   Upgraded `file-loader` in `app/react-native` from "1.1.5" to "1.1.6" [#2498](https://github.com/storybooks/storybook/pull/2498)
-   Upgraded `file-loader` in `app/react` from "1.1.5" to "1.1.6" [#2498](https://github.com/storybooks/storybook/pull/2498)
-   Upgraded `nodemon` in `app/react` from "1.13.2" to "1.13.3" [#2498](https://github.com/storybooks/storybook/pull/2498)
-   Upgraded `file-loader` in `app/vue` from "1.1.5" to "1.1.6" [#2498](https://github.com/storybooks/storybook/pull/2498)
-   Upgraded `nodemon` in `app/vue` from "1.13.2" to "1.13.3" [#2498](https://github.com/storybooks/storybook/pull/2498)
-   Upgraded `vue-loader` in `app/vue` from "13.5.0" to "13.6.0" [#2498](https://github.com/storybooks/storybook/pull/2498)
-   Upgraded `file-loader` in `examples/vue-kitchen-sink` from "1.1.5" to "1.1.6" [#2498](https://github.com/storybooks/storybook/pull/2498)
-   Upgraded `vue-loader` in `examples/vue-kitchen-sink` from "13.5.0" to "13.6.0" [#2498](https://github.com/storybooks/storybook/pull/2498)
-   Update danger in / from 2.1.5 to 2.1.6 [#2511](https://github.com/storybooks/storybook/pull/2511)

</details>

## 3.2.18

2017-December-18

#### Bug Fixes

-   Number knob: apply default min/max/step values only in range mode [#2437](https://github.com/storybooks/storybook/pull/2437)
-   `addon-actions` Check result of getPropertyDescriptor for IE11 [#2428](https://github.com/storybooks/storybook/pull/2428)
-   Edited template of search box result item to fix overflow text in row [#2419](https://github.com/storybooks/storybook/pull/2419)
-   Fix missing supported extension check in case when asset is a string [#2468](https://github.com/storybooks/storybook/pull/2468)

#### Documentation

-   Fix react-native-vanilla to actually run storybook and document how to run it [#2274](https://github.com/storybooks/storybook/pull/2274)
-   Add another state addon to the gallery [#2391](https://github.com/storybooks/storybook/pull/2391)
-   Create ISSUE_TEMPLATE.md [#2426](https://github.com/storybooks/storybook/pull/2426)
-   fix Button dependency & typo in composant name in documentation [#2465](https://github.com/storybooks/storybook/pull/2465)
-   add vue storybook boilerplate [#2421](https://github.com/storybooks/storybook/pull/2421)
-   fix: update links to webpack docs [#2512](https://github.com/storybooks/storybook/pull/2512)

#### Maintenance

-   Do not remove debugger-statements during development [#2493](https://github.com/storybooks/storybook/pull/2493)
-   FIX react-native-test in CI [#2444](https://github.com/storybooks/storybook/pull/2444)

#### Dependency Upgrades

<details>
<summary>
139 Updates
</summary>

-   Update gatsby in /docs from 1.9.139 to 1.9.141 [#2510](https://github.com/storybooks/storybook/pull/2510)
-   Update gatsby in /docs from 1.9.138 to 1.9.139 [#2499](https://github.com/storybooks/storybook/pull/2499)
-   Upgraded `eslint-plugin-prettier` in `/` from "2.3.1" to "2.4.0" [#2500](https://github.com/storybooks/storybook/pull/2500)
-   Upgraded `graphql` in `addons/graphql` from "0.11.7" to "0.12.3" [#2500](https://github.com/storybooks/storybook/pull/2500)
-   Upgraded `moment` in `addons/knobs` from "2.19.4" to "2.20.0" [#2500](https://github.com/storybooks/storybook/pull/2500)
-   Upgraded `ws` in `app/react-native` from "3.3.2" to "3.3.3" [#2500](https://github.com/storybooks/storybook/pull/2500)
-   Upgraded `moment` in `addons/comments` from "2.19.4" to "2.20.0" [#2500](https://github.com/storybooks/storybook/pull/2500)
-   Update gatsby in /docs from 1.9.135 to 1.9.138 [#2497](https://github.com/storybooks/storybook/pull/2497)
-   Upgraded `eslint-plugin-jest` in `/` from "21.4.3" to "21.5.0" [#2496](https://github.com/storybooks/storybook/pull/2496)
-   Upgraded `nodemon` in `/` from "1.12.7" to "1.13.2" [#2496](https://github.com/storybooks/storybook/pull/2496)
-   Upgraded `nodemon` in `app/react` from "1.12.7" to "1.13.2" [#2496](https://github.com/storybooks/storybook/pull/2496)
-   Upgraded `nodemon` in `app/vue` from "1.12.7" to "1.13.2" [#2496](https://github.com/storybooks/storybook/pull/2496)
-   Update gatsby-remark-copy-linked-files in /docs from 1.5.23 to 1.5.24 [#2495](https://github.com/storybooks/storybook/pull/2495)
-   Update gatsby in /docs from 1.9.134 to 1.9.135 [#2491](https://github.com/storybooks/storybook/pull/2491)
-   Update danger in / from 2.1.4 to 2.1.5 [#2489](https://github.com/storybooks/storybook/pull/2489)
-   Upgraded `gatsby-plugin-sharp` in `/docs` from "1.6.23" to "1.6.24" [#2490](https://github.com/storybooks/storybook/pull/2490)
-   Upgraded `gatsby-remark-images` in `/docs` from "1.5.35" to "1.5.36" [#2490](https://github.com/storybooks/storybook/pull/2490)
-   Upgraded `eslint-plugin-jest` in `/` from "21.4.2" to "21.4.3" [#2488](https://github.com/storybooks/storybook/pull/2488)
-   Upgraded `nodemon` in `/` from "1.12.6" to "1.12.7" [#2488](https://github.com/storybooks/storybook/pull/2488)
-   Upgraded `symlink-dir` in `/` from "1.1.0" to "1.1.1" [#2488](https://github.com/storybooks/storybook/pull/2488)
-   Upgraded `@types/node` in `addons/knobs` from "8.0.58" to "8.5.1" [#2488](https://github.com/storybooks/storybook/pull/2488)
-   Upgraded `@types/react` in `addons/knobs` from "16.0.29" to "16.0.30" [#2488](https://github.com/storybooks/storybook/pull/2488)
-   Upgraded `style-loader` in `addons/knobs` from "0.19.0" to "0.19.1" [#2488](https://github.com/storybooks/storybook/pull/2488)
-   Upgraded `vue` in `addons/knobs` from "2.5.10" to "2.5.11" [#2488](https://github.com/storybooks/storybook/pull/2488)
-   Upgraded `autoprefixer` in `app/react-native` from "7.2.2" to "7.2.3" [#2488](https://github.com/storybooks/storybook/pull/2488)
-   Upgraded `style-loader` in `app/react-native` from "0.18.2" to "0.19.1" [#2488](https://github.com/storybooks/storybook/pull/2488)
-   Upgraded `autoprefixer` in `app/react` from "7.2.2" to "7.2.3" [#2488](https://github.com/storybooks/storybook/pull/2488)
-   Upgraded `style-loader` in `app/react` from "0.18.2" to "0.19.1" [#2488](https://github.com/storybooks/storybook/pull/2488)
-   Upgraded `nodemon` in `app/react` from "1.12.6" to "1.12.7" [#2488](https://github.com/storybooks/storybook/pull/2488)
-   Upgraded `autoprefixer` in `app/vue` from "7.2.2" to "7.2.3" [#2488](https://github.com/storybooks/storybook/pull/2488)
-   Upgraded `style-loader` in `app/vue` from "0.18.2" to "0.19.1" [#2488](https://github.com/storybooks/storybook/pull/2488)
-   Upgraded `nodemon` in `app/vue` from "1.12.6" to "1.12.7" [#2488](https://github.com/storybooks/storybook/pull/2488)
-   Upgraded `vue` in `app/vue` from "2.5.10" to "2.5.11" [#2488](https://github.com/storybooks/storybook/pull/2488)
-   Upgraded `vue-template-compiler` in `app/vue` from "2.5.10" to "2.5.11" [#2488](https://github.com/storybooks/storybook/pull/2488)
-   Upgraded `vue` in `examples/vue-kitchen-sink` from "2.5.10" to "2.5.11" [#2488](https://github.com/storybooks/storybook/pull/2488)
-   Upgraded `vue-template-compiler` in `examples/vue-kitchen-sink` from "2.5.10" to "2.5.11" [#2488](https://github.com/storybooks/storybook/pull/2488)
-   Upgraded `gatsby-link` in `/docs` from "1.6.31" to "1.6.32" [#2486](https://github.com/storybooks/storybook/pull/2486)
-   Upgraded `gatsby-transformer-remark` in `/docs` from "1.7.24" to "1.7.25" [#2486](https://github.com/storybooks/storybook/pull/2486)
-   Upgraded `gatsby` in `/docs` from "1.9.131" to "1.9.134" [#2486](https://github.com/storybooks/storybook/pull/2486)
-   Upgraded `gatsby-remark-images` in `/docs` from "1.5.34" to "1.5.35" [#2476](https://github.com/storybooks/storybook/pull/2476)
-   Upgraded `gatsby-source-filesystem` in `/docs` from "1.5.10" to "1.5.11" [#2476](https://github.com/storybooks/storybook/pull/2476)
-   Upgraded `gatsby` in `/docs` from "1.9.130" to "1.9.131" [#2476](https://github.com/storybooks/storybook/pull/2476)
-   Upgraded `eslint-plugin-jsx-a11y` in `/` from "6.0.2" to "6.0.3" [#2477](https://github.com/storybooks/storybook/pull/2477)
-   Upgraded `nodemon` in `/` from "1.12.5" to "1.12.6" [#2477](https://github.com/storybooks/storybook/pull/2477)
-   Upgraded `vue` in `addons/knobs` from "2.5.9" to "2.5.10" [#2477](https://github.com/storybooks/storybook/pull/2477)
-   Upgraded `react-modal` in `lib/ui` from "3.1.7" to "3.1.8" [#2477](https://github.com/storybooks/storybook/pull/2477)
-   Upgraded `nodemon` in `app/react` from "1.12.5" to "1.12.6" [#2477](https://github.com/storybooks/storybook/pull/2477)
-   Upgraded `nodemon` in `app/vue` from "1.12.5" to "1.12.6" [#2477](https://github.com/storybooks/storybook/pull/2477)
-   Upgraded `vue` in `app/vue` from "2.5.9" to "2.5.10" [#2477](https://github.com/storybooks/storybook/pull/2477)
-   Upgraded `vue-template-compiler` in `app/vue` from "2.5.9" to "2.5.10" [#2477](https://github.com/storybooks/storybook/pull/2477)
-   Upgraded `vue` in `examples/vue-kitchen-sink` from "2.5.9" to "2.5.10" [#2477](https://github.com/storybooks/storybook/pull/2477)
-   Upgraded `vue-template-compiler` in `examples/vue-kitchen-sink` from "2.5.9" to "2.5.10" [#2477](https://github.com/storybooks/storybook/pull/2477)
-   Upgraded `danger` in `/` from "2.1.3" to "2.1.4" [#2473](https://github.com/storybooks/storybook/pull/2473)
-   Upgraded `eslint` in `/` from "4.13.0" to "4.13.1" [#2473](https://github.com/storybooks/storybook/pull/2473)
-   Upgraded `prettier` in `/` from "1.9.1" to "1.9.2" [#2473](https://github.com/storybooks/storybook/pull/2473)
-   Upgraded `@types/node` in `addons/knobs` from "8.0.57" to "8.0.58" [#2473](https://github.com/storybooks/storybook/pull/2473)
-   Upgraded `@types/react` in `addons/knobs` from "16.0.28" to "16.0.29" [#2473](https://github.com/storybooks/storybook/pull/2473)
-   Upgraded `core-js` in `app/react` from "2.5.2" to "2.5.3" [#2473](https://github.com/storybooks/storybook/pull/2473)
-   Upgraded `core-js` in `app/vue` from "2.5.2" to "2.5.3" [#2473](https://github.com/storybooks/storybook/pull/2473)
-   Upgraded `moment` in `addons/knobs` from "2.19.3" to "2.19.4" [#2462](https://github.com/storybooks/storybook/pull/2462)
-   Upgraded `moment` in `addons/comments` from "2.19.3" to "2.19.4" [#2462](https://github.com/storybooks/storybook/pull/2462)
-   Upgraded `react-inspector` in `addons/actions` from "2.2.1" to "2.2.2" [#2457](https://github.com/storybooks/storybook/pull/2457)
-   Upgraded `react-inspector` in `lib/ui` from "2.2.1" to "2.2.2" [#2457](https://github.com/storybooks/storybook/pull/2457)
-   Upgraded `gatsby-link` in `/docs` from "1.6.30" to "1.6.31" [#2458](https://github.com/storybooks/storybook/pull/2458)
-   Upgraded `gatsby-plugin-sharp` in `/docs` from "1.6.22" to "1.6.23" [#2458](https://github.com/storybooks/storybook/pull/2458)
-   Upgraded `gatsby-remark-autolink-headers` in `/docs` from "1.4.9" to "1.4.10" [#2458](https://github.com/storybooks/storybook/pull/2458)
-   Upgraded `gatsby-remark-copy-linked-files` in `/docs` from "1.5.22" to "1.5.23" [#2458](https://github.com/storybooks/storybook/pull/2458)
-   Upgraded `gatsby-remark-images` in `/docs` from "1.5.33" to "1.5.34" [#2458](https://github.com/storybooks/storybook/pull/2458)
-   Upgraded `gatsby-remark-smartypants` in `/docs` from "1.4.9" to "1.4.10" [#2458](https://github.com/storybooks/storybook/pull/2458)
-   Upgraded `gatsby-source-filesystem` in `/docs` from "1.5.9" to "1.5.10" [#2458](https://github.com/storybooks/storybook/pull/2458)
-   Upgraded `gatsby-transformer-remark` in `/docs` from "1.7.23" to "1.7.24" [#2458](https://github.com/storybooks/storybook/pull/2458)
-   Upgraded `gatsby` in `/docs` from "1.9.128" to "1.9.130" [#2458](https://github.com/storybooks/storybook/pull/2458)
-   Update react-stack-grid in /docs from 0.6.0 to 0.7.0 [#2453](https://github.com/storybooks/storybook/pull/2453)
-   Upgraded `eslint` in `/` from "4.12.1" to "4.13.0" [#2454](https://github.com/storybooks/storybook/pull/2454)
-   Upgraded `core-js` in `app/react` from "2.5.1" to "2.5.2" [#2454](https://github.com/storybooks/storybook/pull/2454)
-   Upgraded `core-js` in `app/vue` from "2.5.1" to "2.5.2" [#2454](https://github.com/storybooks/storybook/pull/2454)
-   Upgraded `@types/node` in `addons/knobs` from "8.0.56" to "8.0.57" [#2448](https://github.com/storybooks/storybook/pull/2448)
-   Upgraded `@types/react` in `addons/knobs` from "16.0.27" to "16.0.28" [#2448](https://github.com/storybooks/storybook/pull/2448)
-   Upgraded `autoprefixer` in `app/react-native` from "7.2.1" to "7.2.2" [#2448](https://github.com/storybooks/storybook/pull/2448)
-   Upgraded `autoprefixer` in `app/react` from "7.2.1" to "7.2.2" [#2448](https://github.com/storybooks/storybook/pull/2448)
-   Upgraded `autoprefixer` in `app/vue` from "7.2.1" to "7.2.2" [#2448](https://github.com/storybooks/storybook/pull/2448)
-   Upgraded `danger` in `/` from "2.1.2" to "2.1.3" [#2447](https://github.com/storybooks/storybook/pull/2447)
-   Upgraded `jscodeshift` in `lib/codemod` from "0.3.32" to "0.4.0" [#2447](https://github.com/storybooks/storybook/pull/2447)
-   Upgraded `jscodeshift` in `lib/cli` from "0.3.32" to "0.4.0" [#2447](https://github.com/storybooks/storybook/pull/2447)
-   Upgraded `webpack-dev-server` in `examples/vue-kitchen-sink` from "2.9.6" to "2.9.7" [#2447](https://github.com/storybooks/storybook/pull/2447)
-   Upgraded `danger` in `/` from "2.0.3" to "2.1.2" [#2442](https://github.com/storybooks/storybook/pull/2442)
-   Upgraded `eslint-plugin-jest` in `/` from "21.4.1" to "21.4.2" [#2442](https://github.com/storybooks/storybook/pull/2442)
-   Upgraded `github-release-from-changelog` in `/` from "1.2.1" to "1.3.0" [#2442](https://github.com/storybooks/storybook/pull/2442)
-   Upgraded `nodemon` in `/` from "1.12.4" to "1.12.5" [#2442](https://github.com/storybooks/storybook/pull/2442)
-   Upgraded `prettier` in `/` from "1.9.0" to "1.9.1" [#2442](https://github.com/storybooks/storybook/pull/2442)
-   Upgraded `@types/node` in `addons/knobs` from "8.0.54" to "8.0.55" [#2442](https://github.com/storybooks/storybook/pull/2442)
-   Upgraded `react-native` in `app/react-native` from "0.50.4" to "0.51.0" [#2442](https://github.com/storybooks/storybook/pull/2442)
-   Upgraded `nodemon` in `app/react` from "1.12.4" to "1.12.5" [#2442](https://github.com/storybooks/storybook/pull/2442)
-   Upgraded `nodemon` in `app/vue` from "1.12.4" to "1.12.5" [#2442](https://github.com/storybooks/storybook/pull/2442)
-   Upgraded `@types/node` in `addons/knobs` from "8.0.54" to "8.0.56" [#2443](https://github.com/storybooks/storybook/pull/2443)
-   Upgraded `webpack-dev-server` in `examples/vue-kitchen-sink` from "2.9.5" to "2.9.6" [#2443](https://github.com/storybooks/storybook/pull/2443)
-   Update fs-extra in / from 4.0.2 to 4.0.3 [#2433](https://github.com/storybooks/storybook/pull/2433)
-   Upgraded `eslint-plugin-jest` in `/` from "21.4.0" to "21.4.1" [#2430](https://github.com/storybooks/storybook/pull/2430)
-   Upgraded `prettier` in `/` from "1.8.2" to "1.9.0" [#2430](https://github.com/storybooks/storybook/pull/2430)
-   Upgraded `babel-eslint` in `/` from "8.0.2" to "8.0.3" [#2429](https://github.com/storybooks/storybook/pull/2429)
-   Upgraded `commander` in `/` from "2.12.1" to "2.12.2" [#2429](https://github.com/storybooks/storybook/pull/2429)
-   Upgraded `eslint` in `/` from "4.12.0" to "4.12.1" [#2429](https://github.com/storybooks/storybook/pull/2429)
-   Upgraded `eslint-plugin-jest` in `/` from "21.3.2" to "21.4.0" [#2429](https://github.com/storybooks/storybook/pull/2429)
-   Upgraded `inquirer` in `/` from "4.0.0" to "4.0.1" [#2429](https://github.com/storybooks/storybook/pull/2429)
-   Upgraded `nodemon` in `/` from "1.12.1" to "1.12.4" [#2429](https://github.com/storybooks/storybook/pull/2429)
-   Upgraded `moment` in `addons/knobs` from "2.19.2" to "2.19.3" [#2429](https://github.com/storybooks/storybook/pull/2429)
-   Upgraded `react-datetime` in `addons/knobs` from "2.11.0" to "2.11.1" [#2429](https://github.com/storybooks/storybook/pull/2429)
-   Upgraded `@types/node` in `addons/knobs` from "8.0.53" to "8.0.54" [#2429](https://github.com/storybooks/storybook/pull/2429)
-   Upgraded `@types/react` in `addons/knobs` from "16.0.25" to "16.0.27" [#2429](https://github.com/storybooks/storybook/pull/2429)
-   Upgraded `typescript` in `addons/knobs` from "2.6.1" to "2.6.2" [#2429](https://github.com/storybooks/storybook/pull/2429)
-   Upgraded `vue` in `addons/knobs` from "2.5.8" to "2.5.9" [#2429](https://github.com/storybooks/storybook/pull/2429)
-   Upgraded `commander` in `lib/cli` from "2.12.1" to "2.12.2" [#2429](https://github.com/storybooks/storybook/pull/2429)
-   Upgraded `react-modal` in `lib/ui` from "3.1.4" to "3.1.7" [#2429](https://github.com/storybooks/storybook/pull/2429)
-   Upgraded `autoprefixer` in `app/react-native` from "7.1.6" to "7.2.1" [#2429](https://github.com/storybooks/storybook/pull/2429)
-   Upgraded `commander` in `app/react-native` from "2.12.1" to "2.12.2" [#2429](https://github.com/storybooks/storybook/pull/2429)
-   Upgraded `webpack` in `app/react-native` from "3.8.1" to "3.10.0" [#2429](https://github.com/storybooks/storybook/pull/2429)
-   Upgraded `airbnb-js-shims` in `app/react` from "1.3.0" to "1.4.0" [#2429](https://github.com/storybooks/storybook/pull/2429)
-   Upgraded `autoprefixer` in `app/react` from "7.1.6" to "7.2.1" [#2429](https://github.com/storybooks/storybook/pull/2429)
-   Upgraded `commander` in `app/react` from "2.12.1" to "2.12.2" [#2429](https://github.com/storybooks/storybook/pull/2429)
-   Upgraded `webpack` in `app/react` from "3.8.1" to "3.10.0" [#2429](https://github.com/storybooks/storybook/pull/2429)
-   Upgraded `nodemon` in `app/react` from "1.12.1" to "1.12.4" [#2429](https://github.com/storybooks/storybook/pull/2429)
-   Upgraded `airbnb-js-shims` in `app/vue` from "1.3.0" to "1.4.0" [#2429](https://github.com/storybooks/storybook/pull/2429)
-   Upgraded `autoprefixer` in `app/vue` from "7.1.6" to "7.2.1" [#2429](https://github.com/storybooks/storybook/pull/2429)
-   Upgraded `commander` in `app/vue` from "2.12.1" to "2.12.2" [#2429](https://github.com/storybooks/storybook/pull/2429)
-   Upgraded `webpack` in `app/vue` from "3.8.1" to "3.10.0" [#2429](https://github.com/storybooks/storybook/pull/2429)
-   Upgraded `nodemon` in `app/vue` from "1.12.1" to "1.12.4" [#2429](https://github.com/storybooks/storybook/pull/2429)
-   Upgraded `vue` in `app/vue` from "2.5.8" to "2.5.9" [#2429](https://github.com/storybooks/storybook/pull/2429)
-   Upgraded `vue-template-compiler` in `app/vue` from "2.5.8" to "2.5.9" [#2429](https://github.com/storybooks/storybook/pull/2429)
-   Upgraded `marked` in `addons/comments` from "0.3.6" to "0.3.7" [#2429](https://github.com/storybooks/storybook/pull/2429)
-   Upgraded `moment` in `addons/comments` from "2.19.2" to "2.19.3" [#2429](https://github.com/storybooks/storybook/pull/2429)
-   Upgraded `vue` in `examples/vue-kitchen-sink` from "2.5.8" to "2.5.9" [#2429](https://github.com/storybooks/storybook/pull/2429)
-   Upgraded `vue-template-compiler` in `examples/vue-kitchen-sink` from "2.5.8" to "2.5.9" [#2429](https://github.com/storybooks/storybook/pull/2429)
-   Upgraded `webpack` in `examples/vue-kitchen-sink` from "3.8.1" to "3.10.0" [#2429](https://github.com/storybooks/storybook/pull/2429)
-   Upgraded `webpack-dev-server` in `examples/vue-kitchen-sink` from "2.9.4" to "2.9.5" [#2429](https://github.com/storybooks/storybook/pull/2429)
-   Upgraded `@storybook/addon-actions` in `/docs` from "3.2.16" to "3.2.17" [#2427](https://github.com/storybooks/storybook/pull/2427)
-   Upgraded `@storybook/addon-links` in `/docs` from "3.2.16" to "3.2.17" [#2427](https://github.com/storybooks/storybook/pull/2427)
-   Upgraded `@storybook/addons` in `/docs` from "3.2.16" to "3.2.17" [#2427](https://github.com/storybooks/storybook/pull/2427)
-   Upgraded `@storybook/react` in `/docs` from "3.2.16" to "3.2.17" [#2427](https://github.com/storybooks/storybook/pull/2427)
-   React 16.2 [#2393](https://github.com/storybooks/storybook/pull/2393)

</details>

## 3.2.17

2017-December-03

#### Features

-   Add dotenv support for storybook in vue and react [#2345](https://github.com/storybooks/storybook/pull/2345)
-   Addon jest [#2295](https://github.com/storybooks/storybook/pull/2295)
-   Addon-knobs: add number config options [#2371](https://github.com/storybooks/storybook/pull/2371)
-   Addon-info: Expose style for customization [#2370](https://github.com/storybooks/storybook/pull/2370)

#### Bug Fixes

-   Fix addon-actions in legacy Android browser [#2365](https://github.com/storybooks/storybook/pull/2365)
-   Remove superfluous vertical scrollbar in fullscreen [#2394](https://github.com/storybooks/storybook/pull/2394)
-   Made jest test file extension name optional [#2373](https://github.com/storybooks/storybook/pull/2373)
-   Render navigation and addons panels even when they are hidden [#2336](https://github.com/storybooks/storybook/pull/2336)
-   Fix wrong "withTests" examples + add documentation [#2398](https://github.com/storybooks/storybook/pull/2398)

#### Maintenance

-   Issue #2196 - Set console.warn and console.error to throw in tests [#2297](https://github.com/storybooks/storybook/pull/2297)
-   Optimize CI workflow [#2331](https://github.com/storybooks/storybook/pull/2331)
-   Ignore shelljs in bithound [#2322](https://github.com/storybooks/storybook/pull/2322)
-   Fix netlify vue instance [#2386](https://github.com/storybooks/storybook/pull/2386)
-   Keep examples' deps up to date [#2353](https://github.com/storybooks/storybook/pull/2353)
-   Separate netlify instances [#2340](https://github.com/storybooks/storybook/pull/2340)
-   Issue 2196 fix unittest warnings [#2343](https://github.com/storybooks/storybook/pull/2343)

#### Documentation

-   Document return type of `date` knob (see #1489) [#2332](https://github.com/storybooks/storybook/pull/2332)

#### Dependency Upgrades

<details>
<summary>
72 PRs
</summary>

-   Update gatsby in /docs from 1.9.127 to 1.9.128 [#2420](https://github.com/storybooks/storybook/pull/2420)
-   Update marked in /docs from 0.3.6 to 0.3.7 [#2416](https://github.com/storybooks/storybook/pull/2416)
-   Upgraded `gatsby` in `docs` from "1.9.126" to "1.9.127" [#2406](https://github.com/storybooks/storybook/pull/2406)
-   Upgraded `gatsby-transformer-remark` in `docs` from "1.7.22" to "1.7.23" [#2406](https://github.com/storybooks/storybook/pull/2406)
-   Upgraded `gatsby` in `docs` from "1.9.125" to "1.9.126" [#2399](https://github.com/storybooks/storybook/pull/2399)
-   Upgraded `gatsby-link` in `docs` from "1.6.29" to "1.6.30" [#2399](https://github.com/storybooks/storybook/pull/2399)
-   Upgraded `gatsby` in `docs` from "1.9.119" to "1.9.125" [#2392](https://github.com/storybooks/storybook/pull/2392)
-   Upgraded `gatsby-link` in `docs` from "1.6.28" to "1.6.29" [#2392](https://github.com/storybooks/storybook/pull/2392)
-   Upgraded `gatsby-plugin-sharp` in `docs` from "1.6.21" to "1.6.22" [#2392](https://github.com/storybooks/storybook/pull/2392)
-   Upgraded `gatsby-remark-autolink-headers` in `docs` from "1.4.8" to "1.4.9" [#2392](https://github.com/storybooks/storybook/pull/2392)
-   Upgraded `gatsby-remark-copy-linked-files` in `docs` from "1.5.21" to "1.5.22" [#2392](https://github.com/storybooks/storybook/pull/2392)
-   Upgraded `gatsby-remark-images` in `docs` from "1.5.32" to "1.5.33" [#2392](https://github.com/storybooks/storybook/pull/2392)
-   Upgraded `gatsby-remark-smartypants` in `docs` from "1.4.8" to "1.4.9" [#2392](https://github.com/storybooks/storybook/pull/2392)
-   Upgraded `gatsby-source-filesystem` in `docs` from "1.5.8" to "1.5.9" [#2392](https://github.com/storybooks/storybook/pull/2392)
-   Upgraded `gatsby-transformer-remark` in `docs` from "1.7.21" to "1.7.22" [#2392](https://github.com/storybooks/storybook/pull/2392)
-   Upgraded `webpack-dev-middleware` in `app/react-native` from "1.12.1" to "1.12.2" [#2385](https://github.com/storybooks/storybook/pull/2385)
-   Upgraded `webpack-hot-middleware` in `app/react-native` from "2.20.0" to "2.21.0" [#2385](https://github.com/storybooks/storybook/pull/2385)
-   Upgraded `webpack-dev-middleware` in `app/react` from "1.12.1" to "1.12.2" [#2385](https://github.com/storybooks/storybook/pull/2385)
-   Upgraded `webpack-hot-middleware` in `app/react` from "2.20.0" to "2.21.0" [#2385](https://github.com/storybooks/storybook/pull/2385)
-   Upgraded `webpack-dev-middleware` in `app/vue` from "1.12.1" to "1.12.2" [#2385](https://github.com/storybooks/storybook/pull/2385)
-   Upgraded `webpack-hot-middleware` in `app/vue` from "2.20.0" to "2.21.0" [#2385](https://github.com/storybooks/storybook/pull/2385)
-   Upgraded `danger` in `/` from "2.0.1" to "2.0.3" [#2380](https://github.com/storybooks/storybook/pull/2380)
-   Upgraded `eslint` in `/` from "4.11.0" to "4.12.0" [#2380](https://github.com/storybooks/storybook/pull/2380)
-   Upgraded `eslint-config-prettier` in `/` from "2.8.0" to "2.9.0" [#2380](https://github.com/storybooks/storybook/pull/2380)
-   Upgraded `react-modal` in `lib/ui` from "3.1.3" to "3.1.4" [#2364](https://github.com/storybooks/storybook/pull/2364)
-   Upgraded `postcss-loader` in `app/react-native` from "2.0.8" to "2.0.9" [#2364](https://github.com/storybooks/storybook/pull/2364)
-   Upgraded `react-native` in `app/react-native` from "0.50.3" to "0.50.4" [#2364](https://github.com/storybooks/storybook/pull/2364)
-   Upgraded `common-tags` in `app/react` from "1.4.0" to "1.5.1" [#2364](https://github.com/storybooks/storybook/pull/2364)
-   Upgraded `postcss-loader` in `app/react` from "2.0.8" to "2.0.9" [#2364](https://github.com/storybooks/storybook/pull/2364)
-   Upgraded `common-tags` in `app/vue` from "1.4.0" to "1.5.1" [#2364](https://github.com/storybooks/storybook/pull/2364)
-   Upgraded `postcss-loader` in `app/vue` from "2.0.8" to "2.0.9" [#2364](https://github.com/storybooks/storybook/pull/2364)
-   Upgraded `commander` in `/` from "2.11.0" to "2.12.1" [#2359](https://github.com/storybooks/storybook/pull/2359)
-   Upgraded `commander` in `lib/cli` from "2.11.0" to "2.12.1" [#2359](https://github.com/storybooks/storybook/pull/2359)
-   Upgraded `react-modal` in `lib/ui` from "3.1.2" to "3.1.3" [#2359](https://github.com/storybooks/storybook/pull/2359)
-   Upgraded `commander` in `app/react-native` from "2.11.0" to "2.12.1" [#2359](https://github.com/storybooks/storybook/pull/2359)
-   Upgraded `webpack-dev-middleware` in `app/react-native` from "1.12.0" to "1.12.1" [#2359](https://github.com/storybooks/storybook/pull/2359)
-   Upgraded `commander` in `app/react` from "2.11.0" to "2.12.1" [#2359](https://github.com/storybooks/storybook/pull/2359)
-   Upgraded `webpack-dev-middleware` in `app/react` from "1.12.0" to "1.12.1" [#2359](https://github.com/storybooks/storybook/pull/2359)
-   Upgraded `commander` in `app/vue` from "2.11.0" to "2.12.1" [#2359](https://github.com/storybooks/storybook/pull/2359)
-   Upgraded `webpack-dev-middleware` in `app/vue` from "1.12.0" to "1.12.1" [#2359](https://github.com/storybooks/storybook/pull/2359)
-   Update gatsby in docs from 1.9.118 to 1.9.119 [#2354](https://github.com/storybooks/storybook/pull/2354)
-   Upgraded `vue` in `addons/knobs` from "2.5.6" to "2.5.8" [#2344](https://github.com/storybooks/storybook/pull/2344)
-   Upgraded `ws` in `app/react-native` from "3.3.1" to "3.3.2" [#2344](https://github.com/storybooks/storybook/pull/2344)
-   Upgraded `vue` in `app/vue` from "2.5.6" to "2.5.8" [#2344](https://github.com/storybooks/storybook/pull/2344)
-   Upgraded `vue-template-compiler` in `app/vue` from "2.5.6" to "2.5.8" [#2344](https://github.com/storybooks/storybook/pull/2344)
-   Upgraded `vue` in `examples/vue-kitchen-sink` from "2.5.6" to "2.5.8" [#2344](https://github.com/storybooks/storybook/pull/2344)
-   Upgraded `vue-template-compiler` in `examples/vue-kitchen-sink` from "2.5.6" to "2.5.8" [#2344](https://github.com/storybooks/storybook/pull/2344)
-   Upgraded `eslint-config-prettier` in `/` from "2.7.0" to "2.8.0" [#2342](https://github.com/storybooks/storybook/pull/2342)
-   Upgraded `eslint-plugin-react` in `/` from "7.4.0" to "7.5.0" [#2342](https://github.com/storybooks/storybook/pull/2342)
-   Upgraded `vue` in `addons/knobs` from "2.5.5" to "2.5.6" [#2342](https://github.com/storybooks/storybook/pull/2342)
-   Upgraded `vue` in `app/vue` from "2.5.5" to "2.5.6" [#2342](https://github.com/storybooks/storybook/pull/2342)
-   Upgraded `vue-template-compiler` in `app/vue` from "2.5.5" to "2.5.6" [#2342](https://github.com/storybooks/storybook/pull/2342)
-   Upgraded `vue` in `examples/vue-kitchen-sink` from "2.5.5" to "2.5.6" [#2342](https://github.com/storybooks/storybook/pull/2342)
-   Upgraded `vue-template-compiler` in `examples/vue-kitchen-sink` from "2.5.5" to "2.5.6" [#2342](https://github.com/storybooks/storybook/pull/2342)
-   Update gatsby in docs from 1.9.117 to 1.9.118 [#2341](https://github.com/storybooks/storybook/pull/2341)
-   Upgraded `gatsby` in `docs` from "1.9.114" to "1.9.117" [#2338](https://github.com/storybooks/storybook/pull/2338)
-   Upgraded `gh-pages` in `docs` from "1.0.0" to "1.1.0" [#2338](https://github.com/storybooks/storybook/pull/2338)
-   Update gh-pages in / from 1.0.0 to 1.1.0 [#2339](https://github.com/storybooks/storybook/pull/2339)
-   Upgraded `@types/react` in `addons/knobs` from "16.0.23" to "16.0.25" [#2334](https://github.com/storybooks/storybook/pull/2334)
-   Upgraded `vue` in `addons/knobs` from "2.5.3" to "2.5.5" [#2334](https://github.com/storybooks/storybook/pull/2334)
-   Upgraded `vue-hot-reload-api` in `app/vue` from "2.2.3" to "2.2.4" [#2334](https://github.com/storybooks/storybook/pull/2334)
-   Upgraded `vue` in `app/vue` from "2.5.3" to "2.5.5" [#2334](https://github.com/storybooks/storybook/pull/2334)
-   Upgraded `vue-template-compiler` in `app/vue` from "2.5.3" to "2.5.5" [#2334](https://github.com/storybooks/storybook/pull/2334)
-   Upgraded `vue` in `examples/vue-kitchen-sink` from "2.5.3" to "2.5.5" [#2334](https://github.com/storybooks/storybook/pull/2334)
-   Upgraded `vue-hot-reload-api` in `examples/vue-kitchen-sink` from "2.2.3" to "2.2.4" [#2334](https://github.com/storybooks/storybook/pull/2334)
-   Upgraded `vue-template-compiler` in `examples/vue-kitchen-sink` from "2.5.3" to "2.5.5" [#2334](https://github.com/storybooks/storybook/pull/2334)
-   Update gatsby in docs from 1.9.112 to 1.9.114 [#2333](https://github.com/storybooks/storybook/pull/2333)
-   Upgraded `@storybook/addon-actions` in `docs` from "3.2.15" to "3.2.16" [#2327](https://github.com/storybooks/storybook/pull/2327)
-   Upgraded `@storybook/addon-links` in `docs` from "3.2.15" to "3.2.16" [#2327](https://github.com/storybooks/storybook/pull/2327)
-   Upgraded `@storybook/addons` in `docs` from "3.2.15" to "3.2.16" [#2327](https://github.com/storybooks/storybook/pull/2327)
-   Upgraded `@storybook/react` in `docs` from "3.2.15" to "3.2.16" [#2327](https://github.com/storybooks/storybook/pull/2327)
-   Update @types/node in addons/knobs from 8.0.52 to 8.0.53 [#2326](https://github.com/storybooks/storybook/pull/2326)

</details>

## 3.2.16

2017-November-15

#### Features

-   Add addon-a11y to monorepo [#2292](https://github.com/storybooks/storybook/pull/2292)

#### Bug Fixes

-   Addon actions: replace eval with function name assignment [#2321](https://github.com/storybooks/storybook/pull/2321)
-   FIX propwarning on basebutton && ADD style prop on basebutton [#2305](https://github.com/storybooks/storybook/pull/2305)
-   React-native: fix drawer width [#2300](https://github.com/storybooks/storybook/pull/2300)

#### Maintenance

-   Add Previews of deployed examples via Netlify [#2304](https://github.com/storybooks/storybook/pull/2304)

#### Dependency Upgrades

<details>
<summary>
30 upgrades
</summary>

-   Update 5 dependencies from npm [#2312](https://github.com/storybooks/storybook/pull/2312)
-   Upgraded gatsby-link in `docs` from `1.6.27` to `1.6.28` [#2311](https://github.com/storybooks/storybook/pull/2311)
-   Upgraded gatsby-plugin-sharp in `docs` from `1.6.20` to `1.6.21` [#2311](https://github.com/storybooks/storybook/pull/2311)
-   Upgraded gatsby-remark-images in `docs` from `1.5.31` to `1.5.32` [#2311](https://github.com/storybooks/storybook/pull/2311)
-   Upgraded gatsby in `docs` from `1.9.108` to `1.9.112` [#2308](https://github.com/storybooks/storybook/pull/2308)
-   Upgraded gatsby-link in `docs` from `1.6.26` to `1.6.27` [#2308](https://github.com/storybooks/storybook/pull/2308)
-   Upgraded gatsby-remark-copy-linked-files in `docs` from `1.5.20` to `1.5.21` [#2308](https://github.com/storybooks/storybook/pull/2308)
-   Upgraded gatsby-transformer-remark in `docs` from `1.7.20` to `1.7.21` [#2308](https://github.com/storybooks/storybook/pull/2308)
-   Upgraded react-textarea-autosize in `addons/events` from `5.2.0` to `5.2.1` [#2309](https://github.com/storybooks/storybook/pull/2309)
-   Upgraded react-datetime in `addons/knobs` from `2.10.3` to `2.11.0` [#2309](https://github.com/storybooks/storybook/pull/2309)
-   Upgraded react-textarea-autosize in `addons/knobs` from `5.2.0` to `5.2.1` [#2309](https://github.com/storybooks/storybook/pull/2309)
-   Upgraded react-textarea-autosize in `addons/comments` from `5.2.0` to `5.2.1` [#2309](https://github.com/storybooks/storybook/pull/2309)
-   Upgraded moment in `addons/knobs` from `2.19.1` to `2.19.2` [#2293](https://github.com/storybooks/storybook/pull/2293)
-   Upgraded moment in `addons/comments` from `2.19.1` to `2.19.2` [#2293](https://github.com/storybooks/storybook/pull/2293)
-   Upgraded gatsby in `docs` from `1.9.100` to `1.9.108` [#2294](https://github.com/storybooks/storybook/pull/2294)
-   Upgraded gatsby-link in `docs` from `1.6.24` to `1.6.26` [#2294](https://github.com/storybooks/storybook/pull/2294)
-   Upgraded gatsby-plugin-sharp in `docs` from `1.6.19` to `1.6.20` [#2294](https://github.com/storybooks/storybook/pull/2294)
-   Upgraded gatsby-remark-autolink-headers in `docs` from `1.4.7` to `1.4.8` [#2294](https://github.com/storybooks/storybook/pull/2294)
-   Upgraded gatsby-remark-copy-linked-files in `docs` from `1.5.16` to `1.5.20` [#2294](https://github.com/storybooks/storybook/pull/2294)
-   Upgraded gatsby-remark-images in `docs` from `1.5.30` to `1.5.31` [#2294](https://github.com/storybooks/storybook/pull/2294)
-   Upgraded gatsby-source-filesystem in `docs` from `1.5.7` to `1.5.8` [#2294](https://github.com/storybooks/storybook/pull/2294)
-   Upgraded gatsby-transformer-remark in `docs` from `1.7.19` to `1.7.20` [#2294](https://github.com/storybooks/storybook/pull/2294)
-   Update lint-staged to 5.0.0 [#2291](https://github.com/storybooks/storybook/pull/2291)
-   Upgraded eslint in `/` from `4.10.0` to `4.11.0` [#2290](https://github.com/storybooks/storybook/pull/2290)
-   Upgraded puppeteer in `/` from `0.12.0` to `0.13.0` [#2290](https://github.com/storybooks/storybook/pull/2290)
-   Update 6 dependencies from npm [#2286](https://github.com/storybooks/storybook/pull/2286)
-   Update React to 16.1.0 [#2285](https://github.com/storybooks/storybook/pull/2285)
-   Update 4 dependencies from npm [#2284](https://github.com/storybooks/storybook/pull/2284)
-   use @storybook published deprecated dependencies [#2314](https://github.com/storybooks/storybook/pull/2314)
-   Update inquirer to 4.0.0 [#2298](https://github.com/storybooks/storybook/pull/2298)

</details>

## 3.2.15

2017-November-10

#### Features

-   Optimizing for iphone x [#2260](https://github.com/storybooks/storybook/pull/2260)
-   Fix accessibility warnings [#2270](https://github.com/storybooks/storybook/pull/2270)

#### Bug Fixes

-   Fix propTypes in addon-background [#2279](https://github.com/storybooks/storybook/pull/2279)
-   Addon-info: allow duplicate displayNames [#2269](https://github.com/storybooks/storybook/pull/2269)
-   Fix browser navigation [#2261](https://github.com/storybooks/storybook/pull/2261)

#### Maintenance

-   Fixes to build scripts for Windows. [#2051](https://github.com/storybooks/storybook/pull/2051)
-   Update dependencies.yml to include batch updates for docs dependencies [#2252](https://github.com/storybooks/storybook/pull/2252)

#### Dependency Upgrades

<details>
<summary>
11 PRs
</summary>

-   Update 4 dependencies from npm [#2267](https://github.com/storybooks/storybook/pull/2267)
-   Update 8 dependencies from npm [#2262](https://github.com/storybooks/storybook/pull/2262)
-   Update 3 dependencies from npm [#2257](https://github.com/storybooks/storybook/pull/2257)
-   Update babel-eslint in / from 8.0.1 to 8.0.2 [#2253](https://github.com/storybooks/storybook/pull/2253)
-   3 packages updated by dependencies.io [#2251](https://github.com/storybooks/storybook/pull/2251)
-   Update devDependencies [#2232](https://github.com/storybooks/storybook/pull/2232)
-   Update react-textarea-autosize to 5.1.0 [#2233](https://github.com/storybooks/storybook/pull/2233)
-   Update insert-css to 2.0.0 [#2234](https://github.com/storybooks/storybook/pull/2234)
-   Update file-loader to 1.1.5 [#2236](https://github.com/storybooks/storybook/pull/2236)
-   Update read-pkg-up to 3.0.0 [#2237](https://github.com/storybooks/storybook/pull/2237)
-   Update react-modal to 3.1.0 [#2238](https://github.com/storybooks/storybook/pull/2238)

</details>

## 3.2.14

2017-November-01

#### Features

-   React-native: Add platform option for haul bundler [#2129](https://github.com/storybooks/storybook/pull/2129)

#### Bug Fixes

-   Fixed addon-info not importing docgen descriptions [#2133](https://github.com/storybooks/storybook/pull/2133)
-   Handle full screen scrolling on iOS [#2040](https://github.com/storybooks/storybook/pull/2040)
-   Fixed infinite render loop [#2100](https://github.com/storybooks/storybook/pull/2100)
-   Fix hmr in react-native template [#2194](https://github.com/storybooks/storybook/pull/2194)
-   Fix prop type in react-native [#2185](https://github.com/storybooks/storybook/pull/2185)
-   Avoid logging an object on compilation errors [#2199](https://github.com/storybooks/storybook/pull/2199)

#### Documentation

-   CRA Example Cleanup - Info [#2143](https://github.com/storybooks/storybook/pull/2143)

#### Maintenance

-   IMPROVE integration tests so they all output a diff image when multiple fail [#2197](https://github.com/storybooks/storybook/pull/2197)
-   ADD integration artefacts store step to circle.yml [#2182](https://github.com/storybooks/storybook/pull/2182)
-   ADD integration test [#2119](https://github.com/storybooks/storybook/pull/2119)
-   Updating to new favicon [#2113](https://github.com/storybooks/storybook/pull/2113)
-   Bot for closing old issues [#2186](https://github.com/storybooks/storybook/pull/2186)

#### Dependency Upgrades

<details>
<summary>
12 PRs
</summary>

-   7 packages updated by dependencies.io [#2200](https://github.com/storybooks/storybook/pull/2200)
-   Update jest-image-snapshot to 2.1.0 [#2184](https://github.com/storybooks/storybook/pull/2184)
-   2 packages updated by dependencies.io [#2175](https://github.com/storybooks/storybook/pull/2175)
-   3 packages updated by dependencies.io [#2137](https://github.com/storybooks/storybook/pull/2137)
-   2 packages updated by dependencies.io [#2131](https://github.com/storybooks/storybook/pull/2131)
-   4 packages updated by dependencies.io [#2124](https://github.com/storybooks/storybook/pull/2124)
-   2 packages updated by dependencies.io [#2116](https://github.com/storybooks/storybook/pull/2116)
-   5 packages updated by dependencies.io [#2111](https://github.com/storybooks/storybook/pull/2111)
-   4 packages updated by dependencies.io [#2109](https://github.com/storybooks/storybook/pull/2109)
-   Add index.js file for RN 0.49 [#2176](https://github.com/storybooks/storybook/pull/2176)
-   Enable issue creation for dependencies.io [#2141](https://github.com/storybooks/storybook/pull/2141)
-   Major updates in devDependencies [#2178](https://github.com/storybooks/storybook/pull/2178)

</details>

## 3.2.13

2017-October-20

#### Features

-   Knobs addon: new knob type `button` [#2004](https://github.com/storybooks/storybook/pull/2004)
-   Vue: Support JSX for Vue Components [#1993](https://github.com/storybooks/storybook/pull/1993)
-   Vue CLI: support Nuxt.js projects [#2056](https://github.com/storybooks/storybook/pull/2056)

#### Bug Fixes

-   UI: ix sidebar header wrapping [#1962](https://github.com/storybooks/storybook/pull/1962)
-   Vue: Make Vue a peer dependency [#2041](https://github.com/storybooks/storybook/pull/2041)

#### Documentation

-   Update empty addons channel bug description [#1977](https://github.com/storybooks/storybook/pull/1977)
-   Fix README.md example for addons/info [#1960](https://github.com/storybooks/storybook/pull/1960)

#### Maintenance

-   Dirty-check repo state on CI to ensure lockfiles being up-to-date [#1980](https://github.com/storybooks/storybook/pull/1980)
-   Enable batch mode for dependencies.io [#2093](https://github.com/storybooks/storybook/pull/2093)
-   Fixed lifecycle twice executing (closes #1742) [#1983](https://github.com/storybooks/storybook/pull/1983)
-   Disable npm publish on all non-master branches [#1963](https://github.com/storybooks/storybook/pull/1963)
-   Fix lerna.json to ignore vue-kitchen-sink correctly [#1944](https://github.com/storybooks/storybook/pull/1944)

#### Dependency Upgrades

<details>
<summary>
66 PRs
</summary>

-   2 packages updated by dependencies.io [#2097](https://github.com/storybooks/storybook/pull/2097)
-   2 packages updated by dependencies.io [#2094](https://github.com/storybooks/storybook/pull/2094)
-   Update deps [#2090](https://github.com/storybooks/storybook/pull/2090)
-   Update enzyme-adapter-react-16 from 1.0.1 to 1.0.2 in / [#2068](https://github.com/storybooks/storybook/pull/2068)
-   Update deps [#2077](https://github.com/storybooks/storybook/pull/2077)
-   Update webpack-hot-middleware from 2.19.1 to 2.20.0 in app/react [#2060](https://github.com/storybooks/storybook/pull/2060)
-   Update webpack-hot-middleware from 2.19.1 to 2.20.0 in app/react-native [#2059](https://github.com/storybooks/storybook/pull/2059)
-   Update @types/react from 16.0.10 to 16.0.11 in addons/knobs [#2058](https://github.com/storybooks/storybook/pull/2058)
-   Update vue versions [#2032](https://github.com/storybooks/storybook/pull/2032)
-   Update eslint from 4.8.0 to 4.9.0 in / [#2054](https://github.com/storybooks/storybook/pull/2054)
-   Update webpack-dev-server from 2.9.1 to 2.9.2 in examples/vue-kitchen-sink [#2055](https://github.com/storybooks/storybook/pull/2055)
-   Update postcss-loader from 2.0.7 to 2.0.8 in app/react [#2045](https://github.com/storybooks/storybook/pull/2045)
-   Update codecov from 2.3.0 to 2.3.1 in / [#2042](https://github.com/storybooks/storybook/pull/2042)
-   Update webpack from 3.6.0 to 3.7.1 in app/react-native [#2027](https://github.com/storybooks/storybook/pull/2027)
-   Update moment from 2.19.0 to 2.19.1 in addons/knobs [#2026](https://github.com/storybooks/storybook/pull/2026)
-   Update express from 4.16.1 to 4.16.2 in app/vue [#2018](https://github.com/storybooks/storybook/pull/2018)
-   Update postcss-loader from 2.0.6 to 2.0.7 in app/react [#2017](https://github.com/storybooks/storybook/pull/2017)
-   Update express from 4.16.1 to 4.16.2 in app/react [#2016](https://github.com/storybooks/storybook/pull/2016)
-   Update postcss-loader from 2.0.6 to 2.0.7 in app/react-native [#2015](https://github.com/storybooks/storybook/pull/2015)
-   Update express from 4.16.1 to 4.16.2 in app/react-native [#2014](https://github.com/storybooks/storybook/pull/2014)
-   Update moment from 2.18.1 to 2.19.0 in addons/knobs [#2013](https://github.com/storybooks/storybook/pull/2013)
-   Update autoprefixer from 7.1.4 to 7.1.5 in app/vue [#2003](https://github.com/storybooks/storybook/pull/2003)
-   Update update-notifier from 2.2.0 to 2.3.0 in lib/cli [#1999](https://github.com/storybooks/storybook/pull/1999)
-   Update autoprefixer from 7.1.4 to 7.1.5 in app/react [#2002](https://github.com/storybooks/storybook/pull/2002)
-   Update autoprefixer from 7.1.4 to 7.1.5 in app/react-native [#2000](https://github.com/storybooks/storybook/pull/2000)
-   Update @types/react from 16.0.9 to 16.0.10 in addons/knobs [#1998](https://github.com/storybooks/storybook/pull/1998)
-   Update jest-enzyme from 4.0.0 to 4.0.1 in / [#1997](https://github.com/storybooks/storybook/pull/1997)
-   Update storybook-router description in the addon gallery. [#1991](https://github.com/storybooks/storybook/pull/1991)
-   Update lerna from 2.3.1 to 2.4.0 in / [#1985](https://github.com/storybooks/storybook/pull/1985)
-   Update react-modal from 2.3.3 to 2.4.1 in app/vue [#1989](https://github.com/storybooks/storybook/pull/1989)
-   Update react-modal from 2.3.3 to 2.4.1 in app/react [#1988](https://github.com/storybooks/storybook/pull/1988)
-   Update react-modal from 2.3.3 to 2.4.1 in lib/ui [#1987](https://github.com/storybooks/storybook/pull/1987)
-   Update react-icons from 2.2.5 to 2.2.7 in lib/ui [#1986](https://github.com/storybooks/storybook/pull/1986)
-   Remove markdown autofixing on precommit hook [#1964](https://github.com/storybooks/storybook/pull/1964)
-   Update vue-hot-reload-api from 2.1.0 to 2.1.1 in app/vue [#1976](https://github.com/storybooks/storybook/pull/1976)
-   Update url-loader from 0.5.9 to 0.6.2 in app/vue [#1975](https://github.com/storybooks/storybook/pull/1975)
-   Update react-modal from 2.3.2 to 2.3.3 in app/vue [#1974](https://github.com/storybooks/storybook/pull/1974)
-   Update url-loader from 0.5.9 to 0.6.2 in app/react [#1973](https://github.com/storybooks/storybook/pull/1973)
-   Update react-modal from 2.3.2 to 2.3.3 in app/react [#1972](https://github.com/storybooks/storybook/pull/1972)
-   Update url-loader from 0.5.9 to 0.6.2 in app/react-native [#1970](https://github.com/storybooks/storybook/pull/1970)
-   Update react-modal from 2.3.2 to 2.3.3 in lib/ui [#1969](https://github.com/storybooks/storybook/pull/1969)
-   Update @types/react from 16.0.8 to 16.0.9 in addons/knobs [#1968](https://github.com/storybooks/storybook/pull/1968)
-   Update graphql from 0.11.6 to 0.11.7 in addons/graphql [#1967](https://github.com/storybooks/storybook/pull/1967)
-   Update @storybook/addon-links from 3.2.10 to 3.2.12 [#1949](https://github.com/storybooks/storybook/pull/1949)
-   Update style-loader from 0.18.2 to 0.19.0 in addons/knobs [#1958](https://github.com/storybooks/storybook/pull/1958)
-   Update @types/react from 16.0.7 to 16.0.8 in addons/knobs [#1957](https://github.com/storybooks/storybook/pull/1957)
-   Update prettier from 1.7.3 to 1.7.4 in / [#1955](https://github.com/storybooks/storybook/pull/1955)
-   Update react-motion from 0.5.1 to 0.5.2 [#1953](https://github.com/storybooks/storybook/pull/1953)
-   Update lerna from 2.2.0 to 2.3.1 in / [#1954](https://github.com/storybooks/storybook/pull/1954)
-   Update @storybook/addons from 3.2.10 to 3.2.12 [#1950](https://github.com/storybooks/storybook/pull/1950)
-   Update enzyme from 3.0.0 to 3.1.0 in / [#1948](https://github.com/storybooks/storybook/pull/1948)
-   Update enzyme-adapter-react-16 from 1.0.0 to 1.0.1 in / [#1951](https://github.com/storybooks/storybook/pull/1951)
-   Update @storybook/addon-actions from 3.2.11 to 3.2.12 [#1947](https://github.com/storybooks/storybook/pull/1947)

</details>

## 3.2.12

2017-October-02

#### Bug Fixes

-   addon-info: wrap prop values in braces [#1915](https://github.com/storybooks/storybook/pull/1915)
-   Add polyfills to fix addon-actions in IE11 [#1917](https://github.com/storybooks/storybook/pull/1917)
-   Gracefully handle fatal webpack errors. [#1918](https://github.com/storybooks/storybook/pull/1918)
-   Fix polyfills loading order [#1905](https://github.com/storybooks/storybook/pull/1905)

#### Documentation

-   Improve documentation for react-native : clarify where left pane is [#1901](https://github.com/storybooks/storybook/pull/1901)

#### Maintenance

-   Use yarn workspaces on master [#1916](https://github.com/storybooks/storybook/pull/1916)
-   Run `eslint --fix` on master [#1909](https://github.com/storybooks/storybook/pull/1909)
-   Remove open collective notice from storybook install [#1940](https://github.com/storybooks/storybook/pull/1940)
-   Run bootstrap before linting on CI [#1934](https://github.com/storybooks/storybook/pull/1934)

#### Dependency Upgrades

<details>
<summary>
14 PRs
</summary>

-   Update raf from 3.3.2 to 3.4.0 in / [#1939](https://github.com/storybooks/storybook/pull/1939)
-   Update graphql from 0.7.2 to 0.11.6 in addons/graphql [#1930](https://github.com/storybooks/storybook/pull/1930)
-   Update react-typography from 0.15.10 to 0.16.5 [#1927](https://github.com/storybooks/storybook/pull/1927)
-   Update react-render-html from 0.1.6 to 0.5.2 in addons/comments [#1933](https://github.com/storybooks/storybook/pull/1933)
-   Update react-datetime from 2.10.2 to 2.10.3 in addons/knobs [#1931](https://github.com/storybooks/storybook/pull/1931)
-   Update typography from 0.15.12 to 0.16.6 [#1929](https://github.com/storybooks/storybook/pull/1929)
-   Update graphiql from 0.7.8 to 0.11.5 in addons/graphql [#1928](https://github.com/storybooks/storybook/pull/1928)
-   Update prettier from 1.7.2 to 1.7.3 in / [#1926](https://github.com/storybooks/storybook/pull/1926)
-   Update react-stack-grid from 0.2.2 to 0.5.0 [#1925](https://github.com/storybooks/storybook/pull/1925)
-   Update react-motion from 0.1.0 to 0.5.1 [#1924](https://github.com/storybooks/storybook/pull/1924)
-   Update eslint from 4.7.2 to 4.8.0 in / [#1923](https://github.com/storybooks/storybook/pull/1923)
-   Update chroma-js from 0.7.2 to 0.7.8 [#1922](https://github.com/storybooks/storybook/pull/1922)
-   Use dependencies.io for dependencies management [#1920](https://github.com/storybooks/storybook/pull/1920)
-   UPGRADE react & friends && UPGRADE other dependencies [#1908](https://github.com/storybooks/storybook/pull/1908)

</details>

## 3.2.11

2017-September-27

#### Features

-   Add two new RN packager configuration options [#1865](https://github.com/storybooks/storybook/pull/1865)

#### Bug Fixes

-   Addon-info - Fix immutable props issues with React 16 [#1894](https://github.com/storybooks/storybook/pull/1894)
-   Update react-inspector to fix #1831 [#1888](https://github.com/storybooks/storybook/pull/1888)

#### Documentation

-   Updated release process documentation [#1882](https://github.com/storybooks/storybook/pull/1882)

## 3.2.10

2017-September-22

#### Features

-   Added codemod for deprecated addon-links and addon-actions from app [#1368](https://github.com/storybooks/storybook/pull/1368)
-   React native: Added option for custom packager port [#1837](https://github.com/storybooks/storybook/pull/1837)
-   CLI: add support for Vue projects using Nuxt [#1794](https://github.com/storybooks/storybook/pull/1794)

#### Bug Fixes

-   Avoid error "storyshots is intended only to be used with storybook" [#1441](https://github.com/storybooks/storybook/pull/1441)
-   Log correct url when using --https [#1871](https://github.com/storybooks/storybook/pull/1871)
-   Fix broken links in the deprecation warning for RN and Vue apps [#1827](https://github.com/storybooks/storybook/pull/1827)
-   Height aligned 2 buttons in manager's header [#1769](https://github.com/storybooks/storybook/pull/1769)
-   Add missing regenerator and runtime babel transform pkgs to package.json [#1848](https://github.com/storybooks/storybook/pull/1848)

#### Documentation

-   Update README: mention that addon-links needs to be registered manually [#1835](https://github.com/storybooks/storybook/pull/1835)
-   Improve linkTo documentation [#1793](https://github.com/storybooks/storybook/pull/1793)
-   Minor grammar fixes and clarification to Vue documentation [#1756](https://github.com/storybooks/storybook/pull/1756)
-   Add missing NPM script section to Vue guide [#1824](https://github.com/storybooks/storybook/pull/1824)
-   Add storybook-chrome-screenshot to addon gallery [#1761](https://github.com/storybooks/storybook/pull/1761)

#### Dependency Upgrades

-   Update babel-eslint to the latest version 🚀 [#1836](https://github.com/storybooks/storybook/pull/1836)
-   UPGRADE root dependencies and SYNC with packages [#1802](https://github.com/storybooks/storybook/pull/1802)
-   Update jest to the latest version 🚀 [#1799](https://github.com/storybooks/storybook/pull/1799)
-   Update eslint-plugin-jest to the latest version 🚀 [#1795](https://github.com/storybooks/storybook/pull/1795)
-   Update lerna to the latest version 🚀 [#1768](https://github.com/storybooks/storybook/pull/1768)

#### Maintenance

-   Smoke test master [#1801](https://github.com/storybooks/storybook/pull/1801)
-   Fixed Jest warnings [#1744](https://github.com/storybooks/storybook/pull/1744)

## 3.2.9

2017-August-26

#### Bug Fixes

-   Fix getstorybook CLI for React Native projects [#1741](https://github.com/storybooks/storybook/pull/1741)

#### Documentation

-   Improve `addon-info` README options documentation [#1732](https://github.com/storybooks/storybook/pull/1732)

#### Maintenance

-   ADD a CLI for bootstrapping [#1216](https://github.com/storybooks/storybook/pull/1216)

#### Dependency Upgrades

-   Update lerna to the latest version 🚀 [#1727](https://github.com/storybooks/storybook/pull/1727)

## 3.2.8

2017-August-23

#### Bug Fixes

-   Fix storyshots with new babel config [#1721](https://github.com/storybooks/storybook/pull/1721)
-   Fix CLI generators export [#1722](https://github.com/storybooks/storybook/pull/1722)

#### Documentation

-   Add caveat about knobs date defaultValue [#1719](https://github.com/storybooks/storybook/pull/1719)

## 3.2.7

2017-August-23

#### Bug Fixes

-   Fix storyshots by moving cacheDirectory to webpack config [#1713](https://github.com/storybooks/storybook/pull/1713)
-   Revert "Improved error checking in global addDecorator" [#1716](https://github.com/storybooks/storybook/pull/1716)
-   Stricter linting rules for imports [#1676](https://github.com/storybooks/storybook/pull/1676)
-   Addon Info: Remove broken prop type sort (keep defined order) [#1711](https://github.com/storybooks/storybook/pull/1711)

#### Maintenance

-   Enable eslint for vue-related stuff [#1715](https://github.com/storybooks/storybook/pull/1715)
-   CLI: ensure explicit dependency on `prop-types` for RN [#1714](https://github.com/storybooks/storybook/pull/1714)

## 3.2.6

2017-August-22

#### Features

-   Improve search and highlighting [#1693](https://github.com/storybooks/storybook/pull/1693)
-   Add centered decorator for vue [#1595](https://github.com/storybooks/storybook/pull/1595)
-   Add react-docgen propTypes to info addon [#1562](https://github.com/storybooks/storybook/pull/1562)

#### Bug Fixes

-   Fix stories panel resizing bug [#1689](https://github.com/storybooks/storybook/pull/1689)
-   Check for React presence when detecting `WEBPACK_REACT` type [#1646](https://github.com/storybooks/storybook/pull/1646)
-   Fix Create React App detection [#1645](https://github.com/storybooks/storybook/pull/1645)
-   Add dependencies on plugins used by getstorybook CLI [#1652](https://github.com/storybooks/storybook/pull/1652)
-   Fix preview window loading non js,css files [#1554](https://github.com/storybooks/storybook/pull/1554)

#### Documentation

-   Improve the warning given when using channel before it's defined [#1515](https://github.com/storybooks/storybook/pull/1515)
-   Remove imports from README that are not necessary with latest API [#1700](https://github.com/storybooks/storybook/pull/1700)
-   Add reminders to PR template [#1683](https://github.com/storybooks/storybook/pull/1683)
-   Docgen Flow Type Example [#1684](https://github.com/storybooks/storybook/pull/1684)

#### Maintenance

-   Make lint-staged work properly [#1675](https://github.com/storybooks/storybook/pull/1675)
-   Move baseFonts and RoutedLink to `@storybook/components` [#1659](https://github.com/storybooks/storybook/pull/1659)

#### Dependency Upgrades

-   Switch to babel preset env + async/await/generator support [#1668](https://github.com/storybooks/storybook/pull/1668)
-   Upgrade react-native-compat to avoid PropTypes warnings [#1673](https://github.com/storybooks/storybook/pull/1673)
-   Change React.PropTypes to prop-types [#1674](https://github.com/storybooks/storybook/pull/1674) [#1710](https://github.com/storybooks/storybook/pull/1710)

## 3.2.5

2017-August-16

#### Features

-   Add codemod for deprecated addon-info API [#1582](https://github.com/storybooks/storybook/pull/1582)

#### Bug Fixes

-   Fixed addon-knobs for RN [#1635](https://github.com/storybooks/storybook/pull/1635)
-   Make links navigate in the parent window [#1650](https://github.com/storybooks/storybook/pull/1650)
-   Don’t render leftpanel stories tree if stories are empty [#1664](https://github.com/storybooks/storybook/pull/1664)
-   Remove double styling for inline stories [#1651](https://github.com/storybooks/storybook/pull/1651)

#### Dependency Upgrades

-   Upgrade react-modal to v2.2.4 [#1666](https://github.com/storybooks/storybook/pull/1666)

## 3.2.4

2017-August-12

#### Features

-   Hierarchy expansion on search [#1598](https://github.com/storybooks/storybook/pull/1598)
-   Add sidebarAnimations config prop [#1601](https://github.com/storybooks/storybook/pull/1601)
-   Add hrefs to left menu links [#1523](https://github.com/storybooks/storybook/pull/1523)
-   Enable many components of same type in addon-info prop tables [#1607](https://github.com/storybooks/storybook/pull/1607)
-   Always collapse an expanded kind in tree view without changing selected story [#1590](https://github.com/storybooks/storybook/pull/1590)
-   Option to select an addon panel [#1641](https://github.com/storybooks/storybook/pull/1641)

#### Documentation

-   Document how to use info addon as decorator [#1592](https://github.com/storybooks/storybook/pull/1592)
-   Add Android simulator instructions for React Native [#1591](https://github.com/storybooks/storybook/pull/1591)

#### Maintenance

-   Tree view visual adjustments [#1599](https://github.com/storybooks/storybook/pull/1599)
-   Add z-index to shortcuts popup overlay [#1617](https://github.com/storybooks/storybook/pull/1617)
-   Use ReactModal for search box [#1548](https://github.com/storybooks/storybook/pull/1548)
-   Limit react versions to >=15 [#1613](https://github.com/storybooks/storybook/pull/1613)

## 3.2.3

2017-August-01

#### Features

-   Use the React Native packager's host by default [#1568](https://github.com/storybooks/storybook/pull/1568)
-   Make onDeviceUI default for RN getstorybook [#1571](https://github.com/storybooks/storybook/pull/1571)

#### Documentation

-   Add short description to addon-options readme [#1566](https://github.com/storybooks/storybook/pull/1566)

## 3.2.2

2017-July-31

#### Bug Fixes

-   Fixed build-storybook for vue [#1564](https://github.com/storybooks/storybook/pull/1564)

## 3.2.1

2017-July-31

#### Bug Fixes

-   Check if hierarchySeparator presents in the options object [#1561](https://github.com/storybooks/storybook/pull/1561)
-   React Native &lt;0.43 support [#1555](https://github.com/storybooks/storybook/pull/1555)

#### Documentation

-   Fix typo with Vue README referring to react [#1556](https://github.com/storybooks/storybook/pull/1556)
-   Add state-setting FAQ [#1559](https://github.com/storybooks/storybook/pull/1559)

## 3.2.0

2017-July-31

Storybook 3.2 is filled with new features to help make your components shine! Headline features:

-   Vue support [#1267](https://github.com/storybooks/storybook/pull/1267)
-   Story Hierarchy [#1329](https://github.com/storybooks/storybook/pull/1329)
-   React Native On Device UI [#1413](https://github.com/storybooks/storybook/pull/1413)

Plus many more features, documentation improvements, and bugfixes below!

#### Features

-   Vue support [#1267](https://github.com/storybooks/storybook/pull/1267)
-   Add support for vue in addon-notes [#1278](https://github.com/storybooks/storybook/pull/1278)
-   CLI support for Vue [#1287](https://github.com/storybooks/storybook/pull/1287)
-   Story Hierarchy [#1329](https://github.com/storybooks/storybook/pull/1329)
-   Story Hierarchy UI improvements [#1387](https://github.com/storybooks/storybook/pull/1387) [#1356](https://github.com/storybooks/storybook/pull/1356)
-   Story Hierarchy - keyboard accessibility [#1427](https://github.com/storybooks/storybook/pull/1427)
-   React Native - On Device UI [#1413](https://github.com/storybooks/storybook/pull/1413)
-   Show first story on RN OnDeviceUI startup [#1510](https://github.com/storybooks/storybook/pull/1510)
-   Added collapsible RN OnDeviceUI navigation [#1544](https://github.com/storybooks/storybook/pull/1544)
-   Add warning when module is missing in storiesOf [#1525](https://github.com/storybooks/storybook/pull/1525)
-   Provide styling hook for Addon Info story body [#1308](https://github.com/storybooks/storybook/pull/1308)
-   Implement filtering on story-level [#1432](https://github.com/storybooks/storybook/pull/1432)
-   Refactoring of `addon-info` [#1452](https://github.com/storybooks/storybook/pull/1452)
-   ADD storybook logo for inside terminal for future CLI or easteregg [#1499](https://github.com/storybooks/storybook/pull/1499)
-   Improved error checking in global addDecorator [#1481](https://github.com/storybooks/storybook/pull/1481)

#### Bug Fixes

-   Fix react native example and bootstrapping [#1514](https://github.com/storybooks/storybook/pull/1514)
-   Fix a 'funny' hmr issue in cra-kitchen-sink [#1508](https://github.com/storybooks/storybook/pull/1508)
-   When timestamps are enabled, it actually checks them before applying changes [#1405](https://github.com/storybooks/storybook/pull/1405)
-   Fix issue when extending webpack config [#1468](https://github.com/storybooks/storybook/pull/1468)
-   Fix addon notes [#1448](https://github.com/storybooks/storybook/pull/1448)
-   Story Hierarchy - initial state bug fix [#1401](https://github.com/storybooks/storybook/pull/1401)
-   Remove blue outline when node is focused [#1497](https://github.com/storybooks/storybook/pull/1497)

#### Documentation

-   Add hierarchySeparator to README [#1445](https://github.com/storybooks/storybook/pull/1445)
-   Document null addons channel in FAQ [#1507](https://github.com/storybooks/storybook/pull/1507)

#### Maintenance

-   Revert knobs API to previous API. [#1527](https://github.com/storybooks/storybook/pull/1527)
-   FIX hoist-internals: remove existing folder/link before linking [#1516](https://github.com/storybooks/storybook/pull/1516)
-   Update global hook for Vue Devtools [#1376](https://github.com/storybooks/storybook/pull/1376)
-   SWITCH to circleci over travisCI && CHANGE lerna bootstrap procedure: [#1486](https://github.com/storybooks/storybook/pull/1486)
-   Update cra-kitchen-sink package versions for 3.2-alpha [#1434](https://github.com/storybooks/storybook/pull/1434)
-   Updating 3.2 alpha release with patches [#1419](https://github.com/storybooks/storybook/pull/1419)
-   Remove typescript typings for @storybook/addon-notes [#1344](https://github.com/storybooks/storybook/pull/1344)
-   Remove typescript typings for @storybook/addon-options [#1343](https://github.com/storybooks/storybook/pull/1343)
-   Remove typescript typings for @storybook/addon-knobs [#1339](https://github.com/storybooks/storybook/pull/1339)
-   Remove typescript typings for @storybook/addon-links [#1342](https://github.com/storybooks/storybook/pull/1342)

#### Dependency Upgrades

-   Updated babel-plugin-react-docgen version [#1526](https://github.com/storybooks/storybook/pull/1526)
-   UPDATE everything (including eslint 4) [#1517](https://github.com/storybooks/storybook/pull/1517)
-   Update remark-preset-lint-recommended to the latest version 🚀 [#1512](https://github.com/storybooks/storybook/pull/1512)
-   Update remark-cli to the latest version 🚀 [#1498](https://github.com/storybooks/storybook/pull/1498)
-   Remove upper bound on react-native peerDependency [#1424](https://github.com/storybooks/storybook/pull/1424)
-   Bump `react-split-pane` version [#1495](https://github.com/storybooks/storybook/pull/1495)

## 3.1.9

2017-July-16

#### Features

-   React fiber support [#1443](https://github.com/storybooks/storybook/pull/1443)

#### Documentation

-   Refine docs about loading stories dynamically for react-native [#1420](https://github.com/storybooks/storybook/pull/1420)

#### Bug Fixes

-   Verify that name is a string in addons/actions [#1415](https://github.com/storybooks/storybook/pull/1415)
-   Knobs: fix label alignment [#1471](https://github.com/storybooks/storybook/pull/1471)
-   Fix display of large components [#1237](https://github.com/storybooks/storybook/pull/1237)

#### Dependency Upgrades

-   Dependency updates [#1439](https://github.com/storybooks/storybook/pull/1439)
-   chore(package): update husky to version 0.14.3 [#1437](https://github.com/storybooks/storybook/pull/1437)
-   Update danger to the latest version 🚀 [#1393](https://github.com/storybooks/storybook/pull/1393)
-   Update lerna to the latest version 🚀 [#1423](https://github.com/storybooks/storybook/pull/1423)
-   Pin gatsby version and upgrade gh-pages [#1462](https://github.com/storybooks/storybook/pull/1462)

## 3.1.8

2017-July-06

#### Documentation

-   Updated addon knob readme. [#1406](https://github.com/storybooks/storybook/pull/1406)
-   Add a FAQ entry for shared config with next [#1390](https://github.com/storybooks/storybook/pull/1390)
-   Documented webpack customization example for typescript [#1386](https://github.com/storybooks/storybook/pull/1386)

#### Maintenance

-   Removed empty array, since webpack 2 doesn't support them anymore. [#1381](https://github.com/storybooks/storybook/pull/1381)

#### Dependency Upgrades

-   Support webpack 3.0.0 [#1410](https://github.com/storybooks/storybook/pull/1410)
-   Update react inspector to fix #1385 [#1408](https://github.com/storybooks/storybook/pull/1408)

## 3.1.7

2017-June-28

#### Bug Fixes

-   Exit storybook build non-zero on stats errors (e.g. errors in the transpilation pipeline) [#1372](https://github.com/storybooks/storybook/pull/1372)
-   Fixed regression: CSS entries were not picked up for storybook pages (e.g. when using exract-text-webpack-plugin) [#1363](https://github.com/storybooks/storybook/pull/1363)

#### Documentation

-   Document Storybook release process [#1348](https://github.com/storybooks/storybook/pull/1348)

## 3.1.6

2017-June-26

#### Bug Fixes

-   Remove the `cacheDirectory` option from babel config [#1350](https://github.com/storybooks/storybook/pull/1350)
-   websockets (ws) removed `socket.upgradeReq`, so use `req` instead [#1337](https://github.com/storybooks/storybook/pull/1337)
-   Ensure we add the correct version of `react-dom` [#1349](https://github.com/storybooks/storybook/pull/1349)
-   Addon Info: Fix invalid prop `node.type` supplied to 'Props' [#1351](https://github.com/storybooks/storybook/pull/1351)
-   Addon Info: Omit empty inline info header [#1306](https://github.com/storybooks/storybook/pull/1306)
-   Addon Actions: Use uuid for action IDs instead of Math.random (fixes #1109) [#1347](https://github.com/storybooks/storybook/pull/1347)

#### Documentation

-   Fix welcome instructions to reflect current `getstorybook` [#1358](https://github.com/storybooks/storybook/pull/1358)
-   Addon Info: Update README with configuration instructions [#1326](https://github.com/storybooks/storybook/pull/1326)

#### Dependency Upgrades

-   Update lint-staged to the latest version 🚀 [#1315](https://github.com/storybooks/storybook/pull/1315)

## 3.1.5

2017-June-22

#### Features

-   Added flow support to getstorybook upgrade [#1289](https://github.com/storybooks/storybook/pull/1289)
-   Added support for the `haul` react-native packager [#1294](https://github.com/storybooks/storybook/pull/1294)

#### Bug Fixes

-   Fixed addon knobs proptypes deserialization [#1290](https://github.com/storybooks/storybook/pull/1290)

#### Documentation

-   Added search to docs [#1256](https://github.com/storybooks/storybook/pull/1256)
-   snapshot testing inverse regex example documentation [#1317](https://github.com/storybooks/storybook/pull/1317)

#### Maintenance

-   Refactored storybook component library [#1266](https://github.com/storybooks/storybook/pull/1266)
-   Created CRA kitchen sink addons example [#1288](https://github.com/storybooks/storybook/pull/1288)
-   Use a pack -> install technique to recreate local packages [#1332](https://github.com/storybooks/storybook/pull/1332)
-   Import demo components from @storybook/react [#1303](https://github.com/storybooks/storybook/pull/1303)

## 3.1.4

2017-June-15

#### Features

-   IMPROVE design of addon-events [#1249](https://github.com/storybooks/storybook/pull/1249)
-   Add a `shallowSnapshot` option for storyshots `test` functions [#1232](https://github.com/storybooks/storybook/pull/1232)

#### Bug Fixes

-   Fix app entry bug in RN gestorybook [#1280](https://github.com/storybooks/storybook/pull/1280)
-   fix(addons/info): Cannot read property 'props' of undefined [#1258](https://github.com/storybooks/storybook/pull/1258)

#### Documentation

-   Add versions plugin to docs [#1269](https://github.com/storybooks/storybook/pull/1269)

## 3.1.3

2017-June-10

#### Bug Fixes

-   Fix `storybook-build` manager-head.html bug [#1248](https://github.com/storybooks/storybook/pull/1248)

## 3.1.2

Minor features including a new "events" addon, as well as the usual bugfixes, cleanup, etc.

2017-June-09

#### Features

-   Add small design update to addon info package [#1213](https://github.com/storybooks/storybook/pull/1213)
-   Add display configuration options to info addon [#1157](https://github.com/storybooks/storybook/pull/1157)
-   Add support for multiple webpack chunks in iframe [#1083](https://github.com/storybooks/storybook/pull/1083)
-   Add events addon [#1130](https://github.com/storybooks/storybook/pull/1130)
-   Allow including files just before manager.bundle.js [#1134](https://github.com/storybooks/storybook/pull/1134)

#### Bug Fixes

-   Fixed knobs addon editing bug [#1233](https://github.com/storybooks/storybook/pull/1233)
-   Fix bug in addons/graphql in reIndentQuery [#1207](https://github.com/storybooks/storybook/pull/1207)
-   Marksy initialized with mtrcConf intead of marksyConf [#1205](https://github.com/storybooks/storybook/pull/1205)

#### Documentation

-   Document stories not showing up on storybook UI until device connects [#1221](https://github.com/storybooks/storybook/pull/1221)
-   Fixed references to storybook.js.org. [#1211](https://github.com/storybooks/storybook/pull/1211)
-   Updated repository URL to address broken npm images [#1197](https://github.com/storybooks/storybook/pull/1197)

#### Maintenance

-   Added a vanilla React Native example app. [#1202](https://github.com/storybooks/storybook/pull/1202)
-   Move typings for @storybook/react to @types package [#1199](https://github.com/storybooks/storybook/pull/1199)
-   Set ESlint rules more strict 🚑 [#911](https://github.com/storybooks/storybook/pull/911)

#### Dependency Upgrades

-   Update babel docgen plugin to generate docs for React.createClass and createReactClass [#1206](https://github.com/storybooks/storybook/pull/1206)
-   Update `marksy` dependecy due broken 1.1.0 version [#1204](https://github.com/storybooks/storybook/pull/1204)

## 3.0.1

Minor bug fixes and documentation updates post 3.0.0 release.

2017-June-06

#### Bug Fixes

-   Added error message for `addon-options` [#1194](https://github.com/storybooks/storybook/pull/1194)
-   Fix(react-native) add missing `ws` dependency [#1174](https://github.com/storybooks/storybook/pull/1174)
-   Fix terminal colors by reset console colors explicitly [#1184](https://github.com/storybooks/storybook/pull/1184)
-   Fix addon panel layout styling [#1170](https://github.com/storybooks/storybook/pull/1170)
-   ADD https import & remove tracking code remains [#1176](https://github.com/storybooks/storybook/pull/1176)
-   Fix incorrect babel config file reading [#1156](https://github.com/storybooks/storybook/pull/1156)
-   Fixed withKnobs definition. [#1164](https://github.com/storybooks/storybook/pull/1164)

#### Documentation

-   Fixed typo in react-native browser instructions [#1189](https://github.com/storybooks/storybook/pull/1189)
-   Add instruction for npm install with -D for development dependency [#1168](https://github.com/storybooks/storybook/pull/1168)
-   Fix broken link for `addons` in README [#1167](https://github.com/storybooks/storybook/pull/1167)
-   Refreshed logo in docs [#1149](https://github.com/storybooks/storybook/pull/1149)
-   fix addon broken links in documentation [#1165](https://github.com/storybooks/storybook/pull/1165)
-   start-storybook cli - expand commands descriptions [#1161](https://github.com/storybooks/storybook/pull/1161)
-   Fix typo in codemod readme [#1158](https://github.com/storybooks/storybook/pull/1158)

#### Dependency Upgrades

-   Replaced deprecated `markdown-to-react-components` with `marksy` [#1188](https://github.com/storybooks/storybook/pull/1188)

## 3.0.0

Storybook 3.0 is our first fully community-driven release! Notable changes:

-   Moved from `@kadira` to `@storybooks` org across [github](https://github.com/storybooks/storybook/), [npm](https://www.npmjs.com/package/@storybook/react), [docs](https://storybook.js.org/)
-   Upgraded to Webpack2! [#637](https://github.com/storybooks/storybook/pull/637)
-   Switched to monorepo and overhauled package structure. [#749](https://github.com/storybooks/storybook/pull/749) [#1031](https://github.com/storybooks/storybook/pull/1031)
-   Added configuration options to storybooks snapshot testing. [#1090](https://github.com/storybooks/storybook/pull/1090)
-   Added `create-react-native-app` support. [#1117](https://github.com/storybooks/storybook/pull/1117)
-   Added HTTPS support. [#735](https://github.com/storybooks/storybook/pull/735)

2017-May-31

#### Features

-   Added help text to the react-native preview panel [#1142](https://github.com/storybooks/storybook/pull/1142)
-   Added create-react-native-app support [#1117](https://github.com/storybooks/storybook/pull/1117)
-   Fixed knobs-addon performance issues [#1039](https://github.com/storybooks/storybook/pull/1039)
-   Added `snapshotWithOptions` to configure storyshots rendering options [#1090](https://github.com/storybooks/storybook/pull/1090)
-   Added custom `test` function for storyshots [#1035](https://github.com/storybooks/storybook/pull/1035)
-   Added typescript definition to addon notes [#989](https://github.com/storybooks/storybook/pull/989)
-   Added HTTPS option for dev server [#735](https://github.com/storybooks/storybook/pull/735)

#### Bug Fixes

-   Use strict equality in action logger [#1144](https://github.com/storybooks/storybook/pull/1144)
-   FIX addon info and addon storyshots incompatibility [#1129](https://github.com/storybooks/storybook/pull/1129)
-   FIX postcss options missing in default webpack config && UPDATE dependencies [#1087](https://github.com/storybooks/storybook/pull/1087)
-   Fix CLI had a package version from storybook hardcoded - now queries npm registry [#1079](https://github.com/storybooks/storybook/pull/1079)
-   Fix semi broken \_\_docgenInfo integration in addon info [#1030](https://github.com/storybooks/storybook/pull/1030)
-   Fix: build-storybook no longer supports relative paths [#1058](https://github.com/storybooks/storybook/pull/1058)
-   Fix for types `number` for addon knobs [#1001](https://github.com/storybooks/storybook/pull/1001)
-   Fix webpack overriding && Add an example with local file dependencies [#965](https://github.com/storybooks/storybook/pull/965)

#### Documentation

-   Add storybook-addon-intl to addon gallery [#1143](https://github.com/storybooks/storybook/pull/1143)
-   3.0.0 release notes && release notes automation [#1047](https://github.com/storybooks/storybook/pull/1047)
-   3.0.0 migration assistance : codemod, update installation and usage instructions [#1093](https://github.com/storybooks/storybook/pull/1093)
-   Add ReactSVGPanZoom to examples list [#1139](https://github.com/storybooks/storybook/pull/1139)
-   Show webpack 2 config example in docs: rules not loaders [#1137](https://github.com/storybooks/storybook/pull/1137)
-   Merge docs repo into this repo: add /docs [#1131](https://github.com/storybooks/storybook/pull/1131)
-   Change brand name from “React Storybook” to “Storybook” [#1044](https://github.com/storybooks/storybook/pull/1044)
-   Updated issue triage guidelines [#1024](https://github.com/storybooks/storybook/pull/1024)

#### Maintenance

-   Add typings for links add-on [#1154](https://github.com/storybooks/storybook/pull/1154)
-   Add react-dom to the devDependency list for React Native projects [#1102](https://github.com/storybooks/storybook/pull/1102)
-   Upgrade React Native to webpack 2 config [#1097](https://github.com/storybooks/storybook/pull/1097)
-   Add unit tests for addon storyshots [#971](https://github.com/storybooks/storybook/pull/971)
-   Deprecate builtin addons (links and actions) - no longer included by default [#1038](https://github.com/storybooks/storybook/pull/1038)
-   change NPM organisation from kadira to storybook in code [#996](https://github.com/storybooks/storybook/pull/996)
-   CHANGE folder structure && CHANGE package-names [#1031](https://github.com/storybooks/storybook/pull/1031)
-   Add deprecation warnings when addons are required via main package [#1025](https://github.com/storybooks/storybook/pull/1025)
-   Remove text transform uppercase for knob labels [#991](https://github.com/storybooks/storybook/pull/991)

#### Dependency Upgrades

<details>
<summary>
11 PRs
</summary>

-   Update lerna to the latest version 🚀 [#1101](https://github.com/storybooks/storybook/pull/1101)
-   CHANGE to prop-types package for notes & test-cra [#1082](https://github.com/storybooks/storybook/pull/1082)
-   update dependencies in cra-storybook [#1080](https://github.com/storybooks/storybook/pull/1080)
-   Switch back to non-fork of react-inspector [#1026](https://github.com/storybooks/storybook/pull/1026)
-   Dependency updates: webpack, babel, react [#1008](https://github.com/storybooks/storybook/pull/1008)
-   Update jest to the latest version 🚀 [#998](https://github.com/storybooks/storybook/pull/998)
-   Update lerna to the latest version 🚀 [#969](https://github.com/storybooks/storybook/pull/969)
-   CHANGE to use react-split-view 0.1.63 over the fork [#956](https://github.com/storybooks/storybook/pull/956)
-   Update lerna to the latest version 🚀 [#915](https://github.com/storybooks/storybook/pull/915)
-   Use jest for unittesting - standardize unit testing epic [#904](https://github.com/storybooks/storybook/pull/904)
-   Update dependencies to enable Greenkeeper 🌴 [#768](https://github.com/storybooks/storybook/pull/768)

</details>

#### Other

<details>
<summary>
33 PRs
</summary>

-   Added an upgrade mode to getstorybook [#1146](https://github.com/storybooks/storybook/pull/1146)
-   Update link to Storyshots addon [#1074](https://github.com/storybooks/storybook/pull/1074)
-   Added error message for missing or invalid storyName [#747](https://github.com/storybooks/storybook/pull/747)
-   Opened an Open Collective Account <https://opencollective.com/storybook> [#1065](https://github.com/storybooks/storybook/pull/1065)
-   Add propTablesExclude option [#924](https://github.com/storybooks/storybook/pull/924)
-   addon-info: make the info overlay be fixed  [#914](https://github.com/storybooks/storybook/pull/914)
-   Handle null elements in getData [#926](https://github.com/storybooks/storybook/pull/926)
-   add description field from \_\_docgenInfo for prop table for info plugin [#929](https://github.com/storybooks/storybook/pull/929)
-   \#959 add a max-height and center element with alignItems: center [#961](https://github.com/storybooks/storybook/pull/961)
-   Switch to the only prepublish script [#903](https://github.com/storybooks/storybook/pull/903)
-   PR review policy [#923](https://github.com/storybooks/storybook/pull/923)
-   Add typescript definitions for getStorybook() [#753](https://github.com/storybooks/storybook/pull/753)
-   Restore deep link for addon docs [#919](https://github.com/storybooks/storybook/pull/919)
-   Fix default storybook webpack config [#922](https://github.com/storybooks/storybook/pull/922)
-   Render the first story for a kind if no story selected. [#918](https://github.com/storybooks/storybook/pull/918)
-   Update docs for monorepo [#913](https://github.com/storybooks/storybook/pull/913)
-   Monorepo readme and contributing [#907](https://github.com/storybooks/storybook/pull/907)
-   Add story kind regex [#906](https://github.com/storybooks/storybook/pull/906)
-   Add examples [#897](https://github.com/storybooks/storybook/pull/897)
-   Add missing repos [#882](https://github.com/storybooks/storybook/pull/882)
-   Switch to monorepo [#749](https://github.com/storybooks/storybook/pull/749)
-   extend devMiddlewareOptions with config.devServer [#723](https://github.com/storybooks/storybook/pull/723)
-   Added meta IE=edge [#715](https://github.com/storybooks/storybook/pull/715)
-   Replace String.includes with String.indexOf: cross-browsing support [#712](https://github.com/storybooks/storybook/pull/712)
-   Issue Triage instructions [#748](https://github.com/storybooks/storybook/pull/748)
-   Simple pull request template [#741](https://github.com/storybooks/storybook/pull/741)
-   Make return type of StoryDecorator nullable [#680](https://github.com/storybooks/storybook/pull/680)
-   Warn if story with a given name already exists [#670](https://github.com/storybooks/storybook/pull/670)
-   Fix spelling mistake - "element form the story" to  "element from the story" [#702](https://github.com/storybooks/storybook/pull/702)
-   Remove broken react-button example [#699](https://github.com/storybooks/storybook/pull/699)
-   Fixed spelling error. [#720](https://github.com/storybooks/storybook/pull/720)
-   Cleaner error handling for storiesOf [#672](https://github.com/storybooks/storybook/pull/672)
-   Update links to point to new organization [#721](https://github.com/storybooks/storybook/pull/721)

</details>

## v2.35.3

Allow customConfig to override devtool. [PR668](https://github.com/storybooks/react-storybook/pull/668)

## v2.35.2

03-January-2017

Fixes issue [#601](https://github.com/storybooks/react-storybook/issues/601) where it throws error when introduce a propType with a hypen. Add a [fix](https://github.com/kadirahq/babel-plugin-react-docgen/pull/23) to [`babel-plugin-react-docgen`](https://github.com/kadirahq/babel-plugin-react-docgen) to fix this issue.

This release comes with the updated `babel-plugin-react-docgen`.

## v2.35.1

-   Revert [PR653](https://github.com/storybooks/react-storybook/pull/653) where it's causing HMR to not working properly.

## v2.35.0

18-December-2016

-   Using file-loader to load all the extensions [PR653](https://github.com/storybooks/react-storybook/pull/653)
-   Update css-loader dependency [PR648](https://github.com/storybooks/react-storybook/pull/648)
-   Check if stories are loaded from Jest [PR644](https://github.com/storybooks/react-storybook/pull/644)

## v2.34.0

05-December-2016

Open the express router for developers (middleware.js file). [PR435](https://github.com/storybooks/react-storybook/pull/435)

## v2.33.1

01-December-2016

Update Typescript definition file for global addDecorator. [PR634](https://github.com/storybooks/react-storybook/pull/634)

## v2.33.0

28-November-2016

Completely avoid re-rendering the preview iframe. [PR631](https://github.com/storybooks/react-storybook/pull/631)

## v2.32.2

28-November-2016

Update postmsg channel module version [PR627](https://github.com/storybooks/react-storybook/pull/627)

## v2.32.1

22-November-2016

Add support for react_perf comes with React 15.4.0. [PR623](https://github.com/storybooks/react-storybook/pull/623)

## v2.32.0

Incorrect publish (error when running `npm publish`)

## v2.31.0

20-November-2016

Add the react-storybook version to the build output. [PR621](https://github.com/storybooks/react-storybook/pull/621)

## v2.30.1

17-November-2016

Update the postmsg channel module to fix issue [#555](https://github.com/storybooks/react-storybook/issues/555) with [PR611](https://github.com/storybooks/react-storybook/pull/611)

## v2.30.0

16-November-2016

Update to the new Storybook UI which doesn't use Redux.

## v2.29.7

11-November-2016

Update @kadira/storybook-ui to the latest.

## v2.29.6

10-November-2016

Fix a typo in the story syntax error messages. [PR610](https://github.com/storybooks/react-storybook/pull/610)

## v2.29.5

09-November-2016

Check if regex and regex.test is available before calling it. [PR608](https://github.com/storybooks/react-storybook/pull/608)

## v2.29.3

08-November-2016

Update webpack-hot-middleware to version 2.13.2 to fix the issue [#543](https://github.com/storybooks/react-storybook/issues/543).

## v2.29.3

03-November-2016

Fix a regression caused by v2.29.2.
There was a text called undefined listed always on the top of the preview.

## v2.29.2

03-November-2016

Add various fixes.

-   Use webpack chunkhash to enable long-term caching. [PR597](https://github.com/storybooks/react-storybook/pull/597)
-   Fixed json loader testing for when test is multiple. [PR598](https://github.com/storybooks/react-storybook/pull/598)
-   Fix usage of custom favicon [PR592](https://github.com/storybooks/react-storybook/pull/592)
-   Update postcss-loader to v1.1.0 [PR599](https://github.com/storybooks/react-storybook/pull/599)
-   fix for `module.hot` is not available in a static build [PR600](https://github.com/storybooks/react-storybook/pull/600)

## v2.29.1

03-November-2016

Update babel-plugin-react-docgen to v1.4.1 to fix HOC [issue](https://github.com/kadirahq/babel-plugin-react-docgen/issues/19)

## v2.29.0

01-November-2016

Update babel-plugin-react-docgen to 1.4.0.
This will fix some of the compilation issues such as #580.

## v2.28.1

28-October-2016

Remove preview decorator support. [PR583](https://github.com/storybooks/react-storybook/pull/583).

## v2.28.0

28-October-2016

Add preview decorator support. [PR582](https://github.com/storybooks/react-storybook/pull/582).
This will help us bring storybook designer with some great power.

## v2.27.0

27-October-2016

Add a few usability improvements to Storybook.

-   Display storybook version. [PR559](https://github.com/storybooks/react-storybook/pull/559)
-   Make the storybooks cacheable. [PR578](https://github.com/storybooks/react-storybook/pull/578)
-   Change the devtool to eval and remove the use of source maps. [PR577](https://github.com/storybooks/react-storybook/pull/577)
-   Update `babel-preset-react-app` to the latest. [PR576](https://github.com/storybooks/react-storybook/pull/576)
-   Ship `json-loader` by default. [PR575](https://github.com/storybooks/react-storybook/pull/575)

## v2.26.0

24-October-2016

Get some new features from CRA.

-   Add jsx as a resolve extension [PR563](https://github.com/storybooks/react-storybook/pull/563)
-   Allow to use postcss for CSS @imports [PR564](https://github.com/storybooks/react-storybook/pull/564)
-   Use process.env as a proper object [PR565](https://github.com/storybooks/react-storybook/pull/565)

## v2.25.1

23-October-2016

Add a potential fix to [558](https://github.com/storybooks/react-storybook/issues/558) by updating babel-plugin-react-docgen to the latest(v1.3.2).

## v2.25.0

21-October-2016

Add react docgen info into React classes with the react-docgen babel plugin. [PR557](https://github.com/storybooks/react-storybook/pull/557).
With this:

-   We could get docgen info with any React component class using `ClassName.__docgenInfo`.
-   From the global collection: `STORYBOOK_REACT_CLASSES`

Additionally, added `yarn.lock`.

## v2.24.1

19-October-2016

Do not show git command output. [PR554](https://github.com/storybooks/react-storybook/pull/554)

## v2.24.0

07-October-2016

-   Export git repository info to support custom tool integrations [PR536](https://github.com/storybooks/react-storybook/pull/536)

## v2.23.0

06-October-2016

-   Remove the experimental database addon from react-storybook [PR535](https://github.com/storybooks/react-storybook/pull/535)

## v2.22.0

05-October-2016

Add some nice development experiment based on suggestion from Dan Abramov.

-   Set a color to the Storybook URL in the console. [PR533](https://github.com/storybooks/react-storybook/pull/533)
-   Add better error message when there's no React element in the story. [PR534](https://github.com/storybooks/react-storybook/pull/534)

## v2.21.0

05-October-2016

-   Get the latest features from CRA including NODE_PATH support, public folder support and some other minor changes. [#468](https://github.com/storybooks/react-storybook/issues/468)
-   Also bumped `@kadira/storybook-channel-postmsg` to `^1.0.3`

## v2.20.1

28-September-2016

-   Fix story kind order bug [PR499](https://github.com/storybooks/react-storybook/pull/499)
-   Prefix config environment variables [PR503](https://github.com/storybooks/react-storybook/pull/503)

## v2.20.0

26-September-2016

-   Use postMessage channel [PR498](https://github.com/storybooks/react-storybook/pull/498)
-   Support dynamic panel titles [PR497](https://github.com/storybooks/react-storybook/pull/497)

## v2.19.0

26-September-2016

-   Support layout options [PR494](https://github.com/storybooks/react-storybook/pull/494)
-   Update Typescript definitions [PR491](https://github.com/storybooks/react-storybook/pull/491) and [PR493](https://github.com/storybooks/react-storybook/pull/493)

## v2.18.1

23-September-2016

-   Stop uglifyjs from mangling names [PR483](https://github.com/storybooks/react-storybook/pull/483)

## v2.18.0

23-September-2016

-   Remove `STORYBOOK_` prefix from config env [PR481](https://github.com/storybooks/react-storybook/pull/481)

## v2.17.0

22-September-2016

-   Add support for StoryShots. [PR479](https://github.com/storybooks/react-storybook/pull/479)
-   Fix some typos: [PR477](https://github.com/storybooks/react-storybook/pull/477) & [PR478](https://github.com/storybooks/react-storybook/pull/478)

## v2.16.1

21-September-2016

-   Fix the 404 error for `addon-db.json` file [PR472](https://github.com/storybooks/react-storybook/pull/472)
-   Serve/Bundle the storybook favicon [PR473](https://github.com/storybooks/react-storybook/pull/473)

## v2.16.0

21-September-2016

-   Move the babel config loading logic into a seperate file. [PR469](https://github.com/storybooks/react-storybook/pull/469)
-   Update airbnd eslint rules to the latest.

## v2.15.1

19-September-2016

Add a fix to webpack custom resolve.alias not working. [PR465](https://github.com/storybooks/react-storybook/pull/465)

## v2.15.0

19-September-2016

-   Use @kadira/storybook-addons as a resolve.alias. So, we can support addons for NPM2 too. [PR462](https://github.com/storybooks/react-storybook/pull/462)

## v2.14.0

14-September-2016

-   Watch missing NPM modules and force webpack rebuild. [PR446](https://github.com/storybooks/react-storybook/pull/446)
-   Fix issue on error message hanging after even it solved. [PR447](https://github.com/storybooks/react-storybook/pull/447)
-   Allow to reload if HMR goes crazy. [PR448](https://github.com/storybooks/react-storybook/pull/448)
-   Add support to get custom env variables. [PR450](https://github.com/storybooks/react-storybook/pull/450)

## v2.13.1

14-September-2016

-   Fix 404 error when db file does not exist [PR449](https://github.com/storybooks/react-storybook/pull/449)

## v2.13.0

9-September-2016

-   Fix [#443](https://github.com/storybooks/react-storybook/issues/443) where the static version of Storybook doesn't like Safari.
-   Update postcss-loader to 0.13.0.

## v2.12.1

8-September-2016

-   Parse static directory provided by env as a list. [PR436](https://github.com/storybooks/react-storybook/pull/436)

## v2.12.0

8-September-2016

-   Do not include addon register file on preview. [PR426](https://github.com/storybooks/react-storybook/pull/426)
-   Update css-loader to version 0.25.0. [PR427](https://github.com/storybooks/react-storybook/pull/427)
-   Get the head.html values for every page request. [PR432](https://github.com/storybooks/react-storybook/pull/432)

## v2.11.0

4-September-2016

-   Remove babel-polyfill since we don't use it.
-   Update versions with the help from greenkeeper. [PR421](https://github.com/storybooks/react-storybook/pull/421)

## v2.10.0

3-September-2016

-   Adding airbnb-js-shims again. [PR419](https://github.com/storybooks/react-storybook/pull/419)

## v2.9.1

2-September-2016.

-   Use the config directory to store the addon database file [PR418](https://github.com/storybooks/react-storybook/pull/418).

## v2.9.0

2-September-2016.

-   Copy the addon-db.json file when building static storybooks [PR417](https://github.com/storybooks/react-storybook/pull/417).

## v2.8.0

2-September-2016.

-   Update @kadira/storybook to get the clean query params feature. See [storybook-ui-PR37](https://github.com/kadirahq/storybook-ui/pull/37)

## v2.7.0

1-September-2016

-   Add addon database feature [PR415](https://github.com/storybooks/react-storybook/pull/415).

## v2.6.1

31-August-2016

-   Bring back HMR dev logs. [PR412](https://github.com/storybooks/react-storybook/pull/412).

## v2.6.0

30-August-2016

-   Allow start/build params from env variables. [PR413](https://github.com/storybooks/react-storybook/pull/413)

## v2.5.2

29-August-2016

-   Remove the use of babel-runtime/core-js modules. [PR410](https://github.com/storybooks/react-storybook/pull/410)

## v2.5.1

24-August-2016

-   Update @kadira/storybook-ui to v3.3.2

## v2.5.0

24-August-2016

-   We are no longer shipping extra polyfills anymore. [PR402](https://github.com/storybooks/react-storybook/pull/402)

## v2.4.2

24-August-2016

-   Allow file-loader URLs to work on subpaths. [PR401](https://github.com/storybooks/react-storybook/pull/401)

## v2.4.1

24-August-2016

-   Bump @kadira/storybook ui to v3.3.1 to fix some UI related issues.

## v2.4.0

23-August-2016

-   Simplify the option to stop tracking. [PR399](https://github.com/storybooks/react-storybook/pull/399)
-   Use JSON5 instead of CJSON to parse .babelrc. [PR398](https://github.com/storybooks/react-storybook/pull/398)
-   Add webpack2 support by changing the use of OccurenceOrderPlugin. [PR397](https://github.com/storybooks/react-storybook/pull/397)
-   Use @kadira/storybook-ui 2.3.0, which has new APIs to set URL for addons.

## v2.3.0

16-August-2016

-   Implement anonymous usage tracking. [PR384](https://github.com/storybooks/react-storybook/pull/384)

## v2.2.3

15-August-2016

-   Add a hash to media file's filename. Otherwise, it'll cause issues when there are multiple images with the same filename but in different directories. [PR380](https://github.com/storybooks/react-storybook/pull/380)

## v2.2.2

10-August-2016

-   Remove unused extract-text-webpack-plugin. This will add webpack2 support. [PR369](https://github.com/storybooks/react-storybook/pull/369).

## v2.2.1

09-August-2016

-   Use @kadira/storybook-channel modules. [#PR359](https://github.com/storybooks/react-storybook/pull/359).
-   Update @kadira/storybook-ui to the latest.

## v2.2.0

05-August-2016

This release bring some webpack config related optimizations and the NPM2 support. Here are the notable changes:

-   Use es6-shim directly into webpack config. [PR355](https://github.com/storybooks/react-storybook/pull/355)
-   Use the default babel-config based on CRA's config. [PR354](https://github.com/storybooks/react-storybook/pull/354)
-   Add NPM2 support. [PR356](https://github.com/storybooks/react-storybook/pull/356)
-   Add autofixer defaults. [PR357](https://github.com/storybooks/react-storybook/pull/357)

## v2.1.1

03-August-2016

Remove default webpack config for all config types. [PR348](https://github.com/storybooks/react-storybook/pull/348)

Now we only use the Create React App based config if there's no custom webpack config.
This will fix issues like [#347](https://github.com/storybooks/react-storybook/issues/347).

## v2.1.0

02-August-2016

Add support for the addon API. See [PR346](https://github.com/storybooks/react-storybook/pull/346).

Here after we are using most of the features including actions,links as plugins.
So, this introduced a huge area to add customizations to Storybook.

Unfortunately, as of this version, there are no docs for this feature. But, you can have a look at these addons:

-   actions addon (powers the action logger): [addon-actions](https://github.com/kadirahq/storybook-addon-actions)
-   links addon (powers the linkTo feature): [addon-links](https://github.com/kadirahq/storybook-addon-links)

Have a look at [here](https://github.com/storybooks/react-storybook/blob/master/src/server/config.js#L88) to how to configure addons.

## v2.0.0

01-August-2016

This is the starting of the next major version of Storybook. This version is almost compatible with `v1.x.x` but defaults have been changes as discussed below. That's why we are starting out a new version.

-   Update defaults to match create-react-app. [PR342](https://github.com/storybooks/react-storybook/pull/342). Here are the notable changes:
    -   Add postcss based CSS loader.
    -   Add file-loader for images and common types.
    -   Add url-loader for shorter media files.
    -   Do not pre-build manager(storybook UI) bundle.
    -   Continue support for babel's stage-0 preset and add es2016 preset.
-   Update @kadira/storybook-ui to v2.6.1 to remove some React warnings.

## v1.41.0

-   Fix nodejs require errors [#337](https://github.com/storybooks/react-storybook/pull/337).
-   Add getStorybook method to client API [#332](https://github.com/storybooks/react-storybook/pull/332).

## v1.40.0

-   Fix duplicate decorator bug [#335](https://github.com/storybooks/react-storybook/pull/335).

## v1.39.1

-   Update babel packages [#325](https://github.com/storybooks/react-storybook/pull/325).
-   Hide HMR info logs [#331](https://github.com/storybooks/react-storybook/pull/331).

## v1.39.0

-   Update @kadira/storybook-ui to get features from [v2.5.0](https://github.com/kadirahq/storybook-ui/blob/master/CHANGELOG.md#v250) and [v2.6.0](https://github.com/kadirahq/storybook-ui/blob/master/CHANGELOG.md#v260).

## v1.38.3

-   Add names for action and linkTo functions [#321](https://github.com/storybooks/react-storybook/pull/321).

## v1.38.2

-   Fix error in prepublish script [#319](https://github.com/storybooks/react-storybook/pull/319).

## v1.38.1

-   Improve Windows support by writing prepublish script using shelljs [#308](https://github.com/storybooks/react-storybook/pull/308).

## v1.38.0

-   v1.37.0 was a nightmare since it contains the npm-shrinkwrap.json. Fixed by removing it. See: [#306](https://github.com/storybooks/react-storybook/issues/306) and [#305](https://github.com/storybooks/react-storybook/pull/305).

## v1.37.0

-   Update @kadira/storybook-ui to 2.4.0

## v1.36.0

-   Support watchOptions configuration. See: [PR287](https://github.com/storybooks/react-storybook/pull/287)

## v1.35.2

-   Add missing font-face to the ErrorDisplay's heading.

## v1.35.1

-   Fix issue related to bad error handling. See issue [#275](https://github.com/storybooks/react-storybook/issues/275):

## v1.35.0

-   Add fuzzy search powered search box and Redux DevTools support via [@kadira/storybook-ui@2.3.0](https://github.com/kadirahq/storybook-ui/blob/master/CHANGELOG.md#v230).

## v1.34.1

-   Don't always override NODE_ENV in build-storybook. [PR272](https://github.com/storybooks/react-storybook/pull/272)

## v1.34.0

-   Use storybook-ui v2.2.0 which puts shortcut state into the URL.

## v1.33.0

-   Introduce an [extension API](https://github.com/storybooks/react-storybook/blob/master/docs/extensions.md) for Storybook. See: [PR258](https://github.com/storybooks/react-storybook/pull/258)

## v1.32.1

-   Extend @kadira/storybook-ui provider from it's base Provider.

## v1.32.0

-   Use @kadira/storybook-ui as the manager UI with the implemented provider for React. See `client/manager` for more info.

## v1.31.0

-   Pass a `context` argument to stories [PR250](https://github.com/storybooks/react-storybook/pull/250)

## v1.30.0

-   Fuzzy search kinds [PR247](https://github.com/storybooks/react-storybook/pull/247)

## v1.29.5

-   Update dependency version to fix filter crash [PR246](https://github.com/storybooks/react-storybook/pull/246)

## v1.29.4

-   Protect index.html/iframe.html from being overwritten [PR243](https://github.com/storybooks/react-storybook/pull/243)

## v1.29.3

-   Update @kadira/storybook-core version [PR241](https://github.com/storybooks/react-storybook/pull/241)
-   Add es6-shim by default [PR238](https://github.com/storybooks/react-storybook/pull/238)

## v1.29.2

-   Use url.resolve instead of path.join [PR240](https://github.com/storybooks/react-storybook/pull/240)

## v1.29.1

-   Copy missed manager.js.map file on static build [PR236](https://github.com/storybooks/react-storybook/pull/236)

## v1.29.0

-   Multiple static dirs (comma separated) [PR229](https://github.com/storybooks/react-storybook/pull/229)

## v1.28.5

-   Support ECMAScript stage-0 [PR228](https://github.com/storybooks/react-storybook/pull/228) to fix [Issue #227](https://github.com/storybooks/react-storybook/issues/227)

## v1.28.4

-   Support custom webpack public path for dev-server and static build started by [PR226](https://github.com/storybooks/react-storybook/pull/226)

## v1.28.3

-   Revert [PR226](https://github.com/storybooks/react-storybook/pull/226)

## v1.28.2

-   Support custom webpack publicPath [PR226](https://github.com/storybooks/react-storybook/pull/226)

## v1.28.1

-   Add charset meta tags to HTML heads [PR216](https://github.com/storybooks/react-storybook/pull/216)

## v1.28.0

-   Moved storybook serving code into a middleware to support more advanced use cases.
-   Refactored dev server to use storybook middleware [PR211](https://github.com/storybooks/react-storybook/pull/211)

## v1.27.0

-   Move modules to storybook-core repo. [PR196](https://github.com/storybooks/react-storybook/pull/196)
-   Add stack-source-map again only for Chrome to get better error stacks.
-   Add ability to control the hostname. See [PR195](https://github.com/storybooks/react-storybook/pull/195) and [PR198](https://github.com/storybooks/react-storybook/pull/198)

## v1.26.0

12-May-2016

-   Ensure asset directory exists in the static-builder.

## v1.25.0

11-May-2016

-   Fix several publishing related issues. See: [#188](https://github.com/storybooks/react-storybook/pull/188).
-   Fix babel extends issue. See: [PR185](https://github.com/storybooks/react-storybook/pull/185).
-   Fix issue with removing a preset from users babelrc.
    -   Fixes: [#183](https://github.com/storybooks/react-storybook/issues/183).
    -   [PR184](https://github.com/storybooks/react-storybook/pull/184)
-   Make left panel scrollable with keeping the filterbox always. See: [PR182](https://github.com/storybooks/react-storybook/pull/182).
-   Add `qs` as a direct dependency as it's used in preview.

## v1.24.0

10-May-2016

-   Add a potential fix for the double scrollbar issue. See: [179](https://github.com/storybooks/react-storybook/issues/179).
-   Add scrolling support to the left panel. Fixes [#177](https://github.com/storybooks/react-storybook/issues/177).
-   Remove NODE_ENV=production flag. Fixes [#158](https://github.com/storybooks/react-storybook/issues/158)

## v1.23.0

09-May-2016

-   Add shortcuts to jump to previous and next stories. See [PR176](https://github.com/storybooks/react-storybook/pull/176)
-   Fix loader concatenation bug specially when custom config doesn't have a loaders section. [PR173](https://github.com/storybooks/react-storybook/pull/173)

## v1.22.1

06-May-2016

-   Add a potential fix for [#167](https://github.com/storybooks/react-storybook/issues/167)
    -   basically, this moved back babel-packages required by webpack.

## v1.22.0

06-May-2016

-   Improve the static builder time.

## v1.21.0

06-May-2016

-   Add configType argument to custom config function. See: [PR169](https://github.com/storybooks/react-storybook/pull/169)
-   Add the unicode version of the Keyboard Shortcut Icon. See: [PR170](https://github.com/storybooks/react-storybook/pull/170)

## v1.20.0

05-May-2016

-   Allow to configure webpack as the user wants. See [PR160](https://github.com/storybooks/react-storybook/pull/160)
-   Add typescript typings support for the core API. See [PR157](https://github.com/storybooks/react-storybook/pull/157)
-   Implement Mantra architecture and some new features including permalinks, full screen support. See: [PR165](https://github.com/storybooks/react-storybook/pull/165)
-   Remove some typo in docs. See: [PR154](https://github.com/storybooks/react-storybook/pull/154)
-   Move UI testing libraries to devDependencies. See: [PR153](https://github.com/storybooks/react-storybook/pull/153)

## v1.19.0

27-April-2016

-   Add airbnb-js-shims to client-side JS. See: [PR147](https://github.com/storybooks/react-storybook/pull/147)
-   Remove self-closing div tag, which is invalid HTML. See: [PR148](https://github.com/storybooks/react-storybook/pull/148)
-   Search for a .babelrc in the storybook config directory first, then the project root. See: [PR149](https://github.com/storybooks/react-storybook/pull/149)

## v1.18.0

26-April-2016

-   Link Storybook menu to the repo. See: [PR137](https://github.com/storybooks/react-storybook/pull/137)
-   Implement keyboard shortcuts and fuzzy search. See: [PR141](https://github.com/storybooks/react-storybook/pull/141)

## v1.17.2

25-April-2016

-   Fix an error which only occurs on Firefox. See: [PR144](https://github.com/storybooks/react-storybook/pull/144)

## v1.17.1

21-April-2016

-   Fix a regression introduce by `v1.17.0`. See: [PR133](https://github.com/storybooks/react-storybook/pull/133)

## v1.17.0

21-April-2016

-   Check all the arguments passed to action for events. See: [PR132](https://github.com/storybooks/react-storybook/pull/132)

## v1.16.1

21-April-2016

-   Fix action logs highlighting issue, which comes as a regression of [PR126](https://github.com/storybooks/react-storybook/pull/126).

## v1.16.0

20-April-2016

-   Prevent re-rendering the preview iframe when there is an action.
    -   Related issue: [#116](https://github.com/storybooks/react-storybook/issues/116)
    -   Related PR: [PR126](https://github.com/storybooks/react-storybook/pull/126)

## v1.15.0

20-April-2016

-   Improve action logger UI and increase max log count to 10. See [PR123](https://github.com/storybooks/react-storybook/pull/123)

## v1.14.0

19-April-2016

-   Add syntax highlights to the logger. See: [PR118](https://github.com/storybooks/react-storybook/pull/118)

## v1.13.0

-   Add some UI test cases. See [PR103](https://github.com/storybooks/react-storybook/pull/103)
-   Implement `.addDecorator()` API. See [PR115](https://github.com/storybooks/react-storybook/pull/115)
-   Add code folding support. See [PR111](https://github.com/storybooks/react-storybook/pull/111)

## v1.12.0

14-April-2016

-   Add support for webpack module preLoaders. See: [PR107](https://github.com/storybooks/react-storybook/pull/107)

## v1.11.0

13-April-2016

-   Add support for React DevTools. See: [PR104](https://github.com/storybooks/react-storybook/pull/104)

## v1.10.2

12-April-2016

Fix various issues related to static bundling.

-   Add custom head generation to static build as well.
-   Use relative urls so, static sites can be host with paths (GH Pages)
-   Identify SyntheticEvent using feature detection. UglifyJS mangal class names, so we can't use classnames to detect a SyntheticEvent in the static build.

## v1.10.1

-   Don't serve index.html in static directory as a site index. See [PR100](https://github.com/storybooks/react-storybook/pull/100)
-   Use cjson for parsing .babelrc files (support comments). See [PR98](https://github.com/storybooks/react-storybook/pull/98)
-   Remove the dist directory before running babel to avoid older code. See [PR101](https://github.com/storybooks/react-storybook/pull/101)

## v1.10.0

-   Add custom head support inside the iframe. See [PR77](https://github.com/storybooks/react-storybook/pull/77)
-   Unmount components before rendering into DOM node. Fix: [#81](https://github.com/storybooks/react-storybook/issues/81)
-   Add a static file builder. See [PR88](https://github.com/storybooks/react-storybook/pull/88)
-   Fix search box's lineHeight to work with all the browsers. See: [PR94](https://github.com/storybooks/react-storybook/pull/94)
-   Add the search box. See: [PR91](https://github.com/storybooks/react-storybook/pull/91).

## v1.9.0

Add some minor improvements.

-   Avoid deprecated warning in Chrome Canary. See: [PR85](https://github.com/storybooks/react-storybook/pull/85)
-   Fix the React Warning about CSS property. See: [PR84](https://github.com/storybooks/react-storybook/pull/84)
-   Transition on latest logged action. See: [PR80](https://github.com/storybooks/react-storybook/pull/80)

## v1.8.0

-   Add story linking functionality.
    -   [Documentation](https://github.com/storybooks/react-storybook/blob/master/docs/api.md#linking-stories).
    -   Original feature request: [#50](https://github.com/storybooks/react-storybook/issues/50)
    -   Implementation: [PR86](https://github.com/storybooks/react-storybook/pull/86)

## v1.7.0

-   Add support to React v15.0.0.

## v1.6.0

-   Make scrollable layout. See: [PR](https://github.com/storybooks/react-storybook/pull/70)
-   Add npm3 requirement to the `package.json`.
-   Add `react` and `react-dom` to devDependencies.

## v1.5.0

-   Add support for most of the custom webpack configuration. See [PR64](https://github.com/storybooks/react-storybook/pull/64)

## v1.4.0

-   Add CLI option to specify the config dir. See [PR52](https://github.com/storybooks/react-storybook/pull/52).

## v1.3.0

-   Load the `.babelrc` manually. Fixed: [#41](https://github.com/storybooks/react-storybook/issues/41)
-   Add a better contributing guide. See [CONTRIBUTING.md](https://github.com/storybooks/react-storybook/blob/master/CONTRIBUTING.md)
-   Add a development utility `npm run dev` which watches "src" directory and run `npm run prepublish`.

## v1.2.0

-   Add a button to clear logs in the ActionLogger. This is requested in [PR21](https://github.com/storybooks/react-storybook/issues/21).
-   Remove navigation list order hijacking. See [commit](https://github.com/storybooks/react-storybook/commit/166365fd38f51f79e69e028a1c11e2620eddcb99).
-   Fix a typo in .gitignore. See [PR31](https://github.com/storybooks/react-storybook/pull/31).
-   Add support for JSX. See [PR18](https://github.com/storybooks/react-storybook/pull/18).

## v1.1.0

-   v1.0.0 was a mistake and it contains very old code. That's why we had to do a 1.1.0 release.

## v1.0.0

-   Yeah!<|MERGE_RESOLUTION|>--- conflicted
+++ resolved
@@ -450,11 +450,8 @@
 -   Bump husky from 1.1.1 to 1.1.2 [#4358](https://github.com/storybooks/storybook/pull/4358)
 -   Tech/upgrades 5 [#4347](https://github.com/storybooks/storybook/pull/4347)
 
-<<<<<<< HEAD
-=======
 ## 4.0.0-alpha.24
 
->>>>>>> 4dd81aac
 2018-October-04
 
 #### Features
