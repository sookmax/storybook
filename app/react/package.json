--- conflicted
+++ resolved
@@ -44,11 +44,7 @@
     "react-dev-utils": "^9.0.0",
     "regenerator-runtime": "^0.12.1",
     "semver": "^6.0.0",
-<<<<<<< HEAD
-    "webpack": "^4.32.0"
-=======
     "webpack": "^4.33.0"
->>>>>>> 31083a21
   },
   "peerDependencies": {
     "babel-loader": "^7.0.0 || ^8.0.0",
