--- conflicted
+++ resolved
@@ -21,7 +21,6 @@
     "prepare": "node ../../scripts/prepare.js"
   },
   "dependencies": {
-<<<<<<< HEAD
     "@babel/runtime": "^7.0.0-beta.51",
     "@storybook/core": "4.0.0-alpha.14",
     "common-tags": "^1.8.0",
@@ -33,13 +32,5 @@
   "peerDependencies": {
     "babel-core": "^6.26.0 || ^7.0.0-0",
     "babel-loader": "^7.0.0 || ^8.0.0"
-=======
-    "@storybook/core": "4.0.0-alpha.16",
-    "common-tags": "^1.8.0",
-    "global": "^4.3.2",
-    "html-loader": "^0.5.5",
-    "react": "^16.4.2",
-    "react-dom": "^16.4.2"
->>>>>>> 4121d263
   }
 }