{
  "name": "@storybook/riot",
  "version": "5.3.0-alpha.7",
  "description": "Storybook for riot.js: View riot snippets in isolation with Hot Reloading.",
  "keywords": [
    "storybook"
  ],
  "homepage": "https://github.com/storybookjs/storybook/tree/master/app/riot",
  "bugs": {
    "url": "https://github.com/storybookjs/storybook/issues"
  },
  "repository": {
    "type": "git",
    "url": "https://github.com/storybookjs/storybook.git",
    "directory": "app/riot"
  },
  "license": "MIT",
  "files": [
    "bin/**/*",
    "dist/**/*",
    "README.md",
    "standalone.js"
  ],
  "main": "dist/client/index.js",
  "bin": {
    "build-storybook": "./bin/build.js",
    "start-storybook": "./bin/index.js",
    "storybook-server": "./bin/index.js"
  },
  "scripts": {
    "prepare": "node ../../scripts/prepare.js"
  },
  "dependencies": {
    "@storybook/core": "5.3.0-alpha.3",
    "core-js": "^3.0.1",
    "global": "^4.3.2",
<<<<<<< HEAD
    "raw-loader": "^2.0.0",
    "regenerator-runtime": "^0.13.3",
=======
    "raw-loader": "^3.1.0",
    "regenerator-runtime": "^0.12.1",
>>>>>>> 2844f691
    "ts-dedent": "^1.1.0"
  },
  "devDependencies": {
    "@babel/plugin-transform-modules-commonjs": "^7.2.0",
    "@babel/preset-env": "^7.4.1",
    "@babel/preset-flow": "^7.0.0",
    "@babel/preset-react": "^7.0.0"
  },
  "peerDependencies": {
    "babel-loader": "^7.0.0 || ^8.0.0",
    "riot": "^3.0.0 || ^4.0.0",
    "riot-compiler": "^3.5.1 || ^4.0.0",
    "riot-hot-reload": "^1.0.0",
    "riot-tag-loader": "^2.0.0 || ^3.0.0"
  },
  "engines": {
    "node": ">=8.0.0"
  },
  "publishConfig": {
    "access": "public"
  }
}<|MERGE_RESOLUTION|>--- conflicted
+++ resolved
@@ -34,13 +34,8 @@
     "@storybook/core": "5.3.0-alpha.3",
     "core-js": "^3.0.1",
     "global": "^4.3.2",
-<<<<<<< HEAD
-    "raw-loader": "^2.0.0",
+    "raw-loader": "^3.1.0",
     "regenerator-runtime": "^0.13.3",
-=======
-    "raw-loader": "^3.1.0",
-    "regenerator-runtime": "^0.12.1",
->>>>>>> 2844f691
     "ts-dedent": "^1.1.0"
   },
   "devDependencies": {
