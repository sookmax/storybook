import {
  BuilderContext,
  BuilderOutput,
  createBuilder,
  targetFromTargetString,
  Target,
} from '@angular-devkit/architect';
import { JsonObject } from '@angular-devkit/core';
import { from, Observable, of, throwError } from 'rxjs';
import { CLIOptions } from '@storybook/core-common';
<<<<<<< HEAD
import { catchError, map, switchMap } from 'rxjs/operators';
=======
import { map, switchMap, mapTo } from 'rxjs/operators';
>>>>>>> 424bd38c

// eslint-disable-next-line import/no-extraneous-dependencies
import buildStandalone, { StandaloneOptions } from '@storybook/angular/standalone';
import { BrowserBuilderOptions } from '@angular-devkit/build-angular';
import { runCompodoc } from '../utils/run-compodoc';
import { buildStandaloneErrorHandler } from '../utils/build-standalone-errors-handler';

export type StorybookBuilderOptions = JsonObject & {
  browserTarget?: string | null;
  tsConfig?: string;
  compodoc: boolean;
  compodocArgs: string[];
} & Pick<
    // makes sure the option exists
    CLIOptions,
    'staticDir' | 'outputDir' | 'configDir' | 'loglevel' | 'quiet' | 'docs'
  >;

export type StorybookBuilderOutput = JsonObject & BuilderOutput & {};

export default createBuilder(commandBuilder);

function commandBuilder(
  options: StorybookBuilderOptions,
  context: BuilderContext
): Observable<StorybookBuilderOutput> {
  return from(setup(options, context)).pipe(
    switchMap(({ tsConfig }) => {
      const runCompodoc$ = options.compodoc
        ? runCompodoc({ compodocArgs: options.compodocArgs, tsconfig: tsConfig }, context).pipe(
            mapTo({ tsConfig })
          )
        : of({});

      return runCompodoc$.pipe(mapTo({ tsConfig }));
    }),
    map(({ tsConfig }) => {
      const { browserTarget, ...otherOptions } = options;

      return {
        ...otherOptions,
        angularBrowserTarget: browserTarget,
        tsConfig,
      };
    }),
    switchMap((standaloneOptions) => runInstance({ ...standaloneOptions, mode: 'static' })),
    map(() => {
      return { success: true };
    })
  );
}

async function setup(options: StorybookBuilderOptions, context: BuilderContext) {
  let browserOptions: (JsonObject & BrowserBuilderOptions) | undefined;
  let browserTarget: Target | undefined;

  if (options.browserTarget) {
    browserTarget = targetFromTargetString(options.browserTarget);
    browserOptions = await context.validateOptions<JsonObject & BrowserBuilderOptions>(
      await context.getTargetOptions(browserTarget),
      await context.getBuilderNameForTarget(browserTarget)
    );
  }

  return {
    tsConfig: options.tsConfig ?? browserOptions.tsConfig ?? undefined,
  };
}

function runInstance(options: StandaloneOptions) {
  return from(buildStandalone(options)).pipe(
    catchError((error: any) => throwError(buildStandaloneErrorHandler(error)))
  );
}<|MERGE_RESOLUTION|>--- conflicted
+++ resolved
@@ -8,11 +8,7 @@
 import { JsonObject } from '@angular-devkit/core';
 import { from, Observable, of, throwError } from 'rxjs';
 import { CLIOptions } from '@storybook/core-common';
-<<<<<<< HEAD
-import { catchError, map, switchMap } from 'rxjs/operators';
-=======
-import { map, switchMap, mapTo } from 'rxjs/operators';
->>>>>>> 424bd38c
+import { catchError, map, mapTo, switchMap } from 'rxjs/operators';
 
 // eslint-disable-next-line import/no-extraneous-dependencies
 import buildStandalone, { StandaloneOptions } from '@storybook/angular/standalone';
