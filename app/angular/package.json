{
  "name": "@storybook/angular",
  "version": "6.3.0-beta.9",
  "description": "Storybook for Angular: Develop Angular Components in isolation with Hot Reloading.",
  "keywords": [
    "storybook"
  ],
  "homepage": "https://github.com/storybookjs/storybook/tree/master/app/angular",
  "bugs": {
    "url": "https://github.com/storybookjs/storybook/issues"
  },
  "repository": {
    "type": "git",
    "url": "https://github.com/storybookjs/storybook.git",
    "directory": "app/angular"
  },
  "funding": {
    "type": "opencollective",
    "url": "https://opencollective.com/storybook"
  },
  "license": "MIT",
  "main": "dist/ts3.9/client/index.js",
  "module": "dist/ts3.9/client/index.js",
  "types": "dist/ts3.9/client/index.d.ts",
  "builders": "dist/ts3.9/builders/builders.json",
  "typesVersions": {
    "<3.8": {
      "*": [
        "dist/ts3.4/*"
      ]
    }
  },
  "bin": {
    "build-storybook": "./bin/build.js",
    "start-storybook": "./bin/index.js",
    "storybook-server": "./bin/index.js"
  },
  "files": [
    "bin/**/*",
    "dist/**/*",
    "README.md",
    "*.js",
    "*.d.ts"
  ],
  "scripts": {
    "prepare": "node ../../scripts/prepare.js"
  },
  "dependencies": {
<<<<<<< HEAD
    "@storybook/addons": "6.3.0-beta.8",
    "@storybook/api": "6.3.0-beta.8",
    "@storybook/core": "6.3.0-beta.8",
    "@storybook/core-common": "6.3.0-beta.8",
    "@storybook/core-events": "6.3.0-beta.8",
    "@storybook/node-logger": "6.3.0-beta.8",
=======
    "@storybook/addons": "6.3.0-beta.9",
    "@storybook/api": "6.3.0-beta.9",
    "@storybook/core": "6.3.0-beta.9",
    "@storybook/core-common": "6.3.0-beta.9",
    "@storybook/node-logger": "6.3.0-beta.9",
>>>>>>> ab222692
    "@types/webpack-env": "^1.16.0",
    "autoprefixer": "^9.8.6",
    "core-js": "^3.8.2",
    "fork-ts-checker-webpack-plugin": "^4.1.6",
    "global": "^4.4.0",
    "postcss": "^7.0.35",
    "postcss-loader": "^4.2.0",
    "raw-loader": "^4.0.2",
    "react": "16.14.0",
    "react-dom": "16.14.0",
    "read-pkg-up": "^7.0.1",
    "regenerator-runtime": "^0.13.7",
    "sass-loader": "^10.1.0",
    "strip-json-comments": "3.1.1",
    "ts-dedent": "^2.0.0",
    "ts-loader": "^8.0.14",
    "tsconfig-paths-webpack-plugin": "^3.3.0",
    "util-deprecate": "^1.0.2",
    "webpack": "4"
  },
  "devDependencies": {
    "@angular-devkit/architect": "~0.1102.0",
    "@angular-devkit/build-angular": "~0.1102.13",
    "@angular-devkit/core": "^11.2.13",
    "@angular/common": "^11.2.14",
    "@angular/compiler": "^11.2.14",
    "@angular/compiler-cli": "^11.2.14",
    "@angular/core": "^11.2.14",
    "@angular/elements": "^11.2.14",
    "@angular/forms": "^11.2.14",
    "@angular/platform-browser": "^11.2.14",
    "@angular/platform-browser-dynamic": "^11.2.14",
    "@nrwl/workspace": "^11.6.3",
    "@types/autoprefixer": "^9.7.2",
    "@types/jest": "^26.0.16",
    "@webcomponents/custom-elements": "^1.4.3",
    "jest": "^26.6.3",
    "jest-preset-angular": "^8.3.2",
    "ts-jest": "^26.4.4"
  },
  "peerDependencies": {
    "@angular-devkit/architect": ">=0.8.9",
    "@angular-devkit/build-angular": ">=0.8.9",
    "@angular-devkit/core": "^0.6.1 || >=7.0.0",
    "@angular/common": ">=6.0.0",
    "@angular/compiler": ">=6.0.0",
    "@angular/compiler-cli": ">=6.0.0",
    "@angular/core": ">=6.0.0",
    "@angular/elements": ">=6.0.0",
    "@angular/forms": ">=6.0.0",
    "@angular/platform-browser": ">=6.0.0",
    "@angular/platform-browser-dynamic": ">=6.0.0",
    "@babel/core": "*",
    "@nrwl/workspace": ">=11.1.0",
    "@webcomponents/custom-elements": ">=1.4.3",
    "rxjs": "^6.0.0",
    "typescript": "^3.4.0 || >=4.0.0",
    "zone.js": "^0.8.29 || ^0.9.0 || ^0.10.0 || ^0.11.0"
  },
  "peerDependenciesMeta": {
    "@angular/elements": {
      "optional": true
    },
    "@nrwl/workspace": {
      "optional": true
    },
    "@webcomponents/custom-elements": {
      "optional": true
    }
  },
  "engines": {
    "node": ">=10.13.0"
  },
  "publishConfig": {
    "access": "public"
  },
  "gitHead": "df59c3933e319f216ef41b6a516102884e54e7f0"
}<|MERGE_RESOLUTION|>--- conflicted
+++ resolved
@@ -22,7 +22,6 @@
   "main": "dist/ts3.9/client/index.js",
   "module": "dist/ts3.9/client/index.js",
   "types": "dist/ts3.9/client/index.d.ts",
-  "builders": "dist/ts3.9/builders/builders.json",
   "typesVersions": {
     "<3.8": {
       "*": [
@@ -46,20 +45,12 @@
     "prepare": "node ../../scripts/prepare.js"
   },
   "dependencies": {
-<<<<<<< HEAD
-    "@storybook/addons": "6.3.0-beta.8",
-    "@storybook/api": "6.3.0-beta.8",
-    "@storybook/core": "6.3.0-beta.8",
-    "@storybook/core-common": "6.3.0-beta.8",
-    "@storybook/core-events": "6.3.0-beta.8",
-    "@storybook/node-logger": "6.3.0-beta.8",
-=======
     "@storybook/addons": "6.3.0-beta.9",
     "@storybook/api": "6.3.0-beta.9",
     "@storybook/core": "6.3.0-beta.9",
     "@storybook/core-common": "6.3.0-beta.9",
+    "@storybook/core-events": "6.3.0-beta.9",
     "@storybook/node-logger": "6.3.0-beta.9",
->>>>>>> ab222692
     "@types/webpack-env": "^1.16.0",
     "autoprefixer": "^9.8.6",
     "core-js": "^3.8.2",
@@ -136,5 +127,6 @@
   "publishConfig": {
     "access": "public"
   },
+  "builders": "dist/ts3.9/builders/builders.json",
   "gitHead": "df59c3933e319f216ef41b6a516102884e54e7f0"
 }