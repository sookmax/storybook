{
  "name": "@storybook/mithril",
<<<<<<< HEAD
  "version": "4.0.8",
=======
  "version": "4.1.0-alpha.7",
>>>>>>> 3b45a592
  "description": "Storybook for Mithril: Develop Mithril Component in isolation.",
  "keywords": [
    "storybook"
  ],
  "homepage": "https://github.com/storybooks/storybook/tree/master/app/mithril",
  "publishConfig": {
    "access": "public"
  },
  "bugs": {
    "url": "https://github.com/storybooks/storybook/issues"
  },
  "repository": {
    "type": "git",
    "url": "https://github.com/storybooks/storybook.git"
  },
  "license": "MIT",
  "main": "dist/client/index.js",
  "jsnext:main": "src/client/index.js",
  "bin": {
    "build-storybook": "./bin/build.js",
    "start-storybook": "./bin/index.js",
    "storybook-server": "./bin/index.js"
  },
  "scripts": {
    "prepare": "node ../../scripts/prepare.js"
  },
  "dependencies": {
    "@babel/plugin-transform-react-jsx": "^7.0.0",
    "@babel/runtime": "^7.1.2",
<<<<<<< HEAD
    "@storybook/core": "4.0.8",
=======
    "@storybook/core": "4.1.0-alpha.7",
>>>>>>> 3b45a592
    "common-tags": "^1.8.0",
    "global": "^4.3.2",
    "react": "^16.6.0",
    "react-dom": "^16.6.0"
  },
  "devDependencies": {
    "mithril": "^1.1.6"
  },
  "peerDependencies": {
    "babel-loader": "^7.0.0 || ^8.0.0",
    "mithril": "^1.1.6"
  }
}<|MERGE_RESOLUTION|>--- conflicted
+++ resolved
@@ -1,10 +1,6 @@
 {
   "name": "@storybook/mithril",
-<<<<<<< HEAD
-  "version": "4.0.8",
-=======
   "version": "4.1.0-alpha.7",
->>>>>>> 3b45a592
   "description": "Storybook for Mithril: Develop Mithril Component in isolation.",
   "keywords": [
     "storybook"
@@ -34,11 +30,7 @@
   "dependencies": {
     "@babel/plugin-transform-react-jsx": "^7.0.0",
     "@babel/runtime": "^7.1.2",
-<<<<<<< HEAD
-    "@storybook/core": "4.0.8",
-=======
     "@storybook/core": "4.1.0-alpha.7",
->>>>>>> 3b45a592
     "common-tags": "^1.8.0",
     "global": "^4.3.2",
     "react": "^16.6.0",
