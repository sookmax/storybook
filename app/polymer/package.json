{
  "name": "@storybook/polymer",
  "version": "4.0.0-alpha.14",
  "description": "Storybook for Polymer: Develop Polymer components in isolation with Hot Reloading.",
  "homepage": "https://github.com/storybooks/storybook/tree/master/apps/polymer",
  "bugs": {
    "url": "https://github.com/storybooks/storybook/issues"
  },
  "repository": {
    "type": "git",
    "url": "https://github.com/storybooks/storybook.git"
  },
  "license": "MIT",
  "main": "dist/client/index.js",
  "bin": {
    "build-storybook": "./bin/build.js",
    "start-storybook": "./bin/index.js",
    "storybook-server": "./bin/index.js"
  },
  "scripts": {
    "prepare": "node ../../scripts/prepare.js"
  },
  "dependencies": {
<<<<<<< HEAD
    "@babel/polyfill": "^7.0.0-beta.51",
    "@babel/runtime": "^7.0.0-beta.51",
    "@storybook/core": "4.0.0-alpha.12",
=======
    "@storybook/core": "4.0.0-alpha.14",
>>>>>>> 6ca31680
    "@webcomponents/webcomponentsjs": "^1.2.0",
    "common-tags": "^1.8.0",
    "global": "^4.3.2",
    "react": "^16.4.0",
    "react-dom": "^16.4.0"
  },
  "devDependencies": {
    "lit-html": "^0.10.0",
    "polymer-webpack-loader": "^2.0.2"
  },
  "peerDependencies": {
    "babel-core": "^6.26.0 || ^7.0.0-0",
    "babel-loader": "^7.0.0 || ^8.0.0",
    "lit-html": "0.10.0",
    "polymer-webpack-loader": "2.0.2"
  }
}<|MERGE_RESOLUTION|>--- conflicted
+++ resolved
@@ -21,13 +21,9 @@
     "prepare": "node ../../scripts/prepare.js"
   },
   "dependencies": {
-<<<<<<< HEAD
     "@babel/polyfill": "^7.0.0-beta.51",
     "@babel/runtime": "^7.0.0-beta.51",
-    "@storybook/core": "4.0.0-alpha.12",
-=======
     "@storybook/core": "4.0.0-alpha.14",
->>>>>>> 6ca31680
     "@webcomponents/webcomponentsjs": "^1.2.0",
     "common-tags": "^1.8.0",
     "global": "^4.3.2",
