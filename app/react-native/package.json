--- conflicted
+++ resolved
@@ -24,21 +24,12 @@
     "prepare": "node ../../scripts/prepare.js"
   },
   "dependencies": {
-<<<<<<< HEAD
     "@storybook/addon-actions": "^3.3.0-alpha.4",
     "@storybook/addon-links": "^3.3.0-alpha.4",
     "@storybook/addons": "^3.3.0-alpha.4",
     "@storybook/channel-websocket": "^3.3.0-alpha.4",
     "@storybook/ui": "^3.3.0-alpha.4",
-    "autoprefixer": "^7.2.1",
-=======
-    "@storybook/addon-actions": "^3.2.17",
-    "@storybook/addon-links": "^3.2.17",
-    "@storybook/addons": "^3.2.17",
-    "@storybook/channel-websocket": "^3.2.17",
-    "@storybook/ui": "^3.2.17",
     "autoprefixer": "^7.2.2",
->>>>>>> 7b2215bd
     "babel-core": "^6.26.0",
     "babel-loader": "^7.1.2",
     "babel-plugin-syntax-async-functions": "^6.13.0",
