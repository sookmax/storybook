--- conflicted
+++ resolved
@@ -40,16 +40,10 @@
   },
   "dependencies": {
     "@babel/plugin-transform-react-jsx": "^7.12.12",
-<<<<<<< HEAD
-    "@storybook/addons": "6.5.0-alpha.64",
-    "@storybook/core-client": "6.5.0-alpha.64",
-    "@storybook/core-common": "6.5.0-alpha.64",
-    "@storybook/core-server": "6.5.0-alpha.64",
-=======
     "@storybook/addons": "6.5.0-beta.0",
-    "@storybook/core": "6.5.0-beta.0",
+    "@storybook/core-client": "6.5.0-beta.0",
     "@storybook/core-common": "6.5.0-beta.0",
->>>>>>> 664191c9
+    "@storybook/core-server": "6.5.0-beta.0",
     "@storybook/csf": "0.0.2--canary.7c6c115.0",
     "@storybook/store": "6.5.0-beta.0",
     "@types/node": "^14.14.20 || ^16.0.0",
