```ts
// RegistrationForm.stories.ts

<<<<<<< HEAD
import type { Meta, StoryFn } from '@storybook/angular';
=======
import type { Meta, Story } from '@storybook/angular';
>>>>>>> d1673e19

import { screen, userEvent } from '@storybook/testing-library';

import { RegistrationForm } from './RegistrationForm.component';

export default {
  /* 👇 The title prop is optional.
   * See https://storybook.js.org/docs/7.0/angular/configure/overview#configure-story-loading
   * to learn how to generate automatic titles
   */
  title: 'RegistrationForm',
  component: RegistrationForm,
} as Meta;

<<<<<<< HEAD
const Template: StoryFn = (args) => ({
  props: args,
});

export const FilledForm: StoryFn = Template.bind({});
FilledForm.play = async () => {
  const emailInput = screen.getByLabelText('email', {
    selector: 'input',
  });
=======
export const FilledForm: Story = {
  play: async () => {
    const emailInput = screen.getByLabelText('email', {
      selector: 'input',
    });

    await userEvent.type(emailInput, 'example-email@email.com', {
      delay: 100,
    });
>>>>>>> d1673e19

    const passwordInput = screen.getByLabelText('password', {
      selector: 'input',
    });

    await userEvent.type(passwordInput, 'ExamplePassword', {
      delay: 100,
    });
    // See https://storybook.js.org/docs/7.0/angular/essentials/actions#automatically-matching-args to learn how to setup logging in the Actions panel
    const submitButton = screen.getByRole('button');

    await userEvent.click(submitButton);
  },
};
```<|MERGE_RESOLUTION|>--- conflicted
+++ resolved
@@ -1,11 +1,7 @@
 ```ts
 // RegistrationForm.stories.ts
 
-<<<<<<< HEAD
-import type { Meta, StoryFn } from '@storybook/angular';
-=======
 import type { Meta, Story } from '@storybook/angular';
->>>>>>> d1673e19
 
 import { screen, userEvent } from '@storybook/testing-library';
 
@@ -20,17 +16,6 @@
   component: RegistrationForm,
 } as Meta;
 
-<<<<<<< HEAD
-const Template: StoryFn = (args) => ({
-  props: args,
-});
-
-export const FilledForm: StoryFn = Template.bind({});
-FilledForm.play = async () => {
-  const emailInput = screen.getByLabelText('email', {
-    selector: 'input',
-  });
-=======
 export const FilledForm: Story = {
   play: async () => {
     const emailInput = screen.getByLabelText('email', {
@@ -40,7 +25,6 @@
     await userEvent.type(emailInput, 'example-email@email.com', {
       delay: 100,
     });
->>>>>>> d1673e19
 
     const passwordInput = screen.getByLabelText('password', {
       selector: 'input',
