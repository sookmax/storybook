```ts
// List.stories.ts

import { Meta, StoryFn, moduleMetadata } from '@storybook/angular';

import { CommonModule } from '@angular/common';

import { List } from './list.component';

export default {
  /* 👇 The title prop is optional.
   * See https://storybook.js.org/docs/7.0/angular/configure/overview#configure-story-loading
   * to learn how to generate automatic titles
   */
  component: List,
  decorators: [
    moduleMetadata({
      declarations: [List],
      imports: [CommonModule],
    }),
  ],
} as Meta;

// Always an empty list, not super interesting
<<<<<<< HEAD
const Template: StoryFn = (args) => ({
  props: args,
  template: `<app-list></app-list>`,
});
=======
export const Empty: Story = {
  render: (args) => ({
    props: args,
    template: `<app-list></app-list>`,
  }),
};
>>>>>>> d1673e19
```<|MERGE_RESOLUTION|>--- conflicted
+++ resolved
@@ -22,17 +22,10 @@
 } as Meta;
 
 // Always an empty list, not super interesting
-<<<<<<< HEAD
-const Template: StoryFn = (args) => ({
-  props: args,
-  template: `<app-list></app-list>`,
-});
-=======
 export const Empty: Story = {
   render: (args) => ({
     props: args,
     template: `<app-list></app-list>`,
   }),
 };
->>>>>>> d1673e19
 ```