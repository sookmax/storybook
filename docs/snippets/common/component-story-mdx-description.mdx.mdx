```md
<!--- Button.stories.mdx -->

<<<<<<< HEAD
import { Description } from '@storybook/addon-docs';
=======
import { Description } from '@storybook/addon-docs/blocks';

>>>>>>> b3e8a5e0
import dedent from 'ts-dedent';

import { Button } from './Button';

<Description of={Button} />

<Description markdown={dedent`

## Custom description

Insert fancy markdown here.
`}/>
```<|MERGE_RESOLUTION|>--- conflicted
+++ resolved
@@ -1,12 +1,7 @@
 ```md
 <!--- Button.stories.mdx -->
 
-<<<<<<< HEAD
 import { Description } from '@storybook/addon-docs';
-=======
-import { Description } from '@storybook/addon-docs/blocks';
-
->>>>>>> b3e8a5e0
 import dedent from 'ts-dedent';
 
 import { Button } from './Button';
