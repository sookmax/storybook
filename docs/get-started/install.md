---
title: 'Install Storybook'
---

<!-- prettier-ignore-start -->

<FeatureSnippets
  paths={[
   'get-started/installation-command-section/angular.mdx',
   'get-started/installation-command-section/ember.mdx',
   'get-started/installation-command-section/html.mdx',
   'get-started/installation-command-section/marko.mdx',
   'get-started/installation-command-section/mithril.mdx',
   'get-started/installation-command-section/preact.mdx',
   'get-started/installation-command-section/rax.mdx',
   'get-started/installation-command-section/react.mdx',
   'get-started/installation-command-section/riot.mdx',
   'get-started/installation-command-section/svelte.mdx',
   'get-started/installation-command-section/vue.mdx',
   'get-started/installation-command-section/web-components.mdx',
  ]}
/>

<!-- prettier-ignore-end -->

<details>

<summary><code>sb init</code> is not made for empty projects</summary>

Storybook needs to be installed into a project that is already setup with a framework. It will not work on an empty project. There are many ways to bootstrap an app in a given framework including:

- 📦 [Create React App](https://reactjs.org/docs/create-a-new-react-app.html)
- 📦 [Vue CLI](https://cli.vuejs.org/)
- 📦 [Ember CLI](https://guides.emberjs.com/release/getting-started/quick-start/)
- Or any other tooling available.

</details>

During its install process, Storybook will look into your project's dependencies and provide you with the best configuration available.

The command above will make the following changes to your local environment:

- 📦 Install the required dependencies.
- 🛠 Setup the necessary scripts to run and build Storybook.
- 🛠 Add the default Storybook configuration.
- 📝 Add some boilerplate stories to get you started.

Depending on your framework, first build your app and then check that everything worked by running:

```shell
npm run storybook
```

It will start Storybook locally and output the address. Depending on your system configuration, it will automatically open the address in a new browser tab and you'll be greeted by a welcome screen.

![Storybook welcome screen](./example-welcome.png)

There are some noteworthy items here:

- A collection of useful links for more in depth configuration and customization options you have at your disposal.
- A second set of links for you to expand your Storybook knowledge and get involved with the ever growing Storybook community.
- A few example stories to get you started.

Now that you installed Storybook successfully, let’s take a look at a story that was written for us.

<details>
<summary><h4>Troubleshooting</h4></summary>

Below is a curated list to get you unblocked while adding Storybook to your project.

<<<<<<< HEAD
=======
<!-- You can use the `--type` flag to tell Storybook to configure itself based on the flag.

For instance you can use:

- `--type react` to setup Storybook with the React configuration options.
- `--type vue` to setup Storybook with the Vue configuration options.
- `--type angular` to setup Storybook with the Angular configuration options. -->
>>>>>>> 6a8f3028

<!-- prettier-ignore-start -->

<FeatureSnippets
  paths={[
   'get-started/installation-problems/angular.mdx',
   'get-started/installation-problems/ember.mdx',
   'get-started/installation-problems/html.mdx',
   'get-started/installation-problems/marko.mdx',
   'get-started/installation-problems/mithril.mdx',
   'get-started/installation-problems/preact.mdx',
   'get-started/installation-problems/rax.mdx',
   'get-started/installation-problems/react.mdx',
   'get-started/installation-problems/riot.mdx',
   'get-started/installation-problems/svelte.mdx',
   'get-started/installation-problems/vue.mdx',
   'get-started/installation-problems/web-components.mdx',
  ]}
/>

<!-- prettier-ignore-end -->

If all else fails, try asking for [help](https://storybook.js.org/support)

</details><|MERGE_RESOLUTION|>--- conflicted
+++ resolved
@@ -68,17 +68,6 @@
 
 Below is a curated list to get you unblocked while adding Storybook to your project.
 
-<<<<<<< HEAD
-=======
-<!-- You can use the `--type` flag to tell Storybook to configure itself based on the flag.
-
-For instance you can use:
-
-- `--type react` to setup Storybook with the React configuration options.
-- `--type vue` to setup Storybook with the Vue configuration options.
-- `--type angular` to setup Storybook with the Angular configuration options. -->
->>>>>>> 6a8f3028
-
 <!-- prettier-ignore-start -->
 
 <FeatureSnippets
