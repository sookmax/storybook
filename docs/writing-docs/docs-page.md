--- conflicted
+++ resolved
@@ -26,7 +26,6 @@
 
 DocsPage has the concept of a "primary" component that is defined by the `component` parameter. It also accepts one or more `subcomponents`.
 
-<<<<<<< HEAD
 <!-- prettier-ignore-start -->
 
 <CodeSnippets
@@ -37,19 +36,6 @@
 />
 
 <!-- prettier-ignore-end -->
-=======
-```js
-// ButtonGroup.stories.js
-
-import { Button, ButtonGroup } from './ButtonGroup';
-
-export default {
-  title: 'Path/to/ButtonGroup',
-  component: ButtonGroup,
-  subcomponents: { Button },
-};
-```
->>>>>>> 939e2df7
 
 ![Subcomponents in Docs Page](./docspage-subcomponents.png)
 
@@ -79,19 +65,12 @@
   ]}
 />
 
-<<<<<<< HEAD
 <!-- prettier-ignore-end -->
-=======
-export const Primary = ButtonStory.bind({});
-Primary.parameters = { docs: { page: null } };
-```
->>>>>>> 939e2df7
 
 ### Component-level
 
 Override the `docs.page` [parameter](../writing-stories/parameters.md#component-parameters) in the default export of the story file.
 
-<<<<<<< HEAD
 <!-- prettier-ignore-start -->
 
 <CodeSnippets
@@ -102,22 +81,6 @@
 />
 
 <!-- prettier-ignore-end -->
-=======
-```js
-// Button.stories.js
-
-import { Button } from './Button';
-export default {
-  title: 'Storybook Examples/Button',
-  component: Button,
-  parameters: {
-    docs: {
-      page: null,
-    },
-  },
-};
-```
->>>>>>> 939e2df7
 
 ### Global-level
 
