---
title: 'Controls'
---

<video autoPlay muted playsInline loop>
  <source
    src="addon-controls-optimized.mp4"
    type="video/mp4"
  />
</video>

Storybook Controls gives you a graphical UI to interact with a component's arguments dynamically, without needing to code. It creates an addon panel next to your component examples ("stories"), so you can edit them live.

Controls does not require any modification to your components. Stories for controls are:

- Convenient. Auto-generate controls based on React/Vue/Angular/etc. components.
- Portable. Reuse your interactive stories in documentation, tests, and even in designs.
- Rich. Customize the controls and interactive data to suit your exact needs.

To use the Controls addon, you need to write your stories using [args](../writing-stories/args.md). Storybook will automatically generate UI controls based on your args and what it can infer about your component; but you can configure the controls further using [argTypes](../api/mdx.md#argtypes), see below.

<div class="aside">

If you have written stories in the older pre-Storybook 6 style, you may want to read the [args & controls migration guide](https://medium.com/storybookjs/storybook-6-migration-guide-200346241bb5) to help understand how to convert your stories for args.

</div>

### Choosing the control type

By default, Storybook will choose a control for each arg based on the initial value of the arg. This works well with some kind of args, such as boolean values or free-text strings, but in other cases you want a more restricted control.

<!-- prettier-ignore-start -->

<FeatureSnippets
  paths={[
    'essentials/auto-generated-controls/react.mdx',
    'essentials/auto-generated-controls/vue.mdx',
    'essentials/auto-generated-controls/angular.mdx',
    'essentials/auto-generated-controls/web-components.mdx',
    'essentials/auto-generated-controls/ember.mdx',
    'essentials/auto-generated-controls/fallback.mdx',
  ]}
/>

<!-- prettier-ignore-end -->

For instance, suppose you have a `backgroundColor` arg on your story:

<!-- prettier-ignore-start -->

<<<<<<< HEAD
const Red = ButtonStory.bind({});
Red.args = {
  backgroundColor: '#e00',
};
```
=======
<CodeSnippets
  paths={[
    'common/button-story-controls-red-input.js.mdx',
  ]}
/>

<!-- prettier-ignore-end -->
>>>>>>> fd9d58de

By default, Storybook will render a free text input for the `backgroundColor` arg:

![Essential addon Controls using a string](./addon-controls-args-background-string.png)

This works as long as you type a valid string into the auto-generated text control, but it's not the best UI for picking a color. Let’s replace it with Storybook’s color picker component.

We can specify which controls get used by declaring a custom [argType](../api/mdx.md#argtypes) for the `backgroundColor` property. ArgTypes encode basic metadata for args, such as name, description, defaultValue for an arg. These get automatically filled in by Storybook Docs.

ArgTypes can also contain arbitrary annotations which can be overridden by the user. Since `backgroundColor` is a property of the component, let's put that annotation on the default export.

<!-- prettier-ignore-start -->

<CodeSnippets
  paths={[
    'common/button-story-controls-color-picker.js.mdx',
  ]}
/>

<!-- prettier-ignore-end -->

This replaces the input with a color picker for a more intuitive developer experience.

![Essential Control addon with a color picker](./addon-controls-args-background-color.png)

### Fully custom args

Up until now, we only used auto-generated controls based on the component we're writing stories for. If we are writing [complex stories](../workflows/stories-for-multiple-components.md) we may want to add controls for args that aren’t part of the component.

<!-- prettier-ignore-start -->

<CodeSnippets
  paths={[
    'react/table-story-fully-customize-controls.js.mdx',
  ]}
/>

<!-- prettier-ignore-end -->

By default, Storybook will add controls for all args that:

- It infers from the component definition [if your framework supports it](https://github.com/storybookjs/storybook/blob/next/addons/controls/README.md#framework-support).

- Appear in the list of args for your story.

You can determine the control by using `argTypes` in each case.

### Configuration

The Controls addon can be configured in two ways:

- Individual controls can be configured via control annotations.
- The addon's appearance can be configured via parameters.

#### Annotations

As shown above, you can configure individual controls with the “control" annotation in the [argTypes](../api/mdx.md#argtypes) field of either a component or story.

Here is the full list of available controls you can use:

| Data Type   | Control Type | Description                                                    |    Options     |
| :---------- | :----------: | :------------------------------------------------------------- | :------------: |
| **array**   |    array     | serialize array into a comma-separated string inside a textbox |   separator    |
| **boolean** |   boolean    | checkbox input                                                 |       -        |
| **number**  |    number    | a numeric text box input                                       | min, max, step |
|             |    range     | a range slider input                                           | min, max, step |
| **object**  |    object    | json editor text input                                         |       -        |
| **enum**    |    radio     | radio buttons input                                            |    options     |
|             | inline-radio | inline radio buttons input                                     |    options     |
|             |    check     | multi-select checkbox input                                    |    options     |
|             | inline-check | multi-select inline checkbox input                             |    options     |
|             |    select    | select dropdown input                                          |    options     |
|             | multi-select | multi-select dropdown input                                    |    options     |
| **string**  |     text     | simple text input                                              |       -        |
|             |    color     | color picker input that assumes strings are color values       |       -        |
|             |     date     | date picker input                                              |       -        |

If you need to customize a control to use a enum data type in your story, for instance the `inline-radio` you can do it like so:

<<<<<<< HEAD
```js
export default {
  title: 'Widget',
  component: Widget,
  argTypes: {
    loadingState: {
      type: 'inline-radio',
      options: ['loading', 'error', 'ready'],
    },
  },
};
```
=======
<!-- prettier-ignore-start -->

<CodeSnippets
  paths={[
    'common/widget-story-controls-enum.js.mdx',
  ]}
/>

<!-- prettier-ignore-end -->
>>>>>>> fd9d58de

<div class="aside">
If you don't provide a specific one, it defaults to select control type.
</div>

If you need to customize a control for a number data type in your story, you can do it like so:

<!-- prettier-ignore-start -->

<CodeSnippets
  paths={[
    'common/gizmo-story-controls-customization.js.mdx',
  ]}
/>

<!-- prettier-ignore-end -->

<div class="aside">
If you don't provide a specific one, it defaults to  number control type.
</div>

#### Parameters

Controls supports the following configuration [parameters](../writing-stories/parameters.md), either globally or on a per-story basis:

<details>
<summary>Show property documentation</summary>

Since Controls is built on the same engine as Storybook Docs, it can also show property documentation alongside your controls using the expanded parameter (defaults to false). This means you embed a complete [ArgsTable](../writing-docs/doc-blocks.md#argstable) doc block in the controls pane. The description and default value rendering can be [customized](#fully-custom-args) in the same way as the doc block.

To enable expanded mode globally, add the following to [`.storybook/preview.js`](../configure/overview.md#configure-story-rendering):

<!-- prettier-ignore-start -->

<CodeSnippets
  paths={[
    'common/storybook-preview-expanded-controls.js.mdx',
  ]}
/>

<!-- prettier-ignore-end -->

<<<<<<< HEAD
export const parameters = {
  controls: { expanded: true },
};
```

=======
>>>>>>> fd9d58de
And here's what the resulting UI looks like:

![Controls addon expanded](./addon-controls-expanded.png)

</details>

#### Hide NoControls warning

If you don't plan to handle the control args inside your Story, you can remove the warning with:

<!-- prettier-ignore-start -->

<CodeSnippets
  paths={[
    'common/button-story-hide-nocontrols-warning.js.mdx',
  ]}
/>

<!-- prettier-ignore-end --><|MERGE_RESOLUTION|>--- conflicted
+++ resolved
@@ -48,13 +48,6 @@
 
 <!-- prettier-ignore-start -->
 
-<<<<<<< HEAD
-const Red = ButtonStory.bind({});
-Red.args = {
-  backgroundColor: '#e00',
-};
-```
-=======
 <CodeSnippets
   paths={[
     'common/button-story-controls-red-input.js.mdx',
@@ -62,7 +55,6 @@
 />
 
 <!-- prettier-ignore-end -->
->>>>>>> fd9d58de
 
 By default, Storybook will render a free text input for the `backgroundColor` arg:
 
@@ -142,20 +134,6 @@
 
 If you need to customize a control to use a enum data type in your story, for instance the `inline-radio` you can do it like so:
 
-<<<<<<< HEAD
-```js
-export default {
-  title: 'Widget',
-  component: Widget,
-  argTypes: {
-    loadingState: {
-      type: 'inline-radio',
-      options: ['loading', 'error', 'ready'],
-    },
-  },
-};
-```
-=======
 <!-- prettier-ignore-start -->
 
 <CodeSnippets
@@ -165,7 +143,6 @@
 />
 
 <!-- prettier-ignore-end -->
->>>>>>> fd9d58de
 
 <div class="aside">
 If you don't provide a specific one, it defaults to select control type.
@@ -208,14 +185,6 @@
 
 <!-- prettier-ignore-end -->
 
-<<<<<<< HEAD
-export const parameters = {
-  controls: { expanded: true },
-};
-```
-
-=======
->>>>>>> fd9d58de
 And here's what the resulting UI looks like:
 
 ![Controls addon expanded](./addon-controls-expanded.png)
