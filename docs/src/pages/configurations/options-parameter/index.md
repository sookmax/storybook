--- conflicted
+++ resolved
@@ -88,9 +88,7 @@
 
 ### Sorting stories
 
-By default, stories are sorted in the order in which they were imported. This can be overridden by adding `storySort` to the `options` parameters in your `preview.js` file.
-
-The most powerful method of sorting is to provide a function to `storySort`. Any custom sorting can be achieved with this method.
+Import and use `addParameters` with the `options` key in your `preview.js` file.
 
 ```js
 import { addParameters } from '@storybook/react';
@@ -101,66 +99,7 @@
       a[1].kind === b[1].kind ? 0 : a[1].id.localeCompare(b[1].id, undefined, { numeric: true }),
   },
 });
-<<<<<<< HEAD
 ```
-
-The `storySort` can also accept a configuration object.
-
-```js
-import { addParameters, configure } from '@storybook/react';
-
-addParameters({
-  options: {
-    storySort: {
-      method: 'alphabetical', // Optional, defaults to 'configure'.
-      sort: ['Intro', 'Components'], // Optional, defaults to [].
-      locales: 'en-US', // Optional, defaults to system locale.
-    },
-  },
-});
-```
-
-To sort your stories alphabetically, set `method` to `'alphabetical'` and optionally set the `locales` string. To sort your stories using a custom list, use the `sort` array; stories that don't match an item in the `sort` list will appear after the items in the list. 2nd
-
-The `sort` array can accept a nested array in order to sort 2nd-level story kinds. For example:
-
-```js
-import { addParameters, configure } from '@storybook/react';
-
-addParameters({
-  options: {
-    storySort: {
-      sort: [
-        'Intro',
-        'Pages',
-        [
-          'Home',
-          'Login',
-          'Admin',
-        ],
-        'Components',
-      ],
-    },
-  },
-});
-=======
->>>>>>> 4c64cdc0
-```
-
-Which would result in this story ordering:
-
-1. `Intro` and then `Intro/*` stories
-2. `Pages` story
-3. `Pages/Home` and `Pages/Home/*` stories
-4. `Pages/Login` and `Pages/Login/*` stories
-5. `Pages/Admin` and `Pages/Admin/*` stories
-6. `Pages/*` stories
-7. `Components` and `Components/*` stories
-8. All other stories
-
-Note that the `order` option is independent of the `method` option; stories are sorted first by the `order` array and then by either the `method: 'alphabetical'` or the default `configure()` import order.
-
-### Theming
 
 For more information on configuring the `theme`, see [theming](../theming/).
 
