--- conflicted
+++ resolved
@@ -1,11 +1,6 @@
 {
-<<<<<<< HEAD
   "name": "@storybook/vue",
-  "version": "6.5.0-beta.4",
-=======
-  "name": "@storybook/renderer-vue",
   "version": "6.5.0-rc.1",
->>>>>>> c1966fb6
   "description": "Storybook Vue renderer",
   "keywords": [
     "storybook"
