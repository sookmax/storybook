--- conflicted
+++ resolved
@@ -32,10 +32,6 @@
 // RN packager
 shelljs.exec([
   'node node_modules/react-native/local-cli/cli.js start',
-<<<<<<< HEAD
-  `--projectRoots ${configDir},${projectDir}`,
-=======
   `--projectRoots ${projectRoots.join(',')}`,
   `--root ${projectDir}`,
->>>>>>> 01419da4
 ].join(' '), {async: true});