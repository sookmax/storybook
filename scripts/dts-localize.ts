/* eslint-disable no-param-reassign */
import path, { dirname, isAbsolute, join, resolve } from 'path';
import fs from 'fs-extra';
import { sync } from 'read-pkg-up';
import slash from 'slash';

import ts from 'typescript';

const parseConfigHost = {
  useCaseSensitiveFileNames: ts.sys.useCaseSensitiveFileNames,
  readDirectory: ts.sys.readDirectory,
  fileExists: ts.sys.fileExists,
  readFile: ts.sys.readFile,
};

function getAbsolutePath(fileName: string, cwd?: string) {
  if (!isAbsolute(fileName)) {
    fileName = join(cwd !== undefined ? cwd : process.cwd(), fileName);
  }

  return fileName;
}

<<<<<<< HEAD
=======
function getCompilerOptions(inputFileNames: string[], preferredConfigPath?: string) {
  const configFileName =
    preferredConfigPath !== undefined ? preferredConfigPath : findConfig(inputFileNames);
  const configParseResult = ts.readConfigFile(configFileName, ts.sys.readFile);
  const compilerOptionsParseResult = ts.parseJsonConfigFileContent(
    configParseResult.config,
    parseConfigHost,
    resolve(dirname(configFileName)),
    undefined,
    getAbsolutePath(configFileName)
  );

  return compilerOptionsParseResult.options;
}

>>>>>>> d1673e19
function findConfig(inputFiles: string[]) {
  if (inputFiles.length !== 1) {
    throw new Error(
      'Cannot find tsconfig for multiple files. Please specify preferred tsconfig file'
    );
  }

  // input file could be a relative path to the current path
  // and desired config could be outside of current cwd folder
  // so we have to provide absolute path to find config until the root
  const searchPath = getAbsolutePath(inputFiles[0]);
  const configFileName = ts.findConfigFile(searchPath, ts.sys.fileExists);
  if (!configFileName) {
    throw new Error(`Cannot find config file for file ${searchPath}`);
  }

  return configFileName;
}

function getCompilerOptions(inputFileNames: string[], preferredConfigPath?: string) {
  const configFileName =
    preferredConfigPath !== undefined ? preferredConfigPath : findConfig(inputFileNames);
  const configParseResult = ts.readConfigFile(configFileName, ts.sys.readFile);
  const compilerOptionsParseResult = ts.parseJsonConfigFileContent(
    configParseResult.config,
    parseConfigHost,
    path.resolve(path.dirname(configFileName)),
    undefined,
    getAbsolutePath(configFileName)
  );

  return compilerOptionsParseResult.options;
}

interface Options {
  externals: string[];
  cwd?: string;
}

export const run = async (entrySourceFiles: string[], outputPath: string, options: Options) => {
  const compilerOptions = getCompilerOptions(entrySourceFiles);
  const host = ts.createCompilerHost(compilerOptions);
  const cwd = options.cwd || process.cwd();
  const pkg = sync({ cwd }).packageJson;
  const externals = Object.keys({ ...pkg.dependencies, ...pkg.peerDependencies });

  // this to make paths for local packages as they are in node_modules because of yarn
  // but it depends on the way you handle "flatting of files"
  // so basically you can remove this host completely if you handle it in different way
  host.realpath = (p: string) => p;

  const program = ts.createProgram(entrySourceFiles, compilerOptions, host);
  const printer = ts.createPrinter({ newLine: ts.NewLineKind.LineFeed, removeComments: false });

  const typeChecker = program.getTypeChecker();
  const sourceFiles = program.getSourceFiles();

  const filesRemapping = new Map<string, string>();
  const replaceRemapping = new Map<string, string[]>();

  /**
   * @param  {string} basePath the path is the directory where the package.json is located
   * @param  {string} filePath the path of the current file
   */
  function getReplacementPathRelativeToBase(basePath: string, filePath: string) {
    const relative = path.relative(basePath, filePath);
    let newPath = '';

    /*
      first we work out the relative path from the basePath
      we might get a path like: ../../node_modules/packagename/dist/dir/file.ts
      Here's a few examples of what the idea is:

      ../../node_modules/packagename/dist/dir/file.ts => _modules/packagename-dist-dir-file.ts
      ../../node_modules/packagename/node_modules/b/dist/dir/file.ts => _modules/packagename-node_modules-b-dist-dir-file.ts
      ./node_modules/packagename/dist/dir/file.ts => _modules/packagename-dist-dir-file.ts
      ./dist/ts-tmp/file.ts => file.ts

    */

    if (relative.includes(`node_modules${path.sep}`)) {
      const [, ...parts] = relative.split(`node_modules${path.sep}`);
      const filename = parts.join(`node_modules${path.sep}`).split(path.sep).join('-');
      newPath = join(outputPath, '_modules', filename);
    } else if (relative.includes(join('dist', `ts-tmp${path.sep}`))) {
      const [, ...parts] = relative.split(join('dist', `ts-tmp${path.sep}`));
      const filename = parts.join('').split(path.sep).join('-');
      newPath = join(outputPath, filename);
    } else {
      const filename = relative.split(path.sep).join('-');
      newPath = join(outputPath, filename);
    }
    return newPath;
  }

  function wasReplacedAlready(fileName: string, target: string) {
    // skipping this import because is has been previously replaced already
    if (replaceRemapping.has(fileName) && replaceRemapping.get(fileName).includes(target)) {
      return true;
    }
    return false;
  }

  function getReplacementPathRelativeToFile(
    currentSourceFile: string,
    referencedSourceFile: string
  ) {
    filesRemapping.set(currentSourceFile, getReplacementPathRelativeToBase(cwd, currentSourceFile));
    filesRemapping.set(
      referencedSourceFile,
      getReplacementPathRelativeToBase(cwd, referencedSourceFile)
    );

    const result = path
      .relative(filesRemapping.get(currentSourceFile), filesRemapping.get(referencedSourceFile))
      .slice(1)
      .replace('.d.ts', '')
      .replace('.ts', '');

    replaceRemapping.set(currentSourceFile, [
      ...(replaceRemapping.get(currentSourceFile) || []),
      result,
    ]);

    return result;
  }

  function wasIgnored(target: string) {
    if (externals.includes(target)) {
      return true;
    }
    return false;
  }

  function getSourceFile(moduleNode: ts.Node) {
    while (!ts.isSourceFile(moduleNode)) {
      moduleNode = moduleNode.getSourceFile();
    }
    return moduleNode;
  }

  function replaceImport(node: ts.Node) {
    if (
      (ts.isImportDeclaration(node) || ts.isExportDeclaration(node)) &&
      node.moduleSpecifier !== undefined
    ) {
      // @ts-ignore
      const target: string = node.moduleSpecifier.text;
      let currentSourceFile = '';
      let referencedSourceFile = '';

      if (wasIgnored(target)) {
        return true;
      }

      currentSourceFile = node.getSourceFile().fileName;

      if (wasReplacedAlready(currentSourceFile, target)) {
        return true;
      }

      // find the sourceFile the import is pointing to
      referencedSourceFile = getSourceFile(
        typeChecker.getSymbolAtLocation(node.moduleSpecifier).valueDeclaration
      ).fileName;

      const replacementPath = getReplacementPathRelativeToFile(
        currentSourceFile,
        referencedSourceFile
      );

      // @ts-ignore
      node.moduleSpecifier = ts.factory.createStringLiteral(replacementPath);

      return true;
    }

    if (ts.isImportTypeNode(node)) {
      const target = node.argument.getText().slice(1, -1);
      let currentSourceFile = '';
      let referencedSourceFile = '';

      // check if the import's path is in the ignore-list
      if (wasIgnored(target)) {
        return true;
      }

      currentSourceFile = node.getSourceFile().fileName;

      // check if it's already been replaced previously
      if (wasReplacedAlready(currentSourceFile, target)) {
        return true;
      }

      // find the sourceFile the import is pointing to
      referencedSourceFile = getSourceFile(
        typeChecker.getSymbolAtLocation(node).valueDeclaration
      ).fileName;

      const replacementPath = getReplacementPathRelativeToFile(
        currentSourceFile,
        referencedSourceFile
      );

      // @ts-ignore
      node.argument = ts.factory.createStringLiteral(replacementPath);

      return true;
    }

    return undefined;
  }

  function walkNodeToReplaceImports(node: ts.Node) {
    // it seems that it is unnecessary, but we're sure that it is impossible to have import statement later than we can just skip this node
    if (replaceImport(node)) {
      return;
    }

    ts.forEachChild(node, (n) => walkNodeToReplaceImports(n));
  }

  function outputSourceToFile(sourceFile: ts.SourceFile) {
    const newPath = filesRemapping.get(sourceFile.fileName);
    fs.outputFileSync(newPath, printer.printFile(sourceFile).trim());
  }

  function actOnSourceFile(sourceFile: ts.SourceFile & { resolvedModules?: Map<any, any> }) {
    // console.log(sourceFile);
    filesRemapping.set(
      sourceFile.fileName,
      getReplacementPathRelativeToBase(cwd, sourceFile.fileName)
    );

    walkNodeToReplaceImports(sourceFile);

    outputSourceToFile(sourceFile);

    // using a internal 'resolvedModules' API to get all the modules that were imported by this source file
    // this seems to be a cache TypeScript uses internally
    // I've been looking for a a public API to use, but so far haven't found it.
    // I could create the dependency graph myself, perhaps that'd be better, but I'm OK with this for now.
    if (sourceFile.resolvedModules) {
      sourceFile.resolvedModules.forEach((v, k) => {
        if (externals.includes(k)) {
          return;
        }
        if (!v) {
          return;
        }
        const x = sourceFiles.find((f) => f.fileName === v.resolvedFileName);
        if (!x) {
          return;
        }
        if (replaceRemapping.has(v.resolvedFileName)) {
          return;
        }

        actOnSourceFile(sourceFiles.find((f) => f.fileName === v.resolvedFileName));
      });
    }
  }

  entrySourceFiles.forEach((file) => {
    const sourceFile = sourceFiles.find((f) => f.fileName === slash(file));

    actOnSourceFile(sourceFile);
  });
};<|MERGE_RESOLUTION|>--- conflicted
+++ resolved
@@ -21,24 +21,6 @@
   return fileName;
 }
 
-<<<<<<< HEAD
-=======
-function getCompilerOptions(inputFileNames: string[], preferredConfigPath?: string) {
-  const configFileName =
-    preferredConfigPath !== undefined ? preferredConfigPath : findConfig(inputFileNames);
-  const configParseResult = ts.readConfigFile(configFileName, ts.sys.readFile);
-  const compilerOptionsParseResult = ts.parseJsonConfigFileContent(
-    configParseResult.config,
-    parseConfigHost,
-    resolve(dirname(configFileName)),
-    undefined,
-    getAbsolutePath(configFileName)
-  );
-
-  return compilerOptionsParseResult.options;
-}
-
->>>>>>> d1673e19
 function findConfig(inputFiles: string[]) {
   if (inputFiles.length !== 1) {
     throw new Error(
