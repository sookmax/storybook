--- conflicted
+++ resolved
@@ -81,15 +81,6 @@
   const filesRemapping = new Map<string, string>();
   const replaceRemapping = new Map<string, string[]>();
 
-<<<<<<< HEAD
-=======
-  entrySourceFiles.forEach((file) => {
-    const sourceFile = sourceFiles.find((f) => f.fileName === slash(file));
-
-    actOnSourceFile(sourceFile);
-  });
-
->>>>>>> 37d48a35
   /**
    * @param  {string} basePath the path is the directory where the package.json is located
    * @param  {string} filePath the path of the current file
@@ -294,7 +285,7 @@
   }
 
   entrySourceFiles.forEach((file) => {
-    const sourceFile = sourceFiles.find((f) => f.fileName === file);
+    const sourceFile = sourceFiles.find((f) => f.fileName === slash(file));
 
     actOnSourceFile(sourceFile);
   });
