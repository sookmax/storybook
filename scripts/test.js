#!/usr/bin/env node
const inquirer = require('inquirer');
const program = require('commander');
const childProcess = require('child_process');
const chalk = require('chalk');
const log = require('npmlog');
const path = require('path');

log.heading = 'storybook';
const prefix = 'test';
log.addLevel('aborted', 3001, { fg: 'red', bold: true });

const spawn = command => {
  const out = childProcess.spawnSync(`${command}`, {
    shell: true,
    stdio: 'inherit',
  });

  if (out.status !== 0) {
    process.exit(out.status);
  }

  return out;
};

const main = program.version('3.0.0').option('--all', `Test everything ${chalk.gray('(all)')}`);

const createProject = ({ defaultValue, option, name, projectLocation, isJest }) => ({
  value: false,
  defaultValue: defaultValue || false,
  option: option || undefined,
  name: name || 'unnamed task',
  projectLocation,
  isJest,
});
const createOption = ({ defaultValue, option, name, extraParam }) => ({
  value: false,
  defaultValue: defaultValue || false,
  option: option || undefined,
  name: name || 'unnamed task',
  extraParam,
});

const tasks = {
  core: createProject({
    name: `Core & React & Vue ${chalk.gray('(core)')}`,
    defaultValue: true,
    option: '--core',
    projectLocation: path.join(__dirname, '..'),
    isJest: true,
  }),
  'react-native-vanilla': createProject({
    name: `React-Native example ${chalk.gray('(react-native-vanilla)')}`,
    defaultValue: true,
    option: '--reactnative',
<<<<<<< HEAD
    projectLocation: './examples/react-native-vanilla',
    isJest: true,
=======
    projectLocation: path.join(__dirname, '..', 'examples/react-native-vanilla'),
>>>>>>> 873e39eb
  }),
  integration: createProject({
    name: `Screenshots of running apps ${chalk.gray('(integration)')}`,
    defaultValue: false,
    option: '--integration',
<<<<<<< HEAD
    projectLocation: './integration',
    isJest: true,
=======
    projectLocation: path.join(__dirname, '..', 'integration'),
>>>>>>> 873e39eb
  }),
  // 'crna-kitchen-sink': createProject({
  //   name: `React-Native-App example ${chalk.gray('(crna-kitchen-sink)')}  ${chalk.red(
  //     '[not implemented yet]'
  //   )}`,
  //   defaultValue: false,
  //   option: '--reactnativeapp',
  //   projectLocation: './examples/crna-kitchen-sink',
  //   isJest: true,
  // }),
  cli: createProject({
    name: `Command Line Interface ${chalk.gray('(cli)')}`,
    defaultValue: false,
    option: '--cli',
    projectLocation: './lib/cli',
  }),
  watchmode: createOption({
    name: `Run in watch-mode ${chalk.gray('(watchmode)')}`,
    defaultValue: false,
    option: '--watch',
    extraParam: '--watch',
  }),
  coverage: createOption({
    name: `Output coverage reports ${chalk.gray('(coverage)')}`,
    defaultValue: false,
    option: '--coverage',
    extraParam: '--coverage',
  }),
  runInBand: createOption({
    name: `Run all tests serially in the current process ${chalk.gray('(runInBand)')}`,
    defaultValue: false,
    option: '--runInBand',
    extraParam: '--runInBand',
  }),
  update: createOption({
    name: `Update all snapshots ${chalk.gray('(update)')}`,
    defaultValue: false,
    option: '--update',
    extraParam: '-u',
  }),
};

const getProjects = list => {
  const filtered = list.filter(key => key.projectLocation);
  if (filtered.length > 0) {
    return filtered;
  }

  // if list would have been empty, we run with default projects
  return Object.keys(tasks)
    .map(key => tasks[key])
    .filter(key => key.projectLocation && key.defaultValue);
};

const getExtraParams = list => list.filter(key => key.extraParam).map(key => key.extraParam);

Object.keys(tasks)
  .reduce((acc, key) => acc.option(tasks[key].option, tasks[key].name), main)
  .parse(process.argv);

Object.keys(tasks).forEach(key => {
  tasks[key].value =
    program[tasks[key].option.replace('--', '')] || (program.all && tasks[key].projectLocation);
});

let selection;

if (
  !Object.keys(tasks)
    .map(key => tasks[key].value)
    .filter(Boolean).length
) {
  selection = inquirer
    .prompt([
      {
        type: 'checkbox',
        message: 'Select which tests to run',
        name: 'todo',
        pageSize: 8,
        choices: Object.keys(tasks)
          .map(key => tasks[key])
          .filter(key => key.projectLocation)
          .map(key => ({
            name: key.name,
            checked: key.defaultValue,
          }))
          .concat(new inquirer.Separator())
          .concat(
            Object.keys(tasks)
              .map(key => tasks[key])
              .filter(key => key.extraParam)
              .map(key => ({
                name: key.name,
                checked: key.defaultValue,
              }))
          ),
      },
    ])
    .then(({ todo }) =>
      todo.map(name => tasks[Object.keys(tasks).find(i => tasks[i].name === name)])
    );
} else {
  selection = Promise.resolve(
    Object.keys(tasks)
      .map(key => tasks[key])
      .filter(item => item.value === true)
  );
}

selection
  .then(list => {
    if (list.length === 0) {
      log.warn(prefix, 'Nothing to test');
    } else {
      const projects = getProjects(list);
<<<<<<< HEAD
      const jestProjects = projects.filter(key => key.isJest).map(key => key.projectLocation);
      const nonJestProjects = projects.filter(key => !key.isJest);
      const extraParams = getExtraParams(list).join(' ');
      if (jestProjects.length > 0) {
        spawn(`jest --projects ${jestProjects.join(' ')} ${extraParams}`);
      }
      nonJestProjects.forEach(key =>
        spawn(`npm --prefix ${key.projectLocation} test -- ${extraParams}`)
      );
=======
      const extraParams = getExtraParams(list).join(' ');
      spawn(`jest --projects ${projects.map(key => key.projectLocation).join(' ')} ${extraParams}`);
>>>>>>> 873e39eb
      process.stdout.write('\x07');
    }
  })
  .catch(e => {
    log.aborted(prefix, chalk.red(e.message));
    log.silly(prefix, e);
    process.exit(1);
  });<|MERGE_RESOLUTION|>--- conflicted
+++ resolved
@@ -53,23 +53,15 @@
     name: `React-Native example ${chalk.gray('(react-native-vanilla)')}`,
     defaultValue: true,
     option: '--reactnative',
-<<<<<<< HEAD
-    projectLocation: './examples/react-native-vanilla',
+    projectLocation: path.join(__dirname, '..', 'examples/react-native-vanilla'),
     isJest: true,
-=======
-    projectLocation: path.join(__dirname, '..', 'examples/react-native-vanilla'),
->>>>>>> 873e39eb
   }),
   integration: createProject({
     name: `Screenshots of running apps ${chalk.gray('(integration)')}`,
     defaultValue: false,
     option: '--integration',
-<<<<<<< HEAD
-    projectLocation: './integration',
+    projectLocation: path.join(__dirname, '..', 'integration'),
     isJest: true,
-=======
-    projectLocation: path.join(__dirname, '..', 'integration'),
->>>>>>> 873e39eb
   }),
   // 'crna-kitchen-sink': createProject({
   //   name: `React-Native-App example ${chalk.gray('(crna-kitchen-sink)')}  ${chalk.red(
@@ -185,7 +177,6 @@
       log.warn(prefix, 'Nothing to test');
     } else {
       const projects = getProjects(list);
-<<<<<<< HEAD
       const jestProjects = projects.filter(key => key.isJest).map(key => key.projectLocation);
       const nonJestProjects = projects.filter(key => !key.isJest);
       const extraParams = getExtraParams(list).join(' ');
@@ -195,10 +186,6 @@
       nonJestProjects.forEach(key =>
         spawn(`npm --prefix ${key.projectLocation} test -- ${extraParams}`)
       );
-=======
-      const extraParams = getExtraParams(list).join(' ');
-      spawn(`jest --projects ${projects.map(key => key.projectLocation).join(' ')} ${extraParams}`);
->>>>>>> 873e39eb
       process.stdout.write('\x07');
     }
   })
