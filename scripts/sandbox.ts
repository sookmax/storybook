/* eslint-disable no-restricted-syntax, no-await-in-loop */
import path from 'path';
import {
  remove,
  pathExists,
  readJSON,
  writeJSON,
  ensureSymlink,
  ensureDir,
  existsSync,
  copy,
} from 'fs-extra';
import prompts from 'prompts';
import type { AbortController } from 'node-abort-controller';
import command from 'execa';

import { createOptions, getOptionsOrPrompt, OptionValues } from './utils/options';
import { executeCLIStep } from './utils/cli-step';
import { installYarn2, configureYarn2ForVerdaccio, addPackageResolutions } from './utils/yarn';
import { exec } from './utils/exec';
import { getInterpretedFile } from '../code/lib/core-common';
import { ConfigFile, readConfig, writeConfig } from '../code/lib/csf-tools';
import { babelParse } from '../code/lib/csf-tools/src/babelParse';
import TEMPLATES from '../code/lib/cli/src/repro-templates';
import { servePackages } from './utils/serve-packages';
import dedent from 'ts-dedent';

type Template = keyof typeof TEMPLATES;
const templates: Template[] = Object.keys(TEMPLATES) as any;
const addons = ['a11y', 'storysource'];
const defaultAddons = [
  'actions',
  'backgrounds',
  'controls',
  'docs',
  'highlight',
  'links',
  'interactions',
  'measure',
  'outline',
  'toolbars',
  'viewport',
];
const sandboxDir = path.resolve(__dirname, '../sandbox');
const codeDir = path.resolve(__dirname, '../code');
const reprosDir = path.resolve(__dirname, '../repros');

export const options = createOptions({
  template: {
    type: 'string',
    description: 'Which template would you like to use?',
    values: templates,
    required: true as const,
  },
  addon: {
    type: 'string[]',
    description: 'Which extra addons (beyond the CLI defaults) would you like installed?',
    values: addons,
  },
  includeStories: {
    type: 'boolean',
    description: "Include Storybook's own stories?",
    promptType: (_, { template }) => template === 'react',
  },
  fromLocalRepro: {
    type: 'boolean',
    description: 'Create the template from a local repro (rather than degitting it)?',
  },
  forceDelete: {
    type: 'boolean',
    description: 'Always delete an existing sandbox, even if it has the same configuration?',
    promptType: false,
  },
  forceReuse: {
    type: 'boolean',
    description: 'Always reuse an existing sandbox, even if it has a different configuration?',
    promptType: false,
  },
  link: {
    type: 'boolean',
    description: 'Link the storybook to the local code?',
    inverse: true,
  },
  publish: {
    type: 'boolean',
    description: 'Publish local code to verdaccio and start before installing?',
    inverse: true,
    promptType: (_, { link }) => !link,
  },
  startVerdaccio: {
    type: 'boolean',
    description: 'Start Verdaccio before installing?',
    inverse: true,
    promptType: (_, { publish }) => !publish,
  },
  start: {
    type: 'boolean',
    description: 'Start the Storybook?',
    inverse: true,
  },
  build: {
    type: 'boolean',
    description: 'Build the Storybook?',
    promptType: (_, { start }) => !start,
  },
  watch: {
    type: 'boolean',
    description: 'Start building used packages in watch mode as well as the Storybook?',
    promptType: (_, { start }) => start,
  },
  dryRun: {
    type: 'boolean',
    description: "Don't execute commands, just list them (dry run)?",
    promptType: false,
  },
  debug: {
    type: 'boolean',
    description: 'Print all the logs to the console',
    promptType: false,
  },
});

async function getOptions() {
  return getOptionsOrPrompt('yarn sandbox', options);
}

const steps = {
  repro: {
    command: 'repro-next',
    description: 'Bootstrapping Template',
    icon: '👷',
    hasArgument: true,
    options: createOptions({
      output: { type: 'string' },
      // TODO allow default values for strings
      branch: { type: 'string', values: ['next'] },
    }),
  },
  add: {
    command: 'add',
    description: 'Adding addon',
    icon: '+',
    hasArgument: true,
    options: createOptions({}),
  },
  link: {
    command: 'link',
    description: 'Linking packages',
    icon: '🔗',
    hasArgument: true,
    options: createOptions({
      local: { type: 'boolean' },
      start: { type: 'boolean', inverse: true },
    }),
  },
  build: {
    command: 'build',
    description: 'Building Storybook',
    icon: '🔨',
    options: createOptions({}),
  },
  dev: {
    command: 'dev',
    description: 'Starting Storybook',
    icon: '🖥 ',
    options: createOptions({}),
  },
};

const logger = console;

async function findFirstPath(paths: string[], { cwd }: { cwd: string }) {
  for (const filePath of paths) {
    if (await pathExists(path.join(cwd, filePath))) return filePath;
  }
  return null;
}

async function addPackageScripts({
  cwd,
  scripts,
}: {
  cwd: string;
  scripts: Record<string, string>;
}) {
  logger.info(`🔢 Adding package scripts:`);
  const packageJsonPath = path.join(cwd, 'package.json');
  const packageJson = await readJSON(packageJsonPath);
  packageJson.scripts = {
    ...packageJson.scripts,
    ...scripts,
  };
  await writeJSON(packageJsonPath, packageJson, { spaces: 2 });
}

async function readMainConfig({ cwd }: { cwd: string }) {
  const configDir = path.join(cwd, '.storybook');
  if (!existsSync(configDir)) {
    throw new Error(
      `Unable to find the Storybook folder in "${configDir}". Are you sure it exists? Or maybe this folder uses a custom Storybook config directory?`
    );
  }

  const mainConfigPath = getInterpretedFile(path.resolve(configDir, 'main'));
  return readConfig(mainConfigPath);
}

// Ensure that sandboxes can refer to story files defined in `code/`.
// Most WP-based build systems will not compile files outside of the project root or 'src/` or
// similar. Plus they aren't guaranteed to handle TS files. So we need to patch in esbuild
// loader for such files. NOTE this isn't necessary for Vite, as far as we know.
function addEsbuildLoaderToStories(mainConfig: ConfigFile) {
  // NOTE: the test regexp here will apply whether the path is symlink-preserved or otherwise
  const loaderPath = require.resolve('../code/node_modules/esbuild-loader');
  const webpackFinalCode = `
  (config) => ({
    ...config,
    module: {
      ...config.modules,
      rules: [
        {
          test: [/\\/code\\/[^/]*\\/[^/]*\\/template\\/stories\\//],
          loader: '${loaderPath}',
          options: {
            loader: 'tsx',
            target: 'es2015',
          },
        },
        ...config.module.rules,
      ],
    },
  })`;
  mainConfig.setFieldNode(
    ['webpackFinal'],
    // @ts-ignore (not sure why TS complains here, it does exist)
    babelParse(webpackFinalCode).program.body[0].expression
  );
}

// Recompile optimized deps on each startup, so you can change @storybook/* packages and not
// have to clear caches.
function forceViteRebuilds(mainConfig: ConfigFile) {
  const viteFinalCode = `
  (config) => ({
    ...config,
    optimizeDeps: {
      ...config.optimizeDeps,
      force: true,
    },
  })`;
  mainConfig.setFieldNode(
    ['viteFinal'],
    // @ts-ignore (not sure why TS complains here, it does exist)
    babelParse(viteFinalCode).program.body[0].expression
  );
}

// paths are of the form 'renderers/react', 'addons/actions'
async function addStories(paths: string[], { mainConfig }: { mainConfig: ConfigFile }) {
  // Add `stories` entries of the form
  //   '../../../code/lib/store/template/stories/*.stories.@(js|jsx|ts|tsx)'
  // if the directory <code>/lib/store/template/stories exists
  const extraStoryDirsAndExistence = await Promise.all(
    paths
      .map((p) => path.join(p, 'template', 'stories'))
      .map(async (p) => [p, await pathExists(path.resolve(codeDir, p))] as const)
  );

  const stories = mainConfig.getFieldValue(['stories']) as string[];
  const extraStories = extraStoryDirsAndExistence
    .filter(([, exists]) => exists)
<<<<<<< HEAD
    .map(([p]) => path.join('..', '..', '..', 'code', p, '*.stories.@(js|jsx|ts|tsx)'));
=======
    .map(([p]) => ({
      directory: path.join(relativeCodeDir, p),
      titlePrefix: p.split('/').slice(-4, -2).join('/'),
      files: '*.stories.@(js|jsx|ts|tsx)',
    }));
>>>>>>> 252a26cd
  mainConfig.setFieldValue(['stories'], [...stories, ...extraStories]);

  // Add `config` entries of the form
  //   '../../code/lib/store/template/stories/preview.ts'
  // if the file <code>/lib/store/template/stories/preview.ts exists
  const extraPreviewAndExistence = await Promise.all(
    extraStoryDirsAndExistence
      .filter(([, exists]) => exists)
      .map(([storiesPath]) => path.join(storiesPath, 'preview.ts'))
      .map(
        async (previewPath) =>
          [previewPath, await pathExists(path.resolve(codeDir, previewPath))] as const
      )
  );

  const config = mainConfig.getFieldValue(['config']) as string[];
  const extraConfig = extraPreviewAndExistence
    .filter(([, exists]) => exists)
    .map(([p]) => path.join('..', '..', 'code', p));
  mainConfig.setFieldValue(['config'], [...(config || []), ...extraConfig]);
}

type Workspace = { name: string; location: string };

async function getWorkspaces() {
  const { stdout } = await command('yarn workspaces list --json', {
    cwd: process.cwd(),
    shell: true,
  });
  return JSON.parse(`[${stdout.split('\n').join(',')}]`) as Workspace[];
}

function workspacePath(type: string, packageName: string, workspaces: Workspace[]) {
  const workspace = workspaces.find((w) => w.name === packageName);
  if (!workspace) {
    throw new Error(`Unknown ${type} '${packageName}', not in yarn workspace!`);
  }
  return workspace.location;
}

export async function sandbox(optionValues: OptionValues<typeof options>) {
  const { template, forceDelete, forceReuse, dryRun, debug, fromLocalRepro } = optionValues;

  await ensureDir(sandboxDir);
  let publishController: AbortController;

  const cwd = path.join(sandboxDir, template.replace('/', '-'));

  const exists = await pathExists(cwd);
  let shouldDelete = exists && !forceReuse;
  if (exists && !forceDelete && !forceReuse) {
    if (process.env.CI)
      throw new Error(`yarn sandbox needed to prompt for options, this is not possible in CI!`);

    const relativePath = path.relative(process.cwd(), cwd);
    ({ shouldDelete } = await prompts({
      type: 'toggle',
      message: `${relativePath} already exists, should delete it and create a new one?`,
      name: 'shouldDelete',
      initial: false,
      active: 'yes',
      inactive: 'no',
    }));
  }

  if (exists && shouldDelete && !dryRun) await remove(cwd);

  if (!exists || shouldDelete) {
    if (fromLocalRepro) {
      const srcDir = path.join(reprosDir, template, 'after-storybook');
      if (!existsSync(srcDir)) {
        throw new Error(dedent`
          Missing repro directory '${srcDir}'!

          To run sandbox against a local repro, you must have already generated
          the repro template in the /repros directory using:

          yarn generate-repros-next --template ${template}
        `);
      }
      const destDir = cwd;
      await copy(srcDir, destDir);
    } else {
      await executeCLIStep(steps.repro, {
        argument: template,
        optionValues: { output: cwd, branch: 'next' },
        cwd: sandboxDir,
        dryRun,
        debug,
      });
    }

    const mainConfig = await readMainConfig({ cwd });

    const templateConfig = TEMPLATES[template as Template];
    const { renderer, builder } = templateConfig.expected;
    const storiesPath = await findFirstPath([path.join('src', 'stories'), 'stories'], { cwd });

    const workspaces = await getWorkspaces();
    // Link in the template/components/index.js from store, the renderer and the addons
    const rendererPath = workspacePath('renderer', renderer, workspaces);
    await ensureSymlink(
      path.join(codeDir, rendererPath, 'template', 'components'),
      path.resolve(cwd, storiesPath, 'components')
    );
    mainConfig.setFieldValue(
      ['previewEntries'],
      [`.${path.sep}${path.join(storiesPath, 'components')}`]
    );

    // Link in the stories from the store, the renderer and the addons
    const storiesToAdd = [] as string[];
    storiesToAdd.push(workspacePath('core package', '@storybook/store', workspaces));
    storiesToAdd.push(rendererPath);

    // TODO -- sb add <addon> doesn't actually work properly:
    //   - installs in `deps` not `devDeps`
    //   - does a `workspace:^` install (what does that mean?)
    //   - doesn't add to `main.js`

    for (const addon of optionValues.addon) {
      const addonName = `@storybook/addon-${addon}`;
      await executeCLIStep(steps.add, { argument: addonName, cwd, dryRun, debug });
    }

    for (const addon of [...defaultAddons, ...optionValues.addon]) {
      storiesToAdd.push(workspacePath('addon', `@storybook/addon-${addon}`, workspaces));
    }
    await addStories(storiesToAdd, { mainConfig });

    // Add some extra settings (see above for what these do)
    mainConfig.setFieldValue(['core', 'disableTelemetry'], true);
    if (builder === '@storybook/builder-webpack5') addEsbuildLoaderToStories(mainConfig);
    if (builder === '@storybook/builder-vite') forceViteRebuilds(mainConfig);

    await writeConfig(mainConfig);

    await installYarn2({ cwd, dryRun, debug });

    const { link, publish, startVerdaccio } = optionValues;
    if (link) {
      await executeCLIStep(steps.link, {
        argument: cwd,
        cwd: codeDir,
        dryRun,
        optionValues: { local: true, start: false },
        debug,
      });
    } else {
      if (publish) {
        await exec('yarn local-registry --publish', { cwd: codeDir }, { dryRun, debug });
      }

      if (publish || startVerdaccio) {
        publishController = await servePackages({ dryRun, debug });
      }

      // We need to add package resolutions to ensure that we only ever install the latest version
      // of any storybook packages as verdaccio is not able to both proxy to npm and publish over
      // the top. In theory this could mask issues where different versions cause problems.
      await addPackageResolutions({ cwd, dryRun, debug });
      await configureYarn2ForVerdaccio({ cwd, dryRun, debug });

      await exec(
        'yarn install',
        { cwd },
        {
          dryRun,
          startMessage: `⬇️ Installing local dependencies`,
          errorMessage: `🚨 Installing local dependencies failed`,
        }
      );
    }

    await addPackageScripts({
      cwd,
      scripts: {
        storybook:
          'NODE_OPTIONS="--preserve-symlinks --preserve-symlinks-main" storybook dev -p 6006',
        'build-storybook':
          'NODE_OPTIONS="--preserve-symlinks --preserve-symlinks-main" storybook build',
      },
    });
  }

  const { start, build } = optionValues;
  if (start) {
    await exec(
      'yarn storybook',
      { cwd },
      {
        dryRun,
        startMessage: `⬆️  Starting Storybook`,
        errorMessage: `🚨 Starting Storybook failed`,
        debug: true,
      }
    );
  } else if (build) {
    await executeCLIStep(steps.build, { cwd, dryRun, debug });
    // TODO serve
  }

  // TODO start dev

  // Cleanup
  publishController?.abort();
}

async function main() {
  const optionValues = await getOptions();
  return sandbox(optionValues);
}

if (require.main === module) {
  main().catch((err) => {
    logger.error('🚨 An error occurred when executing "sandbox":');

    logger.error(err);
    process.exit(1);
  });
}<|MERGE_RESOLUTION|>--- conflicted
+++ resolved
@@ -269,15 +269,11 @@
   const stories = mainConfig.getFieldValue(['stories']) as string[];
   const extraStories = extraStoryDirsAndExistence
     .filter(([, exists]) => exists)
-<<<<<<< HEAD
-    .map(([p]) => path.join('..', '..', '..', 'code', p, '*.stories.@(js|jsx|ts|tsx)'));
-=======
     .map(([p]) => ({
-      directory: path.join(relativeCodeDir, p),
+      directory: path.join('..', '..', '..', 'code', p),
       titlePrefix: p.split('/').slice(-4, -2).join('/'),
       files: '*.stories.@(js|jsx|ts|tsx)',
     }));
->>>>>>> 252a26cd
   mainConfig.setFieldValue(['stories'], [...stories, ...extraStories]);
 
   // Add `config` entries of the form
