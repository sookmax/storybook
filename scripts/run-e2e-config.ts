--- conflicted
+++ resolved
@@ -44,25 +44,6 @@
   generator: fromDeps(),
   autoDetect: false,
 };
-
-<<<<<<< HEAD
-// TODO: not working on start-storybook
-//  - Marko CLI is failing with Node 12 and looks to work with Node 10
-//  - Demo components of @storybook/marko must be updated
-//  - Marko Story templates of @storybook/cli must be updated
-// export const marko: Parameters = {
-//   name: 'marko',
-//   version: 'latest',
-//   generator: 'npx marko-cli@{{version}} create {{name}}-{{version}}',
-//   ensureDir: false,
-=======
-// TODO: broken
-// export const marionette: Parameters = {
-//   name: 'marionette',
-//   version: 'latest',
-//   generator: fromDeps('backbone.marionette@{{version}}'),
->>>>>>> 13e4d3b9
-// };
 
 // TODO: need to install meteor first
 // export const meteor: Parameters = {
