import path, { resolve } from 'path';
import chalk from 'chalk';
import { rollup, OutputOptions, watch, RollupOptions } from 'rollup';
import readPkgUp from 'read-pkg-up';
import fs from 'fs-extra';
import rollupTypescript from '@rollup/plugin-typescript';
import { nodeResolve } from '@rollup/plugin-node-resolve';
import commonjs from '@rollup/plugin-commonjs';
import json from '@rollup/plugin-json';
import { babel, getBabelOutputPlugin } from '@rollup/plugin-babel';
import { terser } from 'rollup-plugin-terser';
import { generateDtsBundle } from 'dts-bundle-generator';
import * as dtsLozalize from './dts-localize';

const { bold, gray, greenBright } = chalk;

interface Options {
  input: string;
  externals: string[];
  cwd: string;
  optimized?: boolean;
  watch?: boolean;
}

<<<<<<< HEAD
async function dts({ input, externals, cwd, ...options }: Options) {
  if (options.watch) {
    try {
      const [out] = await generateDtsBundle(
        [
          {
            filePath: input,
            output: { inlineDeclareGlobals: false, sortNodes: true, noBanner: true },
          },
        ],
        { followSymlinks: false }
      );

      await fs.outputFile('dist/types/index.d.ts', out);
    } catch (e) {
      console.log(e.message);
    }
  } else {
    const [out] = await generateDtsBundle(
      [
        {
          filePath: input,
          output: { inlineDeclareGlobals: false, sortNodes: true, noBanner: true },
        },
      ],
      { followSymlinks: false }
    );

    const bundledDTSfile = path.join(cwd, 'dist/ts-tmp/index.d.ts');
    const localizedDTSout = path.join(cwd, 'dist/types');
    await fs.outputFile(bundledDTSfile, out);

    await dtsLozalize.run([bundledDTSfile], localizedDTSout, { externals, cwd });
  }
}

async function removeDist() {
  await fs.remove('dist');
}

async function mapper() {
  await fs.emptyDir(path.join(process.cwd(), 'dist', 'types'));
  await fs.writeFile(
    path.join(process.cwd(), 'dist', 'types', 'index.d.ts'),
    `export * from '../../src/index';`
  );
}
=======
const makeExternalPredicate = (externals: string[]) => {
  if (externals.length === 0) {
    return () => false;
  }
  const pattern = new RegExp(`^(${externals.join('|')})($|/)`);
  return (id: string) => pattern.test(id);
};
>>>>>>> 13b40e37

async function build(options: Options) {
  const { input, externals, cwd, optimized } = options;
  const setting: RollupOptions = {
    input,
    external: makeExternalPredicate(externals),
    plugins: [
      nodeResolve({
        preferBuiltins: true,
      }),
      commonjs(),
      babel({
        babelHelpers: 'external',
        skipPreflightCheck: true,
        compact: false,
      }),
      json(),
      rollupTypescript({ lib: ['es2015', 'dom', 'esnext'], target: 'es6' }),
    ],
  };

  const outputs: OutputOptions[] = [
    {
      dir: resolve(cwd, './dist/esm'),
      format: 'es',
      sourcemap: optimized,
      preferConst: true,
      plugins: [
        getBabelOutputPlugin({
          compact: false,
          presets: [
            [
              '@babel/preset-env',
              {
                shippedProposals: true,
                useBuiltIns: 'usage',
                corejs: '3',
                modules: false,
                targets: { chrome: '100' },
              },
            ],
          ],
        }),
        optimized ? terser({ output: { comments: false }, module: true }) : null,
      ].filter(Boolean),
    },
    {
      dir: resolve(cwd, './dist/cjs'),
      format: 'commonjs',
      plugins: [
        getBabelOutputPlugin({
          compact: false,
          presets: [
            [
              '@babel/preset-env',
              {
                shippedProposals: true,
                useBuiltIns: 'usage',
                corejs: '3',
                modules: false,
                targets: { node: '14' },
              },
            ],
          ],
        }),
        optimized ? terser({ output: { comments: false }, module: true }) : null,
      ].filter(Boolean),
    },
  ];

  if (options.watch) {
    const watcher = watch({ ...setting, output: outputs });

    watcher.on('change', (event) => {
      console.log(`${greenBright('changed')}: ${event.replace(path.resolve(cwd, '../..'), '.')}`);
    });
  } else {
    const bundler = await rollup(setting);

    await Promise.all(outputs.map((config) => bundler.write(config)));

    await bundler.close();
  }
}

const hasFlag = (flags: string[], name: string) => !!flags.find((s) => s.startsWith(`--${name}`));

export async function run({ cwd, flags }: { cwd: string; flags: string[] }) {
  const { packageJson: pkg } = await readPkgUp({ cwd });
  const message = gray(`Built: ${bold(`${pkg.name}@${pkg.version}`)}`);
  console.time(message);

  const reset = hasFlag(flags, 'reset');
  const watch = hasFlag(flags, 'watch');
  const optimized = hasFlag(flags, 'optimized');

  if (reset) {
    await removeDist();
  }

  const input = path.join(cwd, pkg.bundlerEntrypoint);
  const externals = Object.keys({ ...pkg.dependencies, ...pkg.peerDependencies });

  const options: Options = {
    cwd,
    externals,
    input,
    optimized,
    watch,
  };

  if (!optimized) {
    console.log(`skipping generating types for ${process.cwd()}`);
  }

  await Promise.all([
    //
    build(options),
    ...(options.optimized ? [dts(options)] : [mapper()]),
  ]);

  console.timeEnd(message);
}<|MERGE_RESOLUTION|>--- conflicted
+++ resolved
@@ -22,7 +22,6 @@
   watch?: boolean;
 }
 
-<<<<<<< HEAD
 async function dts({ input, externals, cwd, ...options }: Options) {
   if (options.watch) {
     try {
@@ -70,7 +69,6 @@
     `export * from '../../src/index';`
   );
 }
-=======
 const makeExternalPredicate = (externals: string[]) => {
   if (externals.length === 0) {
     return () => false;
@@ -78,7 +76,6 @@
   const pattern = new RegExp(`^(${externals.join('|')})($|/)`);
   return (id: string) => pattern.test(id);
 };
->>>>>>> 13b40e37
 
 async function build(options: Options) {
   const { input, externals, cwd, optimized } = options;
