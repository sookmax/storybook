// This file requires many imports from `../code`, which requires both an install and bootstrap of
// the repo to work properly. So we load it async in the task runner *after* those steps.

/* eslint-disable no-restricted-syntax, no-await-in-loop, no-param-reassign */
import {
  copy,
  ensureSymlink,
  ensureDir,
  existsSync,
  pathExists,
  readJson,
  writeJson,
} from 'fs-extra';
import { join, resolve, sep } from 'path';

import type { Task } from '../task';
import { executeCLIStep, steps } from '../utils/cli-step';
import { installYarn2, configureYarn2ForVerdaccio, addPackageResolutions } from '../utils/yarn';
import { exec } from '../utils/exec';
import type { ConfigFile } from '../../code/lib/csf-tools';
import { writeConfig } from '../../code/lib/csf-tools';
import { filterExistsInCodeDir } from '../utils/filterExistsInCodeDir';
import { findFirstPath } from '../utils/paths';
import { detectLanguage } from '../../code/lib/cli/src/detect';
import { SupportedLanguage } from '../../code/lib/cli/src/project_types';
import { updatePackageScripts } from '../utils/package-json';
import { addPreviewAnnotations, readMainConfig } from '../utils/main-js';
import { JsPackageManagerFactory } from '../../code/lib/cli/src/js-package-manager';
import { workspacePath } from '../utils/workspace';
import { babelParse } from '../../code/lib/csf-tools/src/babelParse';

const reprosDir = resolve(__dirname, '../../repros');
const codeDir = resolve(__dirname, '../../code');
const logger = console;

export const essentialsAddons = [
  'actions',
  'backgrounds',
  'controls',
  'docs',
  'highlight',
  'measure',
  'outline',
  'toolbars',
  'viewport',
];

export const create: Task['run'] = async (
  { key, template, sandboxDir },
  { addon: addons, dryRun, debug, skipTemplateStories }
) => {
  const parentDir = resolve(sandboxDir, '..');
  await ensureDir(parentDir);

  if ('inDevelopment' in template && template.inDevelopment) {
    const srcDir = join(reprosDir, key, 'after-storybook');
    if (!existsSync(srcDir)) {
      throw new Error(`Missing repro directory '${srcDir}', did the generate task run?`);
    }
    await copy(srcDir, sandboxDir);
  } else {
    await executeCLIStep(steps.repro, {
      argument: key,
      optionValues: { output: sandboxDir, branch: 'next', init: false, debug },
      cwd: parentDir,
      dryRun,
      debug,
    });
  }

  const cwd = sandboxDir;
  if (!skipTemplateStories) {
    for (const addon of addons) {
      const addonName = `@storybook/addon-${addon}`;
      await executeCLIStep(steps.add, { argument: addonName, cwd, dryRun, debug });
    }
  }
};

export const install: Task['run'] = async ({ sandboxDir, template }, { link, dryRun, debug }) => {
  const cwd = sandboxDir;
  await installYarn2({ cwd, dryRun, debug });

  if (link) {
    await executeCLIStep(steps.link, {
      argument: sandboxDir,
      cwd: codeDir,
      optionValues: { local: true, start: false },
      dryRun,
      debug,
    });
  } else {
    // We need to add package resolutions to ensure that we only ever install the latest version
    // of any storybook packages as verdaccio is not able to both proxy to npm and publish over
    // the top. In theory this could mask issues where different versions cause problems.
    await addPackageResolutions({ cwd, dryRun, debug });
    await configureYarn2ForVerdaccio({ cwd, dryRun, debug });

    await exec(
      'yarn install',
      { cwd },
      {
        debug,
        dryRun,
        startMessage: `⬇️ Installing local dependencies`,
        errorMessage: `🚨 Installing local dependencies failed`,
      }
    );
  }

  const extra = template.expected.renderer === '@storybook/html' ? { type: 'html' } : {};

  await executeCLIStep(steps.init, {
    cwd,
    optionValues: { debug, yes: true, ...extra },
    dryRun,
    debug,
  });

  logger.info(`🔢 Adding package scripts:`);
  await updatePackageScripts({
    cwd,
    prefix:
      'NODE_OPTIONS="--preserve-symlinks --preserve-symlinks-main" STORYBOOK_TELEMETRY_URL="http://localhost:6007/event-log"',
  });

  switch (template.expected.framework) {
    case '@storybook/angular':
      await prepareAngularSandbox(cwd);
      break;
    default:
  }
};

// Ensure that sandboxes can refer to story files defined in `code/`.
// Most WP-based build systems will not compile files outside of the project root or 'src/` or
// similar. Plus they aren't guaranteed to handle TS files. So we need to patch in esbuild
// loader for such files. NOTE this isn't necessary for Vite, as far as we know.
function addEsbuildLoaderToStories(mainConfig: ConfigFile) {
  // NOTE: the test regexp here will apply whether the path is symlink-preserved or otherwise
  const esbuildLoaderPath = require.resolve('../../code/node_modules/esbuild-loader');
  const storiesMdxLoaderPath = require.resolve(
    '../../code/node_modules/@storybook/mdx2-csf/loader'
  );
  const babelLoaderPath = require.resolve('babel-loader');
  const jsxPluginPath = require.resolve('@babel/plugin-transform-react-jsx');
  const webpackFinalCode = `
  (config) => ({
    ...config,
    module: {
      ...config.module,
      rules: [
        // Ensure esbuild-loader applies to all files in ./template-stories
        {
          test: [/\\/template-stories\\//],
          exclude: [/\\.mdx$/],
          loader: '${esbuildLoaderPath}',
          options: {
            loader: 'tsx',
            target: 'es2015',
          },
        },
        // Handle MDX files per the addon-docs presets (ish)
        {
          test: [/\\/template-stories\\//],
          include: [/\\.stories\\.mdx$/],
          use: [
            {
              loader: '${babelLoaderPath}',
              options: {
                babelrc: false,
                configFile: false,
                plugins: ['${jsxPluginPath}'],
              }
            },
            {
              loader: '${storiesMdxLoaderPath}',
              options: {
                skipCsf: false,
              }
            }
          ],
        },
        {
          test: [/\\/template-stories\\//],
          include: [/\\.mdx$/],
          exclude: [/\\.stories\\.mdx$/],
          use: [
            {
              loader: '${babelLoaderPath}',
              options: {
                babelrc: false,
                configFile: false,
                plugins: ['${jsxPluginPath}'],
              }
            },
            {
              loader: '${storiesMdxLoaderPath}',
              options: {
                skipCsf: true,
              }
            }
          ],
        },
        // Ensure no other loaders from the framework apply
        ...config.module.rules.map(rule => ({
          ...rule,
          exclude: [/\\/template-stories\\//].concat(rule.exclude || []),
        })),
      ],
    },
  })`;
  mainConfig.setFieldNode(
    ['webpackFinal'],
    // @ts-expect-error (not sure why TS complains here, it does exist)
    babelParse(webpackFinalCode).program.body[0].expression
  );
}

/*
  Recompile optimized deps on each startup, so you can change @storybook/* packages and not
  have to clear caches.
  And allow source directories to complement any existing allow patterns
  (".storybook" is already being allowed by builder-vite)
*/
function setSandboxViteFinal(mainConfig: ConfigFile) {
  const viteFinalCode = `
  (config) => ({
    ...config,
    optimizeDeps: { ...config.optimizeDeps, force: true },
    server: {
      ...config.server,
      fs: {
        ...config.server?.fs,
        allow: ['src', 'template-stories', 'node_modules', ...(config.server?.fs?.allow || [])],
      },
    },
  })`;
  mainConfig.setFieldNode(
    ['viteFinal'],
    // @ts-expect-error (not sure why TS complains here, it does exist)
    babelParse(viteFinalCode).program.body[0].expression
  );
}

// Update the stories field to ensure that no TS files
// that are linked from the renderer are picked up in non-TS projects
function updateStoriesField(mainConfig: ConfigFile, isJs: boolean) {
  const stories = mainConfig.getFieldValue(['stories']) as string[];

  // If the project is a JS project, let's make sure any linked in TS stories from the
  // renderer inside src|stories are simply ignored.
  const updatedStories = isJs
    ? stories.map((specifier) => specifier.replace('js|jsx|ts|tsx', 'js|jsx'))
    : stories;

  mainConfig.setFieldValue(['stories'], [...updatedStories]);
}

// Add a stories field entry for the passed symlink
function addStoriesEntry(mainConfig: ConfigFile, path: string) {
  const stories = mainConfig.getFieldValue(['stories']) as string[];

  const entry = {
    directory: join('../template-stories', path),
    titlePrefix: path,
    files: '**/*.@(mdx|stories.@(js|jsx|ts|tsx))',
  };

  mainConfig.setFieldValue(['stories'], [...stories, entry]);
}

function addVariantToFolder(variant?: string, folder = 'stories') {
  return variant ? `${folder}_${variant}` : folder;
}

// packageDir is eg 'renderers/react', 'addons/actions'
async function linkPackageStories(
  packageDir: string,
  { mainConfig, cwd, linkInDir }: { mainConfig: ConfigFile; cwd: string; linkInDir?: string },
  frameworkVariant?: string
) {
  const storiesFolderName = frameworkVariant ? addVariantToFolder(frameworkVariant) : 'stories';
  const source = join(codeDir, packageDir, 'template', storiesFolderName);
  // By default we link `stories` directories
  //   e.g '../../../code/lib/store/template/stories' to 'template-stories/lib/store'
  // if the directory <code>/lib/store/template/stories exists
  //
  // The files must be linked in the cwd, in order to ensure that any dependencies they
  // reference are resolved in the cwd. In particular 'react' resolved by MDX files.
  const target = linkInDir
    ? resolve(
        linkInDir,
        frameworkVariant ? addVariantToFolder(frameworkVariant, packageDir) : packageDir
      )
    : resolve(cwd, 'template-stories', packageDir);

  await ensureSymlink(source, target);

  if (!linkInDir) {
    addStoriesEntry(mainConfig, packageDir);
  }

  // Add `previewAnnotation` entries of the form
  //   './template-stories/lib/store/preview.[tj]s'
  // if the file <code>/lib/store/template/stories/preview.[jt]s exists
  await Promise.all(
    ['js', 'ts'].map(async (ext) => {
      const previewFile = `preview.${ext}`;
      const previewPath = join(codeDir, packageDir, 'template', storiesFolderName, previewFile);
      if (await pathExists(previewPath)) {
        let storiesDir = 'template-stories';
        if (linkInDir) {
          storiesDir = (await pathExists(join(cwd, `src/${storiesFolderName}`)))
            ? `src/${storiesFolderName}`
            : storiesFolderName;
        }
        addPreviewAnnotations(mainConfig, [`./${join(storiesDir, packageDir, previewFile)}`]);
      }
    })
  );
}

function addExtraDependencies({
  cwd,
  dryRun,
  debug,
}: {
  cwd: string;
  dryRun: boolean;
  debug: boolean;
}) {
  // web-components doesn't install '@storybook/testing-library' by default
  const extraDeps = [
    '@storybook/jest',
    '@storybook/testing-library@next',
    '@storybook/test-runner@next',
  ];
  if (debug) logger.log('🎁 Adding extra deps', extraDeps);
  if (!dryRun) {
    const packageManager = JsPackageManagerFactory.getPackageManager({}, cwd);
    packageManager.addDependencies({ installAsDevDependencies: true }, extraDeps);
  }
}

export const addStories: Task['run'] = async (
  { sandboxDir, template, key },
  { addon: extraAddons, dryRun, debug }
) => {
  const cwd = sandboxDir;
  const storiesPath = await findFirstPath([join('src', 'stories'), 'stories'], { cwd });

  const mainConfig = await readMainConfig({ cwd });

  // Ensure that we match the right stories in the stories directory
  const packageJson = await import(join(cwd, 'package.json'));
  updateStoriesField(mainConfig, detectLanguage(packageJson) === SupportedLanguage.JAVASCRIPT);

  const isCoreRenderer = template.expected.renderer.startsWith('@storybook/');
  if (isCoreRenderer) {
    // Link in the template/components/index.js from store, the renderer and the addons
    const rendererPath = await workspacePath('renderer', template.expected.renderer);
    await ensureSymlink(
      join(codeDir, rendererPath, 'template', 'components'),
      resolve(cwd, storiesPath, 'components')
    );
    addPreviewAnnotations(mainConfig, [`.${sep}${join(storiesPath, 'components')}`]);

    // Add stories for the renderer. NOTE: these *do* need to be processed by the framework build system
    await linkPackageStories(rendererPath, {
      mainConfig,
      cwd,
      linkInDir: resolve(cwd, storiesPath),
    });
  }

  const isCoreFramework = template.expected.framework.startsWith('@storybook/');

  if (isCoreFramework) {
    const frameworkPath = await workspacePath('frameworks', template.expected.framework);

    // Add stories for the framework if it has one. NOTE: these *do* need to be processed by the framework build system
    if (await pathExists(resolve(codeDir, frameworkPath, join('template', 'stories')))) {
      await linkPackageStories(frameworkPath, {
        mainConfig,
        cwd,
        linkInDir: resolve(cwd, storiesPath),
      });
    }

    const frameworkVariant = key.split('/')[1];
    const storiesVariantFolder = addVariantToFolder(frameworkVariant);

    if (await pathExists(resolve(codeDir, frameworkPath, join('template', storiesVariantFolder)))) {
      await linkPackageStories(
        frameworkPath,
        {
          mainConfig,
          cwd,
          linkInDir: resolve(cwd, storiesPath),
        },
        frameworkVariant
      );
    }
  }

  if (isCoreRenderer) {
    // Add stories for lib/store (and addons below). NOTE: these stories will be in the
    // template-stories folder and *not* processed by the framework build config (instead by esbuild-loader)
    await linkPackageStories(await workspacePath('core package', '@storybook/store'), {
      mainConfig,
      cwd,
    });
  }

  const mainAddons = mainConfig.getFieldValue(['addons']).reduce((acc: string[], addon: any) => {
    const name = typeof addon === 'string' ? addon : addon.name;
    const match = /@storybook\/addon-(.*)/.exec(name);
    if (!match) return acc;
    const suffix = match[1];
    if (suffix === 'essentials') {
      return [...acc, ...essentialsAddons];
    }
    return [...acc, suffix];
  }, []);

  const addonDirs = await Promise.all(
    [...mainAddons, ...extraAddons].map(async (addon) =>
      workspacePath('addon', `@storybook/addon-${addon}`)
    )
  );

<<<<<<< HEAD
  const existingStories = await filterExistsInCodeDir(addonDirs, join('template', 'stories'));
  for (const packageDir of existingStories) {
    await linkPackageStories(packageDir, { mainConfig, cwd });
  }
=======
  if (isCoreRenderer) {
    const existingStories = await filterExistsInCodeDir(addonDirs, join('template', 'stories'));
    await Promise.all(
      existingStories.map(async (packageDir) => linkPackageStories(packageDir, { mainConfig, cwd }))
    );
>>>>>>> b6c872a8

    // Add some extra settings (see above for what these do)
    if (template.expected.builder === '@storybook/builder-webpack5') {
      addEsbuildLoaderToStories(mainConfig);
    }
  }

  // Some addon stories require extra dependencies
  addExtraDependencies({ cwd, dryRun, debug });

  await writeConfig(mainConfig);
};

export const extendMain: Task['run'] = async ({ template, sandboxDir }) => {
  logger.log('📝 Extending main.js');
  const mainConfig = await readMainConfig({ cwd: sandboxDir });
  const templateConfig = template.modifications?.mainConfig || {};
  const configToAdd = {
    ...templateConfig,
    features: {
      interactionsDebugger: true,
      ...templateConfig.features,
    },
  };

  Object.entries(configToAdd).forEach(([field, value]) => mainConfig.setFieldValue([field], value));

  if (template.expected.builder === '@storybook/builder-vite') setSandboxViteFinal(mainConfig);
  await writeConfig(mainConfig);
};

/**
 * Sets compodoc option in angular.json projects to false. We have to generate compodoc
 * manually to avoid symlink issues related to the template-stories folder.
 * In a second step a docs:json script is placed into the package.json to generate the
 * Compodoc documentation.json, which respects symlinks
 * */
async function prepareAngularSandbox(cwd: string) {
  const angularJson = await readJson(join(cwd, 'angular.json'));

  Object.keys(angularJson.projects).forEach((projectName: string) => {
    angularJson.projects[projectName].architect.storybook.options.compodoc = false;
    angularJson.projects[projectName].architect['build-storybook'].options.compodoc = false;
  });

  await writeJson(join(cwd, 'angular.json'), angularJson, { spaces: 2 });

  const packageJsonPath = join(cwd, 'package.json');
  const packageJson = await readJson(packageJsonPath);

  packageJson.scripts = {
    ...packageJson.scripts,
    'docs:json': 'DIR=$PWD; cd ../../scripts; yarn ts-node combine-compodoc $DIR',
    storybook: `yarn docs:json && ${packageJson.scripts.storybook}`,
    'build-storybook': `yarn docs:json && ${packageJson.scripts['build-storybook']}`,
  };

  await writeJson(packageJsonPath, packageJson, { spaces: 2 });
}<|MERGE_RESOLUTION|>--- conflicted
+++ resolved
@@ -430,18 +430,11 @@
     )
   );
 
-<<<<<<< HEAD
-  const existingStories = await filterExistsInCodeDir(addonDirs, join('template', 'stories'));
-  for (const packageDir of existingStories) {
-    await linkPackageStories(packageDir, { mainConfig, cwd });
-  }
-=======
   if (isCoreRenderer) {
     const existingStories = await filterExistsInCodeDir(addonDirs, join('template', 'stories'));
-    await Promise.all(
-      existingStories.map(async (packageDir) => linkPackageStories(packageDir, { mainConfig, cwd }))
-    );
->>>>>>> b6c872a8
+    for (const packageDir of existingStories) {
+      await linkPackageStories(packageDir, { mainConfig, cwd });
+    }
 
     // Add some extra settings (see above for what these do)
     if (template.expected.builder === '@storybook/builder-webpack5') {
