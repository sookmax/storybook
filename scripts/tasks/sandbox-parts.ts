// This file requires many imports from `../code`, which requires both an install and bootstrap of
// the repo to work properly. So we load it async in the task runner *after* those steps.

/* eslint-disable no-restricted-syntax, no-await-in-loop */
import { copy, ensureSymlink, ensureDir, existsSync, pathExists } from 'fs-extra';
import { join, resolve, sep } from 'path';

import type { Task } from '../task';
import { executeCLIStep, steps } from '../utils/cli-step';
import { installYarn2, configureYarn2ForVerdaccio, addPackageResolutions } from '../utils/yarn';
import { exec } from '../utils/exec';
import type { ConfigFile } from '../../code/lib/csf-tools';
import { writeConfig } from '../../code/lib/csf-tools';
import { filterExistsInCodeDir } from '../utils/filterExistsInCodeDir';
import { findFirstPath } from '../utils/paths';
import { detectLanguage } from '../../code/lib/cli/src/detect';
import { SupportedLanguage } from '../../code/lib/cli/src/project_types';
import { updatePackageScripts } from '../utils/package-json';
import { addPreviewAnnotations, readMainConfig } from '../utils/main-js';
import { JsPackageManagerFactory } from '../../code/lib/cli/src/js-package-manager';
import { workspacePath } from '../utils/workspace';
import { babelParse } from '../../code/lib/csf-tools/src/babelParse';

const reprosDir = resolve(__dirname, '../../repros');
const codeDir = resolve(__dirname, '../../code');
const logger = console;

export const essentialsAddons = [
  'actions',
  'backgrounds',
  'controls',
  'docs',
  'highlight',
  'measure',
  'outline',
  'toolbars',
  'viewport',
];

export const create: Task['run'] = async (
  { key, template, keyExtends, templateExtends, sandboxDir },
  { addon: addons, dryRun, debug, skipTemplateStories }
) => {
  const parentDir = resolve(sandboxDir, '..');
  await ensureDir(parentDir);

  if ('inDevelopment' in template && template.inDevelopment) {
    const srcDir = join(reprosDir, keyExtends || key, 'after-storybook');
    if (!existsSync(srcDir)) {
      throw new Error(`Missing repro directory '${srcDir}', did the generate task run?`);
    }
    await copy(srcDir, sandboxDir);
  } else {
    await executeCLIStep(steps.repro, {
<<<<<<< HEAD
      argument: keyExtends || key,
      optionValues: { output: sandboxDir, branch: 'next' },
=======
      argument: key,
      optionValues: { output: sandboxDir, branch: 'next', debug },
>>>>>>> 324c3386
      cwd: parentDir,
      dryRun,
      debug,
    });
  }

  const cwd = sandboxDir;
  if (!skipTemplateStories) {
    for (const addon of addons) {
      const addonName = `@storybook/addon-${addon}`;
      await executeCLIStep(steps.add, { argument: addonName, cwd, dryRun, debug });
    }
  }

  const mainConfig = await readMainConfig({ cwd });
  // Enable or disable Storybook features
  mainConfig.setFieldValue(['features'], {
    interactionsDebugger: true,
  });

  if ((templateExtends || template).expected.builder === '@storybook/builder-vite')
    setSandboxViteFinal(mainConfig);
  await writeConfig(mainConfig);
};

export const install: Task['run'] = async ({ sandboxDir }, { link, dryRun, debug }) => {
  const cwd = sandboxDir;

  await installYarn2({ cwd, dryRun, debug });

  if (link) {
    await executeCLIStep(steps.link, {
      argument: sandboxDir,
      cwd: codeDir,
      optionValues: { local: true, start: false },
      dryRun,
      debug,
    });
  } else {
    // We need to add package resolutions to ensure that we only ever install the latest version
    // of any storybook packages as verdaccio is not able to both proxy to npm and publish over
    // the top. In theory this could mask issues where different versions cause problems.
    await addPackageResolutions({ cwd, dryRun, debug });
    await configureYarn2ForVerdaccio({ cwd, dryRun, debug });

    await exec(
      'yarn install',
      { cwd },
      {
        dryRun,
        startMessage: `⬇️ Installing local dependencies`,
        errorMessage: `🚨 Installing local dependencies failed`,
      }
    );
  }

  logger.info(`🔢 Adding package scripts:`);
  await updatePackageScripts({
    cwd,
    prefix:
      'NODE_OPTIONS="--preserve-symlinks --preserve-symlinks-main" STORYBOOK_TELEMETRY_URL="http://localhost:6007/event-log"',
  });
};

// Ensure that sandboxes can refer to story files defined in `code/`.
// Most WP-based build systems will not compile files outside of the project root or 'src/` or
// similar. Plus they aren't guaranteed to handle TS files. So we need to patch in esbuild
// loader for such files. NOTE this isn't necessary for Vite, as far as we know.
function addEsbuildLoaderToStories(mainConfig: ConfigFile) {
  // NOTE: the test regexp here will apply whether the path is symlink-preserved or otherwise
  const esbuildLoaderPath = require.resolve('../../code/node_modules/esbuild-loader');
  const storiesMdxLoaderPath = require.resolve(
    '../../code/node_modules/@storybook/mdx2-csf/loader'
  );
  const babelLoaderPath = require.resolve('babel-loader');
  const jsxPluginPath = require.resolve('@babel/plugin-transform-react-jsx');
  const webpackFinalCode = `
  (config) => ({
    ...config,
    module: {
      ...config.modules,
      rules: [
        // Ensure esbuild-loader applies to all files in ./template-stories
        {
          test: [/\\/template-stories\\//],
          exclude: [/\\.mdx$/],
          loader: '${esbuildLoaderPath}',
          options: {
            loader: 'tsx',
            target: 'es2015',
          },
        },
        // Handle MDX files per the addon-docs presets (ish)
        {
          test: [/\\/template-stories\\//],
          include: [/\\.stories\\.mdx$/],
          use: [
            {
              loader: '${babelLoaderPath}',
              options: {
                babelrc: false,
                configFile: false,
                plugins: ['${jsxPluginPath}'],
              }
            },
            {
              loader: '${storiesMdxLoaderPath}',
              options: {
                skipCsf: false,
              }
            }
          ],
        },
        {
          test: [/\\/template-stories\\//],
          include: [/\\.mdx$/],
          exclude: [/\\.stories\\.mdx$/],
          use: [
            {
              loader: '${babelLoaderPath}',
              options: {
                babelrc: false,
                configFile: false,
                plugins: ['${jsxPluginPath}'],
              }
            },
            {
              loader: '${storiesMdxLoaderPath}',
              options: {
                skipCsf: true,
              }
            }
          ],
        },
        // Ensure no other loaders from the framework apply
        ...config.module.rules.map(rule => ({
          ...rule,
          exclude: [/\\/template-stories\\//].concat(rule.exclude || []),
        })),
      ],
    },
  })`;
  mainConfig.setFieldNode(
    ['webpackFinal'],
    // @ts-expect-error (not sure why TS complains here, it does exist)
    babelParse(webpackFinalCode).program.body[0].expression
  );
}

/*
  Recompile optimized deps on each startup, so you can change @storybook/* packages and not
  have to clear caches.
  And allow source directories to complement any existing allow patterns
  (".storybook" is already being allowed by builder-vite)
*/
function setSandboxViteFinal(mainConfig: ConfigFile) {
  const viteFinalCode = `
  (config) => ({
    ...config,
    optimizeDeps: { ...config.optimizeDeps, force: true },
    server: {
      ...config.server,
      fs: {
        ...config.server?.fs,
        allow: ['src', 'template-stories', 'node_modules', ...(config.server?.fs?.allow || [])],
      },
    },
  })`;
  mainConfig.setFieldNode(
    ['viteFinal'],
    // @ts-expect-error (not sure why TS complains here, it does exist)
    babelParse(viteFinalCode).program.body[0].expression
  );
}

// Update the stories field to ensure that no TS files
// that are linked from the renderer are picked up in non-TS projects
function updateStoriesField(mainConfig: ConfigFile, isJs: boolean) {
  const stories = mainConfig.getFieldValue(['stories']) as string[];

  // If the project is a JS project, let's make sure any linked in TS stories from the
  // renderer inside src|stories are simply ignored.
  const updatedStories = isJs
    ? stories.map((specifier) => specifier.replace('js|jsx|ts|tsx', 'js|jsx'))
    : stories;

  mainConfig.setFieldValue(['stories'], [...updatedStories]);
}

// Add a stories field entry for the passed symlink
function addStoriesEntry(mainConfig: ConfigFile, path: string) {
  const stories = mainConfig.getFieldValue(['stories']) as string[];

  const entry = {
    directory: join('../template-stories', path),
    titlePrefix: path,
    files: '**/*.@(mdx|stories.@(js|jsx|ts|tsx))',
  };

  mainConfig.setFieldValue(['stories'], [...stories, entry]);
}

function addVariantToFolder(variant?: string, folder = 'stories') {
  return variant ? `${folder}_${variant}` : folder;
}

// packageDir is eg 'renderers/react', 'addons/actions'
async function linkPackageStories(
  packageDir: string,
  { mainConfig, cwd, linkInDir }: { mainConfig: ConfigFile; cwd: string; linkInDir?: string },
  frameworkVariant?: string
) {
  const storiesFolderName = frameworkVariant ? addVariantToFolder(frameworkVariant) : 'stories';
  const source = join(codeDir, packageDir, 'template', storiesFolderName);
  // By default we link `stories` directories
  //   e.g '../../../code/lib/store/template/stories' to 'template-stories/lib/store'
  // if the directory <code>/lib/store/template/stories exists
  //
  // The files must be linked in the cwd, in order to ensure that any dependencies they
  // reference are resolved in the cwd. In particular 'react' resolved by MDX files.
  const target = linkInDir
    ? resolve(
        linkInDir,
        frameworkVariant ? addVariantToFolder(frameworkVariant, packageDir) : packageDir
      )
    : resolve(cwd, 'template-stories', packageDir);

  await ensureSymlink(source, target);

  if (!linkInDir) addStoriesEntry(mainConfig, packageDir);

  // Add `previewAnnotation` entries of the form
  //   './template-stories/lib/store/preview.[tj]s'
  // if the file <code>/lib/store/template/stories/preview.[jt]s exists
  await Promise.all(
    ['js', 'ts'].map(async (ext) => {
      const previewFile = `preview.${ext}`;
      const previewPath = join(codeDir, packageDir, 'template', storiesFolderName, previewFile);
      if (await pathExists(previewPath)) {
        let storiesDir = 'template-stories';
        if (linkInDir) {
          storiesDir = (await pathExists(join(cwd, `src/${storiesFolderName}`)))
            ? `src/${storiesFolderName}`
            : storiesFolderName;
        }
        addPreviewAnnotations(mainConfig, [`./${join(storiesDir, packageDir, previewFile)}`]);
      }
    })
  );
}

function addExtraDependencies({
  cwd,
  dryRun,
  debug,
}: {
  cwd: string;
  dryRun: boolean;
  debug: boolean;
}) {
  // web-components doesn't install '@storybook/testing-library' by default
  const extraDeps = [
    '@storybook/jest',
    '@storybook/testing-library@next',
    '@storybook/test-runner@next',
  ];
  if (debug) logger.log('🎁 Adding extra deps', extraDeps);
  if (!dryRun) {
    const packageManager = JsPackageManagerFactory.getPackageManager({}, cwd);
    packageManager.addDependencies({ installAsDevDependencies: true }, extraDeps);
  }
}

export const addStories: Task['run'] = async (
  { sandboxDir, template, templateExtends, key },
  { addon: extraAddons, dryRun, debug }
) => {
  const cwd = sandboxDir;
  const storiesPath = await findFirstPath([join('src', 'stories'), 'stories'], { cwd });

  const mainConfig = await readMainConfig({ cwd });

  // Ensure that we match the right stories in the stories directory
  const packageJson = await import(join(cwd, 'package.json'));
  updateStoriesField(mainConfig, detectLanguage(packageJson) === SupportedLanguage.JAVASCRIPT);

  // Link in the template/components/index.js from store, the renderer and the addons
  const rendererPath = await workspacePath(
    'renderer',
    (templateExtends || template).expected.renderer
  );
  await ensureSymlink(
    join(codeDir, rendererPath, 'template', 'components'),
    resolve(cwd, storiesPath, 'components')
  );
  addPreviewAnnotations(mainConfig, [`.${sep}${join(storiesPath, 'components')}`]);

  // Add stories for the renderer. NOTE: these *do* need to be processed by the framework build system
  await linkPackageStories(rendererPath, {
    mainConfig,
    cwd,
    linkInDir: resolve(cwd, storiesPath),
  });

  const frameworkPath = await workspacePath(
    'frameworks',
    (templateExtends || template).expected.framework
  );

  // Add stories for the framework if it has one. NOTE: these *do* need to be processed by the framework build system
  if (await pathExists(resolve(codeDir, frameworkPath, join('template', 'stories')))) {
    await linkPackageStories(frameworkPath, {
      mainConfig,
      cwd,
      linkInDir: resolve(cwd, storiesPath),
    });
  }

  const frameworkVariant = key.split('/')[1];
  const storiesVariantFolder = addVariantToFolder(frameworkVariant);

  if (await pathExists(resolve(codeDir, frameworkPath, join('template', storiesVariantFolder)))) {
    await linkPackageStories(
      frameworkPath,
      {
        mainConfig,
        cwd,
        linkInDir: resolve(cwd, storiesPath),
      },
      frameworkVariant
    );
  }

  // Add stories for lib/store (and addons below). NOTE: these stories will be in the
  // template-stories folder and *not* processed by the framework build config (instead by esbuild-loader)
  await linkPackageStories(await workspacePath('core package', '@storybook/store'), {
    mainConfig,
    cwd,
  });

  const mainAddons = mainConfig.getFieldValue(['addons']).reduce((acc: string[], addon: any) => {
    const name = typeof addon === 'string' ? addon : addon.name;
    const match = /@storybook\/addon-(.*)/.exec(name);
    if (!match) return acc;
    const suffix = match[1];
    if (suffix === 'essentials') {
      return [...acc, ...essentialsAddons];
    }
    return [...acc, suffix];
  }, []);

  const addonDirs = await Promise.all(
    [...mainAddons, ...extraAddons].map(async (addon) =>
      workspacePath('addon', `@storybook/addon-${addon}`)
    )
  );

  const existingStories = await filterExistsInCodeDir(addonDirs, join('template', 'stories'));
  await Promise.all(
    existingStories.map(async (packageDir) => linkPackageStories(packageDir, { mainConfig, cwd }))
  );

  // Add some extra settings (see above for what these do)
  if ((templateExtends || template).expected.builder === '@storybook/builder-webpack5')
    addEsbuildLoaderToStories(mainConfig);

  // Some addon stories require extra dependencies
  addExtraDependencies({ cwd, dryRun, debug });

  if (template.mainConfig) {
    Object.entries(template.mainConfig).forEach(([field, value]) =>
      mainConfig.setFieldValue([field], value)
    );
  }

  await writeConfig(mainConfig);
};<|MERGE_RESOLUTION|>--- conflicted
+++ resolved
@@ -52,13 +52,8 @@
     await copy(srcDir, sandboxDir);
   } else {
     await executeCLIStep(steps.repro, {
-<<<<<<< HEAD
       argument: keyExtends || key,
-      optionValues: { output: sandboxDir, branch: 'next' },
-=======
-      argument: key,
       optionValues: { output: sandboxDir, branch: 'next', debug },
->>>>>>> 324c3386
       cwd: parentDir,
       dryRun,
       debug,
