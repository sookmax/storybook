--- conflicted
+++ resolved
@@ -29,12 +29,12 @@
       },
     },
     {
-<<<<<<< HEAD
       files: ['*.stories.*'],
       rules: {
         // allow expect in stories
         'jest/no-standalone-expect': ['off'],
-=======
+    },
+    {
       files: [
         '*.js',
         '*.jsx',
@@ -53,7 +53,6 @@
         '@typescript-eslint/no-implied-eval': 'off',
         '@typescript-eslint/no-throw-literal': 'off',
         '@typescript-eslint/return-await': 'off',
->>>>>>> 2a1104a4
       },
     },
   ],
