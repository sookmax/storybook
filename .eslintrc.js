--- conflicted
+++ resolved
@@ -24,9 +24,6 @@
     'prettier/prettier': [warn],
     'no-debugger': process.env.NODE_ENV === 'production' ? error : ignore,
     'class-methods-use-this': ignore,
-<<<<<<< HEAD
-    'import/extensions': [error, 'always', { js: 'never', ts: 'never' }],
-=======
     'import/extensions': [
       error,
       'always',
@@ -36,7 +33,6 @@
         mjs: 'never',
       },
     ],
->>>>>>> e9d5efc5
     'import/no-extraneous-dependencies': [
       error,
       {
