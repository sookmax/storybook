--- conflicted
+++ resolved
@@ -28,13 +28,8 @@
     "@storybook/addons": "6.5.0-rc.1",
     "@storybook/ember": "6.5.0-rc.1",
     "@storybook/ember-cli-storybook": "^0.2.1",
-<<<<<<< HEAD
-    "@storybook/source-loader": "6.5.0-beta.4",
+    "@storybook/source-loader": "6.5.0-rc.1",
     "babel-loader": "^8.2.5",
-=======
-    "@storybook/source-loader": "6.5.0-rc.1",
-    "babel-loader": "^8.0.0",
->>>>>>> 13b40e37
     "broccoli-asset-rev": "^3.0.0",
     "cross-env": "^7.0.3",
     "ember-ajax": "^5.0.0",
@@ -50,7 +45,7 @@
     "ember-resolver": "^7.0.0",
     "ember-source": "~3.24.0",
     "loader.js": "^4.7.0",
-    "sb": "6.5.0-beta.4",
+    "sb": "6.5.0-rc.1",
     "shx": "^0.3.2",
     "webpack": "5",
     "webpack-cli": "^4.9.2"
