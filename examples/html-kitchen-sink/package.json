--- conflicted
+++ resolved
@@ -1,10 +1,6 @@
 {
   "name": "html-kitchen-sink",
-<<<<<<< HEAD
-  "version": "6.5.0-beta.4",
-=======
   "version": "7.0.0-alpha.1",
->>>>>>> abbd4f91
   "private": true,
   "description": "",
   "keywords": [],
@@ -17,24 +13,6 @@
     "storybook": "sb dev -p 9006 --no-manager-cache"
   },
   "devDependencies": {
-<<<<<<< HEAD
-    "@storybook/addon-a11y": "6.5.0-beta.4",
-    "@storybook/addon-actions": "6.5.0-beta.4",
-    "@storybook/addon-backgrounds": "6.5.0-beta.4",
-    "@storybook/addon-controls": "6.5.0-beta.4",
-    "@storybook/addon-docs": "6.5.0-beta.4",
-    "@storybook/addon-jest": "6.5.0-beta.4",
-    "@storybook/addon-links": "6.5.0-beta.4",
-    "@storybook/addon-postcss": "^2.0.0",
-    "@storybook/addon-storyshots": "6.5.0-beta.4",
-    "@storybook/addon-storysource": "6.5.0-beta.4",
-    "@storybook/addon-viewport": "6.5.0-beta.4",
-    "@storybook/addons": "6.5.0-beta.4",
-    "@storybook/client-api": "6.5.0-beta.4",
-    "@storybook/core-events": "6.5.0-beta.4",
-    "@storybook/html": "6.5.0-beta.4",
-    "@storybook/source-loader": "6.5.0-beta.4",
-=======
     "@storybook/addon-a11y": "7.0.0-alpha.1",
     "@storybook/addon-actions": "7.0.0-alpha.1",
     "@storybook/addon-backgrounds": "7.0.0-alpha.1",
@@ -52,18 +30,13 @@
     "@storybook/html": "7.0.0-alpha.1",
     "@storybook/html-webpack5": "7.0.0-alpha.1",
     "@storybook/source-loader": "7.0.0-alpha.1",
->>>>>>> abbd4f91
     "autoprefixer": "^10.0.1",
     "eventemitter3": "^4.0.7",
     "format-json": "^1.0.3",
     "global": "^4.4.0",
     "postcss": "^8.2.4",
     "postcss-color-rebeccapurple": "^6.0.0",
-<<<<<<< HEAD
-    "sb": "6.5.0-beta.4"
-=======
     "sb": "7.0.0-alpha.1"
->>>>>>> abbd4f91
   },
   "storybook": {
     "chromatic": {
