--- conflicted
+++ resolved
@@ -31,13 +31,8 @@
     "preset": "jest-expo"
   },
   "dependencies": {
-<<<<<<< HEAD
-    "expo": "19.0.0",
-    "prop-types": "15.5.10",
-=======
     "expo": "^19.0.0",
     "prop-types": "^15.6.0",
->>>>>>> 63e82acb
     "react": "16.0.0-alpha.12",
     "react-native": "0.46.1",
     "webpack": "^2.5.1 || ^3.0.0"
