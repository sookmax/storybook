--- conflicted
+++ resolved
@@ -8,12 +8,8 @@
     '@storybook/preset-scss',
   ],
   core: {
-<<<<<<< HEAD
     builder: '@storybook/builder-webpack5',
-=======
-    builder: 'webpack4',
     channelOptions: { allowFunction: false, maxDepth: 10 },
->>>>>>> 13b40e37
     disableTelemetry: true,
   },
   features: {
