--- conflicted
+++ resolved
@@ -8,17 +8,7 @@
     "storybook": "start-storybook -p 9011 -c ./"
   },
   "devDependencies": {
-<<<<<<< HEAD
-    "@storybook/addon-decorator": "5.1.1",
-    "@storybook/addon-roundtrip": "5.1.1",
-    "@storybook/addon-parameter": "5.1.1",
-    "@storybook/addons": "5.1.1",
-    "@storybook/components": "5.1.1",
-    "@storybook/core-events": "5.1.1",
-    "@storybook/node-logger": "5.1.1",
-    "@storybook/react": "5.1.1",
-    "@storybook/theming": "5.1.1",
-=======
+    "@storybook/addon-decorator": "5.2.0-alpha.23",
     "@storybook/addon-roundtrip": "5.2.0-alpha.23",
     "@storybook/addon-parameter": "5.2.0-alpha.23",
     "@storybook/addons": "5.2.0-alpha.23",
@@ -27,7 +17,6 @@
     "@storybook/node-logger": "5.2.0-alpha.23",
     "@storybook/react": "5.2.0-alpha.23",
     "@storybook/theming": "5.2.0-alpha.23",
->>>>>>> fbb11ada
     "cors": "^2.8.5",
     "cross-env": "^5.2.0",
     "enzyme-to-json": "^3.3.5",
