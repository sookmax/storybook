/// <reference types="node" />

import type { StorybookConfig } from '@storybook/react/types';

const config: StorybookConfig = {
  stories: [
    // FIXME: Breaks e2e tests './intro.stories.mdx',
    '../../lib/ui/src/**/*.stories.@(js|tsx|mdx)',
    '../../lib/components/src/**/*.stories.@(js|tsx|mdx)',
    './stories/**/*.stories.@(js|ts|tsx|mdx)',
    './../../addons/docs/**/*.stories.tsx',
    './../../addons/interactions/**/*.stories.tsx',
  ],
  reactOptions: {
    fastRefresh: true,
    strictMode: true,
  },
  addons: [
    '@storybook/react',
    {
      name: '@storybook/addon-docs',
      options: {
        transcludeMarkdown: true,
        // needed if you use addon-docs in conjunction
        // with addon-storysource
        sourceLoaderOptions: null,
      },
    },
<<<<<<< HEAD
    { name: '@storybook/addon-essentials' },
    '@storybook/addon-interactions',
=======
    '@storybook/addon-essentials',
>>>>>>> b1f4422c
    '@storybook/addon-storysource',
    '@storybook/addon-links',
    '@storybook/addon-jest',
  ],
  core: {
    builder: 'webpack4',
  },
  logLevel: 'debug',
  features: {
    modernInlineRender: true,
  },
};

module.exports = config;<|MERGE_RESOLUTION|>--- conflicted
+++ resolved
@@ -26,12 +26,8 @@
         sourceLoaderOptions: null,
       },
     },
-<<<<<<< HEAD
-    { name: '@storybook/addon-essentials' },
+    '@storybook/addon-essentials',
     '@storybook/addon-interactions',
-=======
-    '@storybook/addon-essentials',
->>>>>>> b1f4422c
     '@storybook/addon-storysource',
     '@storybook/addon-links',
     '@storybook/addon-jest',
