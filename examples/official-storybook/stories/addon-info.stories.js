--- conflicted
+++ resolved
@@ -315,9 +315,6 @@
     { info: { disable: true } }
   );
 
-<<<<<<< HEAD
-storiesOf('Addons|Info/deprecated', module).add(
-=======
 storiesOf('Addons|Info.ForwardRef', module)
   .addDecorator(withInfo)
   .add('Displays forwarded ref components correctly', () => (
@@ -325,7 +322,6 @@
   ));
 
 storiesOf('Addons|Info.deprecated', module).add(
->>>>>>> 9d23c3dc
   'Displays Markdown in description',
   withInfo(markdownDescription)(() => <BaseButton onClick={action('clicked')} label="Button" />)
 );
