--- conflicted
+++ resolved
@@ -8,28 +8,6 @@
     "url": "https://github.com/marko-js-samples/marko-starter-demo"
   },
   "license": "MIT",
-<<<<<<< HEAD
-  "devDependencies": {
-    "@storybook/addon-actions": "4.0.0-alpha.7",
-    "@storybook/addon-knobs": "4.0.0-alpha.7",
-    "@storybook/addon-options": "4.0.0-alpha.7",
-    "@storybook/addon-storysource": "4.0.0-alpha.7",
-    "@storybook/addons": "4.0.0-alpha.7",
-    "@storybook/marko": "4.0.0-alpha.7",
-    "babel-core": "^6.26.0",
-    "eslint": "^4.2.0",
-    "eslint-config-prettier": "^2.3.0",
-    "eslint-plugin-prettier": "^2.1.2",
-    "prettier": "^1.5.2",
-    "webpack": "^4.8.3"
-  },
-  "dependencies": {
-    "marko": "^4",
-    "marko-widgets": "^7",
-    "marko-starter": "^1.0.0"
-  },
-=======
->>>>>>> c821484b
   "scripts": {
     "build": "NODE_ENV=production marko-starter build",
     "build-storybook": "build-storybook",
@@ -57,7 +35,8 @@
     "*.marko.js"
   ],
   "dependencies": {
-    "marko": "^4.2.4",
+    "marko": "^4",
+    "marko-widgets": "^7",
     "marko-starter": "^1.0.0"
   },
   "devDependencies": {
