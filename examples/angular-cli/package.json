{
  "name": "angular-cli",
  "version": "3.4.0-alpha.8",
  "private": true,
  "license": "MIT",
  "scripts": {
    "build": "ng build",
    "build-storybook": "build-storybook -s src",
    "e2e": "ng e2e",
    "ng": "ng",
    "start": "ng serve",
    "storybook": "start-storybook -p 9008 -s src/assets",
    "test": "ng test"
  },
  "dependencies": {
<<<<<<< HEAD
    "@angular/animations": "^5.2.0",
    "@angular/common": "^5.2.0",
    "@angular/compiler": "^5.2.0",
    "@angular/core": "^5.2.0",
    "@angular/forms": "^5.2.0",
    "@angular/http": "^5.2.0",
    "@angular/platform-browser": "^5.2.0",
    "@angular/platform-browser-dynamic": "^5.2.0",
    "@angular/router": "^5.2.0",
=======
    "@angular/animations": "^5.2.4",
    "@angular/common": "^5.2.4",
    "@angular/compiler": "^5.2.4",
    "@angular/core": "^5.2.4",
    "@angular/forms": "^5.2.4",
    "@angular/http": "^5.2.4",
    "@angular/platform-browser": "^5.2.4",
    "@angular/platform-browser-dynamic": "^5.2.4",
    "@angular/router": "^5.2.4",
>>>>>>> 56c1bef3
    "core-js": "^2.4.1",
    "rxjs": "^5.4.2",
    "zone.js": "^0.8.20"
  },
  "devDependencies": {
<<<<<<< HEAD
    "@angular/cli": "1.6.4",
    "@angular/compiler-cli": "^5.2.0",
    "@angular/language-service": "^5.2.0",
    "@storybook/addon-actions": "^3.4.0-alpha.1",
    "@storybook/addon-links": "^3.4.0-alpha.1",
    "@storybook/addon-notes": "^3.4.0-alpha.1",
    "@storybook/addons": "^3.4.0-alpha.1",
    "@storybook/angular": "^3.4.0-alpha.1",
    "@types/jasmine": "~2.8.3",
    "@types/node": "~6.0.96",
=======
    "@angular/cli": "1.6.8",
    "@angular/compiler-cli": "^5.2.4",
    "@angular/language-service": "^5.2.4",
    "@storybook/addon-actions": "^3.4.0-alpha.8",
    "@storybook/addon-links": "^3.4.0-alpha.8",
    "@storybook/addon-notes": "^3.4.0-alpha.8",
    "@storybook/addon-storyshots": "^3.4.0-alpha.8",
    "@storybook/addons": "^3.4.0-alpha.8",
    "@storybook/angular": "^3.4.0-alpha.8",
    "@types/jasmine": "~2.8.6",
    "@types/node": "~6.0.100",
>>>>>>> 56c1bef3
    "global": "^4.3.2",
    "jasmine-core": "~2.99.1",
    "jasmine-spec-reporter": "~4.2.1",
    "karma": "~1.7.0",
    "karma-chrome-launcher": "~2.2.0",
    "karma-cli": "~1.0.1",
    "karma-coverage-istanbul-reporter": "^1.4.1",
    "karma-jasmine": "~1.1.0",
    "karma-jasmine-html-reporter": "^0.2.2",
    "protractor": "~5.3.0",
    "ts-node": "~3.3.0",
    "typescript": "^2.7.1"
  }
}<|MERGE_RESOLUTION|>--- conflicted
+++ resolved
@@ -13,17 +13,6 @@
     "test": "ng test"
   },
   "dependencies": {
-<<<<<<< HEAD
-    "@angular/animations": "^5.2.0",
-    "@angular/common": "^5.2.0",
-    "@angular/compiler": "^5.2.0",
-    "@angular/core": "^5.2.0",
-    "@angular/forms": "^5.2.0",
-    "@angular/http": "^5.2.0",
-    "@angular/platform-browser": "^5.2.0",
-    "@angular/platform-browser-dynamic": "^5.2.0",
-    "@angular/router": "^5.2.0",
-=======
     "@angular/animations": "^5.2.4",
     "@angular/common": "^5.2.4",
     "@angular/compiler": "^5.2.4",
@@ -33,24 +22,11 @@
     "@angular/platform-browser": "^5.2.4",
     "@angular/platform-browser-dynamic": "^5.2.4",
     "@angular/router": "^5.2.4",
->>>>>>> 56c1bef3
     "core-js": "^2.4.1",
     "rxjs": "^5.4.2",
     "zone.js": "^0.8.20"
   },
   "devDependencies": {
-<<<<<<< HEAD
-    "@angular/cli": "1.6.4",
-    "@angular/compiler-cli": "^5.2.0",
-    "@angular/language-service": "^5.2.0",
-    "@storybook/addon-actions": "^3.4.0-alpha.1",
-    "@storybook/addon-links": "^3.4.0-alpha.1",
-    "@storybook/addon-notes": "^3.4.0-alpha.1",
-    "@storybook/addons": "^3.4.0-alpha.1",
-    "@storybook/angular": "^3.4.0-alpha.1",
-    "@types/jasmine": "~2.8.3",
-    "@types/node": "~6.0.96",
-=======
     "@angular/cli": "1.6.8",
     "@angular/compiler-cli": "^5.2.4",
     "@angular/language-service": "^5.2.4",
@@ -62,7 +38,6 @@
     "@storybook/angular": "^3.4.0-alpha.8",
     "@types/jasmine": "~2.8.6",
     "@types/node": "~6.0.100",
->>>>>>> 56c1bef3
     "global": "^4.3.2",
     "jasmine-core": "~2.99.1",
     "jasmine-spec-reporter": "~4.2.1",
