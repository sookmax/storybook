--- conflicted
+++ resolved
@@ -58,13 +58,8 @@
     "@storybook/addons": "7.0.0-alpha.13",
     "@storybook/angular": "7.0.0-alpha.13",
     "@storybook/babel-plugin-require-context-hook": "1.0.1",
-<<<<<<< HEAD
-    "@storybook/jest": "^0.0.5",
+    "@storybook/jest": "^0.0.10",
     "@storybook/source-loader": "7.0.0-alpha.13",
-=======
-    "@storybook/jest": "^0.0.10",
-    "@storybook/source-loader": "6.5.0-rc.1",
->>>>>>> d1673e19
     "@storybook/testing-library": "0.0.14-next.0",
     "@types/core-js": "^2.5.4",
     "@types/jest": "^26.0.16",
