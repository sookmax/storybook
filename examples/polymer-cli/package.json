--- conflicted
+++ resolved
@@ -19,26 +19,15 @@
     "@storybook/polymer": "3.4.0-rc.2",
     "@webcomponents/webcomponentsjs": "^1.1.0",
     "global": "^4.3.2",
-<<<<<<< HEAD
-    "polymer-webpack-loader": "^2.0.1",
+    "polymer-webpack-loader": "^2.0.2",
     "webpack": "^4.1.1"
-=======
-    "polymer-webpack-loader": "^2.0.2",
-    "webpack": "^3.11.0"
->>>>>>> 624d2846
   },
   "devDependencies": {
     "babel-core": "^6.26.0",
     "babel-loader": "^7.1.4",
     "babel-runtime": "^6.26.0",
-<<<<<<< HEAD
-    "copy-webpack-plugin": "^4.5.0",
+    "copy-webpack-plugin": "^4.5.1",
     "html-webpack-plugin": "^3.0.6",
     "webpack-dev-server": "^3.1.0"
-=======
-    "copy-webpack-plugin": "^4.5.1",
-    "html-webpack-plugin": "^2.30.1",
-    "webpack-dev-server": "^2.11.2"
->>>>>>> 624d2846
   }
 }