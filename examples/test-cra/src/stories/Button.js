/* eslint-disable import/no-extraneous-dependencies, import/no-unresolved, import/extensions */

import PropTypes from 'prop-types';
import React from 'react';
import PropTypes from 'prop-types';

const buttonStyles = {
  border: '1px solid #eee',
  borderRadius: 3,
  backgroundColor: '#FFFFFF',
  cursor: 'pointer',
  fontSize: 15,
  padding: '3px 10px',
  margin: 10,
};

const Button = ({ children, onClick }) => (
  <button style={buttonStyles} onClick={onClick}>
    {children}
  </button>
);

Button.propTypes = {
  children: PropTypes.string.isRequired,
  onClick: PropTypes.func,
<<<<<<< HEAD
};
Button.defaultProps = {
  onClick: () => {},
=======
>>>>>>> fceded04
};

export default Button;<|MERGE_RESOLUTION|>--- conflicted
+++ resolved
@@ -23,12 +23,9 @@
 Button.propTypes = {
   children: PropTypes.string.isRequired,
   onClick: PropTypes.func,
-<<<<<<< HEAD
 };
 Button.defaultProps = {
   onClick: () => {},
-=======
->>>>>>> fceded04
 };
 
 export default Button;