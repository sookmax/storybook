--- conflicted
+++ resolved
@@ -1,10 +1,6 @@
 // Jest Snapshot v1, https://goo.gl/fbAQLP
 
-<<<<<<< HEAD
-exports[`Storyshots Addons/Links Go To Welcome 1`] = `
-=======
-exports[`Storyshots Addons|Links Go to welcome 1`] = `
->>>>>>> c2c1b4f3
+exports[`Storyshots Addons/Links Go to welcome 1`] = `
 <button
   class="button"
   onclick={[Function]}
