--- conflicted
+++ resolved
@@ -1,10 +1,6 @@
 {
   "name": "preact-example",
-<<<<<<< HEAD
-  "version": "5.0.0-beta.2",
-=======
   "version": "5.0.0-beta.3",
->>>>>>> 247dd6a3
   "private": true,
   "scripts": {
     "build": "cross-env NODE_ENV=production webpack --progress --hide-modules",
@@ -19,20 +15,6 @@
   "devDependencies": {
     "@babel/core": "^7.2.2",
     "@babel/plugin-transform-runtime": "^7.2.0",
-<<<<<<< HEAD
-    "@storybook/addon-actions": "5.0.0-beta.2",
-    "@storybook/addon-backgrounds": "5.0.0-beta.2",
-    "@storybook/addon-centered": "5.0.0-beta.2",
-    "@storybook/addon-knobs": "5.0.0-beta.2",
-    "@storybook/addon-links": "5.0.0-beta.2",
-    "@storybook/addon-notes": "5.0.0-beta.2",
-    "@storybook/addon-options": "5.0.0-beta.2",
-    "@storybook/addon-storyshots": "5.0.0-beta.2",
-    "@storybook/addon-storysource": "5.0.0-beta.2",
-    "@storybook/addon-viewport": "5.0.0-beta.2",
-    "@storybook/addons": "5.0.0-beta.2",
-    "@storybook/preact": "5.0.0-beta.2",
-=======
     "@storybook/addon-actions": "5.0.0-beta.3",
     "@storybook/addon-backgrounds": "5.0.0-beta.3",
     "@storybook/addon-centered": "5.0.0-beta.3",
@@ -45,7 +27,6 @@
     "@storybook/addon-viewport": "5.0.0-beta.3",
     "@storybook/addons": "5.0.0-beta.3",
     "@storybook/preact": "5.0.0-beta.3",
->>>>>>> 247dd6a3
     "babel-loader": "^8.0.4",
     "cross-env": "^5.2.0",
     "file-loader": "^3.0.1",
