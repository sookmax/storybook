{
  "name": "svelte-example",
  "version": "6.1.0-beta.0",
  "private": true,
  "scripts": {
    "build-storybook": "build-storybook -s public",
    "storybook": "start-storybook -p 9009 -s public"
  },
  "dependencies": {
    "global": "^4.3.2"
  },
  "devDependencies": {
<<<<<<< HEAD
    "@storybook/addon-a11y": "6.1.0-alpha.35",
    "@storybook/addon-actions": "6.1.0-alpha.35",
    "@storybook/addon-backgrounds": "6.1.0-alpha.35",
    "@storybook/addon-controls": "6.1.0-alpha.35",
    "@storybook/addon-docs": "6.1.0-alpha.35",
    "@storybook/addon-knobs": "6.1.0-alpha.35",
    "@storybook/addon-links": "6.1.0-alpha.35",
    "@storybook/addon-storyshots": "6.1.0-alpha.35",
    "@storybook/addon-storysource": "6.1.0-alpha.35",
    "@storybook/addon-viewport": "6.1.0-alpha.35",
    "@storybook/addons": "6.1.0-alpha.35",
    "@storybook/source-loader": "6.1.0-alpha.35",
    "@storybook/svelte": "6.1.0-alpha.35",
    "react": "16.13.1",
    "react-dom": "16.13.1"
=======
    "@storybook/addon-a11y": "6.1.0-beta.0",
    "@storybook/addon-actions": "6.1.0-beta.0",
    "@storybook/addon-backgrounds": "6.1.0-beta.0",
    "@storybook/addon-controls": "6.1.0-beta.0",
    "@storybook/addon-docs": "6.1.0-beta.0",
    "@storybook/addon-knobs": "6.1.0-beta.0",
    "@storybook/addon-links": "6.1.0-beta.0",
    "@storybook/addon-storyshots": "6.1.0-beta.0",
    "@storybook/addon-storysource": "6.1.0-beta.0",
    "@storybook/addon-viewport": "6.1.0-beta.0",
    "@storybook/addons": "6.1.0-beta.0",
    "@storybook/source-loader": "6.1.0-beta.0",
    "@storybook/svelte": "6.1.0-beta.0"
>>>>>>> 3ce06946
  },
  "storybook": {
    "chromatic": {
      "projectToken": "8ob73wgl995"
    }
  }
}<|MERGE_RESOLUTION|>--- conflicted
+++ resolved
@@ -10,23 +10,6 @@
     "global": "^4.3.2"
   },
   "devDependencies": {
-<<<<<<< HEAD
-    "@storybook/addon-a11y": "6.1.0-alpha.35",
-    "@storybook/addon-actions": "6.1.0-alpha.35",
-    "@storybook/addon-backgrounds": "6.1.0-alpha.35",
-    "@storybook/addon-controls": "6.1.0-alpha.35",
-    "@storybook/addon-docs": "6.1.0-alpha.35",
-    "@storybook/addon-knobs": "6.1.0-alpha.35",
-    "@storybook/addon-links": "6.1.0-alpha.35",
-    "@storybook/addon-storyshots": "6.1.0-alpha.35",
-    "@storybook/addon-storysource": "6.1.0-alpha.35",
-    "@storybook/addon-viewport": "6.1.0-alpha.35",
-    "@storybook/addons": "6.1.0-alpha.35",
-    "@storybook/source-loader": "6.1.0-alpha.35",
-    "@storybook/svelte": "6.1.0-alpha.35",
-    "react": "16.13.1",
-    "react-dom": "16.13.1"
-=======
     "@storybook/addon-a11y": "6.1.0-beta.0",
     "@storybook/addon-actions": "6.1.0-beta.0",
     "@storybook/addon-backgrounds": "6.1.0-beta.0",
@@ -40,7 +23,6 @@
     "@storybook/addons": "6.1.0-beta.0",
     "@storybook/source-loader": "6.1.0-beta.0",
     "@storybook/svelte": "6.1.0-beta.0"
->>>>>>> 3ce06946
   },
   "storybook": {
     "chromatic": {
