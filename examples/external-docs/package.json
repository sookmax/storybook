--- conflicted
+++ resolved
@@ -11,7 +11,7 @@
   "dependencies": {
     "@storybook/addon-essentials": "6.5.0-beta.1",
     "@storybook/components": "6.5.0-beta.1",
-    "@storybook/csf": "0.0.2--canary.87bc651.0",
+    "@storybook/csf": "0.0.2--canary.4566f4d.1",
     "@storybook/preview-web": "6.5.0-beta.1",
     "@storybook/react": "6.5.0-beta.1",
     "@storybook/store": "6.5.0-beta.1",
@@ -32,13 +32,8 @@
     "@types/react": "^16.14.23",
     "@types/react-dom": "^16.9.14",
     "cross-env": "^7.0.3",
-<<<<<<< HEAD
     "typescript": "^4.6.3",
+    "sb": "6.5.0-beta.1",
     "webpack": "5"
-=======
-    "sb": "6.5.0-beta.1",
-    "typescript": "^3.9.7",
-    "webpack": "4"
->>>>>>> af8b4828
   }
 }