--- conflicted
+++ resolved
@@ -32,12 +32,7 @@
     "@types/react": "^16.14.23",
     "@types/react-dom": "^16.9.14",
     "cross-env": "^7.0.3",
-<<<<<<< HEAD
-    "typescript": "^3.9.7",
+    "typescript": "^4.6.3",
     "webpack": "5"
-=======
-    "typescript": "^4.6.3",
-    "webpack": "4"
->>>>>>> fbbd0c58
   }
 }