--- conflicted
+++ resolved
@@ -13,12 +13,8 @@
     '@storybook/addon-a11y',
   ],
   core: {
-<<<<<<< HEAD
     builder: '@storybook/builder-webpack5',
-=======
-    builder: 'webpack4',
     channelOptions: { allowFunction: false, maxDepth: 10 },
->>>>>>> 13b40e37
     disableTelemetry: true,
   },
   staticDirs: ['../public'],
