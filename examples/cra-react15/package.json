{
  "name": "cra-react15",
<<<<<<< HEAD
  "version": "6.2.0-alpha.20",
=======
  "version": "6.2.0-alpha.24",
>>>>>>> 013f2658
  "private": true,
  "scripts": {
    "build": "react-scripts build",
    "build-storybook": "build-storybook -s public",
    "eject": "react-scripts eject",
    "start": "react-scripts start",
    "storybook": "start-storybook -p 9009 -s public",
    "test": "react-scripts test --env=jsdom"
  },
  "dependencies": {
    "babel-loader": "8.2.2",
    "global": "^4.4.0",
    "react": "^15.7.0",
    "react-dom": "^15.7.0",
    "react-scripts": "3.4.4"
  },
  "devDependencies": {
<<<<<<< HEAD
    "@storybook/addon-actions": "6.2.0-alpha.20",
    "@storybook/addon-links": "6.2.0-alpha.20",
    "@storybook/addons": "6.2.0-alpha.20",
    "@storybook/react": "6.2.0-alpha.20",
    "@storybook/theming": "6.2.0-alpha.20",
=======
    "@storybook/addon-actions": "6.2.0-alpha.24",
    "@storybook/addon-links": "6.2.0-alpha.24",
    "@storybook/addons": "6.2.0-alpha.24",
    "@storybook/react": "6.2.0-alpha.24",
    "@storybook/theming": "6.2.0-alpha.24",
>>>>>>> 013f2658
    "babel-core": "6",
    "babel-runtime": "6"
  },
  "storybook": {
    "chromatic": {
      "projectToken": "gxk7iqej3wt"
    }
  }
}<|MERGE_RESOLUTION|>--- conflicted
+++ resolved
@@ -1,10 +1,6 @@
 {
   "name": "cra-react15",
-<<<<<<< HEAD
-  "version": "6.2.0-alpha.20",
-=======
   "version": "6.2.0-alpha.24",
->>>>>>> 013f2658
   "private": true,
   "scripts": {
     "build": "react-scripts build",
@@ -22,19 +18,11 @@
     "react-scripts": "3.4.4"
   },
   "devDependencies": {
-<<<<<<< HEAD
-    "@storybook/addon-actions": "6.2.0-alpha.20",
-    "@storybook/addon-links": "6.2.0-alpha.20",
-    "@storybook/addons": "6.2.0-alpha.20",
-    "@storybook/react": "6.2.0-alpha.20",
-    "@storybook/theming": "6.2.0-alpha.20",
-=======
     "@storybook/addon-actions": "6.2.0-alpha.24",
     "@storybook/addon-links": "6.2.0-alpha.24",
     "@storybook/addons": "6.2.0-alpha.24",
     "@storybook/react": "6.2.0-alpha.24",
     "@storybook/theming": "6.2.0-alpha.24",
->>>>>>> 013f2658
     "babel-core": "6",
     "babel-runtime": "6"
   },
