--- conflicted
+++ resolved
@@ -10,11 +10,7 @@
     "default": {
       "runner": "@nrwl/nx-cloud",
       "options": {
-<<<<<<< HEAD
         "cacheableOperations": ["build", "test", "lint", "package", "prep"],
-=======
-        "cacheableOperations": ["build", "test", "lint", "package", "prepare"],
->>>>>>> 1e3b41ae
         "accessToken": "NGVmYTkxMmItYzY3OS00MjkxLTk1ZDktZDFmYTFmNmVlNGY4fHJlYWQ=",
         "canTrackAnalytics": false,
         "showUsageWarnings": true,
@@ -38,23 +34,16 @@
         "projects": "dependencies"
       }
     ],
-<<<<<<< HEAD
     "prep": [
-=======
-    "prepare": [
->>>>>>> 1e3b41ae
       {
-        "target": "prepare",
+        "target": "prep",
         "projects": "dependencies"
       }
     ]
-<<<<<<< HEAD
   },
   "targetDefaults": {
     "prep": {
       "outputs": ["{projectRoot}/dist"]
     }
-=======
->>>>>>> 1e3b41ae
   }
 }