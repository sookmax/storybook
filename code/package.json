{
  "name": "@storybook/root",
  "version": "7.0.0-beta.20",
  "private": true,
  "description": "Storybook is an open source tool for developing UI components in isolation for React, Vue and Angular. It makes building stunning UIs organized and efficient.",
  "keywords": [
    "angular",
    "angularjs",
    "au2",
    "aurelia",
    "aurelia2",
    "babel",
    "components",
    "documentation",
    "frontend",
    "jamstack",
    "markup",
    "mdx",
    "react",
    "reactjs",
    "reuseable",
    "storybook",
    "storybookjs",
    "templated",
    "tool",
    "ui",
    "user interface",
    "vue",
    "vuejs"
  ],
  "homepage": "https://storybook.js.org/",
  "repository": {
    "type": "git",
    "url": "https://github.com/storybookjs/storybook.git"
  },
  "funding": {
    "type": "opencollective",
    "url": "https://opencollective.com/storybook"
  },
  "workspaces": {
    "packages": [
      "addons/*",
<<<<<<< HEAD
      "addons/storyshots/*",
=======
      "examples/*",
      "examples-native/*",
>>>>>>> 11e3bf3e
      "frameworks/*",
      "lib/*",
      "ui/*",
      "presets/*",
      "renderers/*"
    ]
  },
  "scripts": {
    "await-serve-storybooks": "wait-on http://localhost:8001",
    "build": "NODE_ENV=production node ../scripts/build-package.js",
    "changelog": "pr-log --sloppy --cherry-pick",
    "changelog:next": "pr-log --sloppy --since-prerelease",
    "check": "NODE_ENV=production node ../scripts/check-package.js",
    "ci-tests": "yarn task --task check --no-link --start-from=install && yarn lint && yarn test && cd ../scripts && yarn test",
    "coverage": "codecov",
    "danger": "danger",
    "generate-repros": "zx ../scripts/repros-generator/index.mjs",
    "generate-repros-next": "ts-node --swc ../scripts/next-repro-generators/generate-repros.ts",
    "github-release": "github-release-from-changelog",
    "linear-export": "ts-node --swc --project=../scripts/tsconfig.json ../scripts/linear-export.ts",
    "lint": "yarn lint:js && yarn lint:md",
    "lint:ejs": "ejslint **/*.ejs",
    "lint:js": "yarn lint:js:cmd .  --quiet",
    "lint:js:cmd": "cross-env NODE_ENV=production eslint --cache --cache-location=../.cache/eslint --ext .js,.jsx,.json,.html,.ts,.tsx,.mjs --report-unused-disable-directives",
    "lint:md": "../scripts/node_modules/.bin/remark -q .",
    "lint:other": "prettier --write '**/*.{css,html,json,md,yml}'",
    "lint:package": "sort-package-json",
    "local-registry": "ts-node --swc --project=../scripts/tsconfig.json ../scripts/run-registry.ts --port 6001",
    "publish-repros": "ts-node --swc ../scripts/next-repro-generators/publish.ts",
    "publish:debug": "npm run publish:latest -- --npm-tag=debug --no-push",
    "publish:latest": "lerna publish --exact --concurrency 1 --force-publish",
    "publish:next": "npm run publish:latest -- --npm-tag=next",
    "storybook:blocks": "STORYBOOK_BLOCKS_ONLY=true yarn storybook:ui",
    "storybook:blocks:build": "STORYBOOK_BLOCKS_ONLY=true yarn storybook:ui:build",
    "storybook:blocks:chromatic": "STORYBOOK_BLOCKS_ONLY=true yarn storybook:ui:chromatic --project-token=${CHROMATIC_TOKEN_STORYBOOK_BLOCKS:-MISSING_PROJECT_TOKEN}",
    "storybook:ui": "NODE_OPTIONS=\"--preserve-symlinks --preserve-symlinks-main\" ./lib/cli/bin/index.js dev --port 6006 --config-dir ./ui/.storybook --no-manager-cache",
    "storybook:ui:build": "NODE_OPTIONS=\"--preserve-symlinks --preserve-symlinks-main\" ./lib/cli/bin/index.js build --config-dir ./ui/.storybook",
    "storybook:ui:chromatic": "yarn chromatic --build-script-name storybook:ui:build --storybook-config-dir ./ui/.storybook --storybook-base-dir ./code --project-token=${CHROMATIC_TOKEN_STORYBOOK_UI:-MISSING_PROJECT_TOKEN} --only-changed --exit-zero-on-changes --exit-once-uploaded",
    "task": "cd .. && yarn task",
    "test": "NODE_OPTIONS=--max_old_space_size=4096 jest --config ./jest.config.js",
    "test:cli": "npm --prefix lib/cli run test"
  },
  "husky": {
    "hooks": {
      "pre-commit": "yarn lint-staged"
    }
  },
  "lint-staged": {
    "*.{html,js,json,jsx,mjs,ts,tsx}": [
      "yarn lint:js:cmd --fix"
    ],
    "package.json": [
      "yarn lint:package"
    ],
    "*.ejs": [
      "../scripts/node_modules/.bin/ejslint"
    ],
    "*.{css,html,json,md,yml}": [
      "../scripts/node_modules/.bin/prettier --write"
    ]
  },
  "browserslist": [
    "defaults"
  ],
  "resolutions": {
    "@nrwl/cli": "14.6.1",
    "@typescript-eslint/eslint-plugin": "^5.45.0",
    "@typescript-eslint/experimental-utils": "^5.45.0",
    "@typescript-eslint/parser": "^5.45.0",
    "boxen": "^5.1.2",
    "esbuild": "^0.16.4",
    "eslint": "^8.28.0",
    "serialize-javascript": "^3.1.0",
    "webpack": "5"
  },
  "dependencies": {
    "@babel/core": "^7.20.2",
    "@babel/preset-env": "^7.20.2",
    "@babel/preset-react": "^7.18.6",
    "@babel/preset-typescript": "^7.18.6",
    "@babel/runtime": "^7.20.1",
    "@compodoc/compodoc": "^1.1.18",
    "@emotion/jest": "^11.10.0",
    "@jest/globals": "^29.3.1",
    "@linear/sdk": "^1.21.0",
    "@nrwl/cli": "14.6.1",
    "@nrwl/nx-cloud": "14.6.0",
    "@nrwl/workspace": "14.6.1",
    "@playwright/test": "1.29.1",
    "@storybook/addon-a11y": "workspace:*",
    "@storybook/addon-actions": "workspace:*",
    "@storybook/addon-backgrounds": "workspace:*",
    "@storybook/addon-controls": "workspace:*",
    "@storybook/addon-docs": "workspace:*",
    "@storybook/addon-essentials": "workspace:*",
    "@storybook/addon-highlight": "workspace:*",
    "@storybook/addon-interactions": "workspace:*",
    "@storybook/addon-jest": "workspace:*",
    "@storybook/addon-links": "workspace:*",
    "@storybook/addon-measure": "workspace:*",
    "@storybook/addon-outline": "workspace:*",
    "@storybook/addon-storyshots": "workspace:*",
    "@storybook/addon-storyshots-puppeteer": "workspace:*",
    "@storybook/addon-storysource": "workspace:*",
    "@storybook/addon-toolbars": "workspace:*",
    "@storybook/addon-viewport": "workspace:*",
    "@storybook/addons": "workspace:*",
    "@storybook/angular": "workspace:*",
    "@storybook/api": "workspace:*",
    "@storybook/babel-plugin-require-context-hook": "1.0.1",
    "@storybook/blocks": "workspace:*",
    "@storybook/builder-manager": "workspace:*",
    "@storybook/builder-vite": "workspace:*",
    "@storybook/builder-webpack5": "workspace:*",
    "@storybook/channel-postmessage": "workspace:*",
    "@storybook/channel-websocket": "workspace:*",
    "@storybook/channels": "workspace:*",
    "@storybook/cli": "workspace:*",
    "@storybook/client-api": "workspace:*",
    "@storybook/client-logger": "workspace:*",
    "@storybook/codemod": "workspace:*",
    "@storybook/components": "workspace:*",
    "@storybook/core-client": "workspace:*",
    "@storybook/core-common": "workspace:*",
    "@storybook/core-events": "workspace:*",
    "@storybook/core-server": "workspace:*",
    "@storybook/core-webpack": "workspace:*",
    "@storybook/csf": "next",
    "@storybook/csf-plugin": "workspace:*",
    "@storybook/csf-tools": "workspace:*",
    "@storybook/docs-tools": "workspace:*",
    "@storybook/ember": "workspace:*",
    "@storybook/eslint-config-storybook": "^3.1.2",
    "@storybook/global": "^5.0.0",
    "@storybook/html": "workspace:*",
    "@storybook/html-vite": "workspace:*",
    "@storybook/html-webpack5": "workspace:*",
    "@storybook/instrumenter": "workspace:*",
    "@storybook/jest": "next",
    "@storybook/linter-config": "^3.1.2",
    "@storybook/manager": "workspace:*",
    "@storybook/manager-api": "workspace:*",
    "@storybook/nextjs": "workspace:*",
    "@storybook/node-logger": "workspace:*",
    "@storybook/postinstall": "workspace:*",
    "@storybook/preact": "workspace:*",
    "@storybook/preact-vite": "workspace:*",
    "@storybook/preact-webpack5": "workspace:*",
    "@storybook/preset-html-webpack": "workspace:*",
    "@storybook/preset-preact-webpack": "workspace:*",
    "@storybook/preset-react-webpack": "workspace:*",
    "@storybook/preset-server-webpack": "workspace:*",
    "@storybook/preset-svelte-webpack": "workspace:*",
    "@storybook/preset-vue-webpack": "workspace:*",
    "@storybook/preset-vue3-webpack": "workspace:*",
    "@storybook/preset-web-components-webpack": "workspace:*",
    "@storybook/preview": "workspace:*",
    "@storybook/preview-api": "workspace:*",
    "@storybook/preview-web": "workspace:*",
    "@storybook/react": "workspace:*",
    "@storybook/react-vite": "workspace:*",
    "@storybook/react-webpack5": "workspace:*",
    "@storybook/router": "workspace:*",
    "@storybook/server": "workspace:*",
    "@storybook/server-webpack5": "workspace:*",
    "@storybook/source-loader": "workspace:*",
    "@storybook/store": "workspace:*",
    "@storybook/svelte": "workspace:*",
    "@storybook/svelte-webpack5": "workspace:*",
    "@storybook/telemetry": "workspace:*",
    "@storybook/testing-library": "next",
    "@storybook/theming": "workspace:*",
    "@storybook/types": "workspace:*",
    "@storybook/vue": "workspace:*",
    "@storybook/vue-webpack5": "workspace:*",
    "@storybook/vue3": "workspace:*",
    "@storybook/vue3-vite": "workspace:*",
    "@storybook/vue3-webpack5": "workspace:*",
    "@storybook/web-components": "workspace:*",
    "@storybook/web-components-vite": "workspace:*",
    "@storybook/web-components-webpack5": "workspace:*",
    "@swc/core": "^1.3.23",
    "@swc/jest": "^0.2.24",
    "@testing-library/dom": "^7.29.4",
    "@testing-library/jest-dom": "^5.11.9",
    "@testing-library/react": "^11.2.2",
    "@testing-library/user-event": "^13.2.1",
    "@types/doctrine": "^0.0.3",
    "@types/enzyme": "^3.10.8",
    "@types/escodegen": "^0.0.6",
    "@types/express": "^4.17.11",
    "@types/fs-extra": "^9.0.6",
    "@types/lodash": "^4.14.167",
    "@types/node": "^16.0.0",
    "@types/prompts": "2.0.11",
    "@types/react": "^16.14.34",
    "@types/react-dom": "^16.9.14",
    "@types/semver": "^7.3.4",
    "@types/serve-static": "^1.13.8",
    "@types/shelljs": "^0.8.7",
    "@types/terser-webpack-plugin": "^5.2.0",
    "@types/webpack-dev-middleware": "^5.3.0",
    "@typescript-eslint/eslint-plugin": "^5.45.0",
    "@typescript-eslint/experimental-utils": "^5.45.0",
    "@typescript-eslint/parser": "^5.45.0",
    "@vitejs/plugin-react": "^2.1.0",
    "babel-core": "^7.0.0-bridge.0",
    "babel-eslint": "^10.1.0",
    "babel-loader": "^8.3.0",
    "chromatic": "6.11.2",
    "codecov": "^3.8.1",
    "commander": "^6.2.1",
    "concurrently": "^5.3.0",
    "cross-env": "^7.0.3",
    "danger": "^10.6.2",
    "enzyme": "^3.11.0",
    "enzyme-adapter-react-16": "^1.15.5",
    "esbuild": "^0.16.4",
    "esbuild-loader": "^2.19.0",
    "esbuild-plugin-alias": "^0.2.1",
    "eslint": "^8.28.0",
    "eslint-import-resolver-typescript": "^3.5.2",
    "eslint-plugin-import": "^2.26.0",
    "eslint-plugin-react": "^7.31.10",
    "eslint-plugin-storybook": "^0.6.6",
    "execa": "^5.0.0",
    "express": "^4.17.3",
    "fs-extra": "^9.0.1",
    "github-release-from-changelog": "^2.1.1",
    "glob": "^7.1.6",
    "http-server": "^0.12.3",
    "husky": "^4.3.7",
    "jest": "^29.3.1",
    "jest-environment-jsdom": "^29.3.1",
    "jest-image-snapshot": "^6.0.0",
    "jest-junit": "^14.0.1",
    "jest-os-detection": "^1.3.1",
    "jest-serializer-html": "^7.1.0",
    "jest-watch-typeahead": "^2.2.1",
    "lerna": "^3.22.1",
    "lint-staged": "^10.5.4",
    "lodash": "^4.17.21",
    "mocha-list-tests": "^1.0.5",
    "node-fetch": "^2.6.1",
    "node-gyp": "^8.4.0",
    "nx": "14.6.1",
    "p-limit": "^3.1.0",
    "playwright": "1.29.1",
    "prettier": "2.8.0",
    "process": "^0.11.10",
    "prompts": "^2.4.0",
    "raf": "^3.4.1",
    "react": "^16.14.0",
    "semver": "^7.3.7",
    "serve-static": "^1.14.1",
    "shelljs": "^0.8.5",
    "shx": "^0.3.2",
    "terser-webpack-plugin": "^5.3.1",
    "trash": "^7.0.0",
    "ts-dedent": "^2.0.0",
    "ts-node": "^10.9.1",
    "tsup": "^6.2.2",
    "typescript": "~4.9.3",
    "util": "^0.12.4",
    "vite": "^4.0.0",
    "vite-plugin-turbosnap": "^1.0.1",
    "wait-on": "^5.2.1",
    "web-component-analyzer": "^1.1.6",
    "webpack": "5",
    "webpack-dev-middleware": "^5.3.1",
    "window-size": "^1.1.1",
    "zx": "^7.0.3"
  },
  "dependenciesMeta": {
    "@compodoc/compodoc": {
      "built": false
    },
    "ejs": {
      "built": false
    },
    "level": {
      "built": false
    },
    "node-uuid": {
      "built": false,
      "unplugged": false
    },
    "nodemon": {
      "built": false
    },
    "parcel": {
      "built": false
    },
    "preact": {
      "built": false
    },
    "yorkie": {
      "built": false
    }
  },
  "optionalDependencies": {
    "puppeteer": "^2.1.1",
    "ts-loader": "^9.2.8",
    "verdaccio": "^4.10.0",
    "verdaccio-auth-memory": "^9.7.2"
  },
  "packageManager": "yarn@3.3.0",
  "engines": {
    "node": ">=16.0.0"
  },
  "collective": {
    "type": "opencollective",
    "url": "https://opencollective.com/storybook"
  },
  "pr-log": {
    "skipLabels": [
      "cleanup"
    ],
    "validLabels": [
      [
        "BREAKING CHANGE",
        "Breaking Changes"
      ],
      [
        "feature request",
        "Features"
      ],
      [
        "bug",
        "Bug Fixes"
      ],
      [
        "documentation",
        "Documentation"
      ],
      [
        "maintenance",
        "Maintenance"
      ],
      [
        "build",
        "Build"
      ],
      [
        "dependencies",
        "Dependency Upgrades"
      ],
      [
        "other",
        "Other"
      ]
    ]
  }
}<|MERGE_RESOLUTION|>--- conflicted
+++ resolved
@@ -40,12 +40,6 @@
   "workspaces": {
     "packages": [
       "addons/*",
-<<<<<<< HEAD
-      "addons/storyshots/*",
-=======
-      "examples/*",
-      "examples-native/*",
->>>>>>> 11e3bf3e
       "frameworks/*",
       "lib/*",
       "ui/*",
