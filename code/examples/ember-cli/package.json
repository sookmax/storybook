--- conflicted
+++ resolved
@@ -1,10 +1,6 @@
 {
   "name": "ember-example",
-<<<<<<< HEAD
-  "version": "7.0.0-alpha.21",
-=======
   "version": "7.0.0-alpha.23",
->>>>>>> 9b71ead5
   "private": true,
   "scripts": {
     "--build-storybook": "yarn storybook-prebuild && storybook build",
@@ -21,21 +17,6 @@
   "devDependencies": {
     "@babel/core": "^7.12.10",
     "@ember/optional-features": "^2.0.0",
-<<<<<<< HEAD
-    "@storybook/addon-a11y": "7.0.0-alpha.21",
-    "@storybook/addon-actions": "7.0.0-alpha.21",
-    "@storybook/addon-backgrounds": "7.0.0-alpha.21",
-    "@storybook/addon-controls": "7.0.0-alpha.21",
-    "@storybook/addon-docs": "7.0.0-alpha.21",
-    "@storybook/addon-highlight": "7.0.0-alpha.21",
-    "@storybook/addon-links": "7.0.0-alpha.21",
-    "@storybook/addon-storysource": "7.0.0-alpha.21",
-    "@storybook/addon-viewport": "7.0.0-alpha.21",
-    "@storybook/addons": "7.0.0-alpha.21",
-    "@storybook/ember": "7.0.0-alpha.21",
-    "@storybook/ember-cli-storybook": "^0.2.1",
-    "@storybook/source-loader": "7.0.0-alpha.21",
-=======
     "@storybook/addon-a11y": "7.0.0-alpha.23",
     "@storybook/addon-actions": "7.0.0-alpha.23",
     "@storybook/addon-backgrounds": "7.0.0-alpha.23",
@@ -49,7 +30,6 @@
     "@storybook/ember": "7.0.0-alpha.23",
     "@storybook/ember-cli-storybook": "^0.2.1",
     "@storybook/source-loader": "7.0.0-alpha.23",
->>>>>>> 9b71ead5
     "babel-loader": "^8.2.5",
     "broccoli-asset-rev": "^3.0.0",
     "browserify-zlib": "^0.2.0",
@@ -69,11 +49,7 @@
     "loader.js": "^4.7.0",
     "os-browserify": "^0.3.0",
     "shx": "^0.3.2",
-<<<<<<< HEAD
-    "storybook": "7.0.0-alpha.21",
-=======
     "storybook": "7.0.0-alpha.23",
->>>>>>> 9b71ead5
     "stream-browserify": "^3.0.0",
     "vm-browserify": "^1.1.2",
     "webpack": "5",
