--- conflicted
+++ resolved
@@ -11,27 +11,15 @@
     "storybook": "cross-env STORYBOOK_DISPLAY_WARNING=true DISPLAY_WARNING=true storybook dev -p 9011 --no-manager-cache -c .storybook"
   },
   "dependencies": {
-<<<<<<< HEAD
-    "@storybook/addon-docs": "7.0.0-alpha.41",
-    "@storybook/addon-essentials": "7.0.0-alpha.41",
-    "@storybook/blocks": "7.0.0-alpha.41",
-    "@storybook/components": "7.0.0-alpha.41",
-    "@storybook/preview-web": "7.0.0-alpha.41",
-    "@storybook/react": "7.0.0-alpha.41",
-    "@storybook/react-webpack5": "7.0.0-alpha.41",
-    "@storybook/theming": "7.0.0-alpha.41",
-    "@storybook/types": "7.0.0-alpha.41",
-=======
     "@storybook/addon-docs": "7.0.0-alpha.42",
     "@storybook/addon-essentials": "7.0.0-alpha.42",
     "@storybook/blocks": "7.0.0-alpha.42",
     "@storybook/components": "7.0.0-alpha.42",
-    "@storybook/csf": "next",
     "@storybook/preview-web": "7.0.0-alpha.42",
     "@storybook/react": "7.0.0-alpha.42",
     "@storybook/react-webpack5": "7.0.0-alpha.42",
     "@storybook/theming": "7.0.0-alpha.42",
->>>>>>> e874a2ea
+    "@storybook/types": "7.0.0-alpha.42",
     "formik": "^2.2.9",
     "next": "^12.1.0",
     "nextra": "^1.1.0",
