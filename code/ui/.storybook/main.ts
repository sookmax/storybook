--- conflicted
+++ resolved
@@ -62,22 +62,6 @@
   features: {
     interactionsDebugger: true,
   },
-<<<<<<< HEAD
-  viteFinal: (viteConfig, { configType }) => ({
-    ...viteConfig,
-    plugins: [
-      ...(viteConfig.plugins || []),
-      configType === 'PRODUCTION' ? pluginTurbosnap({ rootDir: viteConfig.root || '' }) : [],
-    ],
-    optimizeDeps: { ...viteConfig.optimizeDeps, force: true },
-    build: {
-      ...viteConfig.build,
-      // disable sourcemaps in CI to not run out of memory
-      sourcemap: process.env.CI !== 'true',
-    },
-  }),
-  logLevel: 'debug',
-=======
   viteFinal: (viteConfig, { configType }) =>
     mergeConfig(viteConfig, {
       resolve: {
@@ -96,7 +80,7 @@
         sourcemap: process.env.CI !== 'true',
       },
     }),
->>>>>>> c754d638
+  logLevel: 'debug',
 };
 
 export default config;