--- conflicted
+++ resolved
@@ -1,4 +1,4 @@
-import React from 'react';
+import React, { useMemo } from 'react';
 
 import type { Combo, StoriesHash } from '@storybook/manager-api';
 import { types, Consumer } from '@storybook/manager-api';
@@ -36,40 +36,8 @@
     const whatsNewNotificationsEnabled =
       state.whatsNewData?.status === 'SUCCESS' && !state.disableWhatsNewNotifications;
 
-<<<<<<< HEAD
-    const index = useMemo(() => {
-      if (!originalIndex) {
-        return originalIndex;
-      }
-
-      const filtered = new Set();
-      Object.values(originalIndex).forEach((item) => {
-        if (item.type === 'story' || item.type === 'docs') {
-          let result = true;
-
-          Object.values(filters).forEach((filter) => {
-            if (result === true) {
-              result = filter({ ...item, status: status[item.id] });
-            }
-          });
-
-          if (result) {
-            filtered.add(item.id);
-            getAncestorIds(originalIndex, item.id).forEach((id) => {
-              filtered.add(id);
-            });
-          }
-        }
-      });
-
-      return Object.fromEntries(Object.entries(originalIndex).filter(([key]) => filtered.has(key)));
-    }, [originalIndex, filters, status]);
-
     const items = api.getElements(types.experimental_SIDEBAR_BOTTOM);
     const bottom = useMemo(() => Object.values(items), [items]);
-
-=======
->>>>>>> f0fe2930
     return {
       title: name,
       url,
