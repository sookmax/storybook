--- conflicted
+++ resolved
@@ -52,21 +52,11 @@
   "devDependencies": {
     "@fal-works/esbuild-plugin-global-externals": "^2.1.2",
     "@storybook/addon-designs": "^7.0.0",
-<<<<<<< HEAD
-    "@storybook/addons": "7.1.0-beta.2",
-    "@storybook/channels": "7.1.0-beta.2",
-    "@storybook/client-logger": "7.1.0-beta.2",
-    "@storybook/components": "7.1.0-beta.2",
-    "@storybook/core-events": "7.1.0-beta.2",
-=======
     "@storybook/addons": "7.1.0-rc.2",
-    "@storybook/api": "7.1.0-rc.2",
-    "@storybook/channel-postmessage": "7.1.0-rc.2",
     "@storybook/channels": "7.1.0-rc.2",
     "@storybook/client-logger": "7.1.0-rc.2",
     "@storybook/components": "7.1.0-rc.2",
     "@storybook/core-events": "7.1.0-rc.2",
->>>>>>> 6c45e623
     "@storybook/global": "^5.0.0",
     "@storybook/manager-api": "7.1.0-rc.2",
     "@storybook/router": "7.1.0-rc.2",
