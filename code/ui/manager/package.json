{
  "name": "@storybook/manager",
  "version": "7.1.0-beta.2",
  "description": "Core Storybook UI",
  "keywords": [
    "storybook"
  ],
  "homepage": "https://github.com/storybookjs/storybook/tree/next/code/ui/manager",
  "bugs": {
    "url": "https://github.com/storybookjs/storybook/issues"
  },
  "repository": {
    "type": "git",
    "url": "https://github.com/storybookjs/storybook.git",
    "directory": "code/ui/manager"
  },
  "funding": {
    "type": "opencollective",
    "url": "https://opencollective.com/storybook"
  },
  "license": "MIT",
  "exports": {
    ".": {
      "types": "./dist/index.d.ts",
      "import": "./dist/index.js"
    },
    "./dist/runtime": {
      "types": "./dist/runtime.d.ts",
      "import": "./dist/runtime.js"
    },
    "./dist/globals": {
      "types": "./dist/globals.d.ts",
      "require": "./dist/globals.js"
    },
    "./paths": "./paths.js",
    "./package.json": "./package.json"
  },
  "main": "dist/index.js",
  "module": "dist/index.js",
  "types": "dist/index.d.ts",
  "files": [
    "dist/**/*",
    "static/**/*",
    "README.md",
    "*.js",
    "*.d.ts"
  ],
  "scripts": {
    "check": "../../../scripts/node_modules/.bin/tsc --noEmit",
    "prep": "../../../scripts/prepare/esm-bundle.ts"
  },
  "devDependencies": {
    "@fal-works/esbuild-plugin-global-externals": "^2.1.2",
<<<<<<< HEAD
    "@storybook/addon-designs": "^7.0.0",
    "@storybook/addons": "7.1.0-beta.1",
    "@storybook/api": "7.1.0-beta.1",
    "@storybook/channel-postmessage": "7.1.0-beta.1",
    "@storybook/channels": "7.1.0-beta.1",
    "@storybook/client-logger": "7.1.0-beta.1",
    "@storybook/components": "7.1.0-beta.1",
    "@storybook/core-events": "7.1.0-beta.1",
=======
    "@storybook/addons": "7.1.0-beta.2",
    "@storybook/api": "7.1.0-beta.2",
    "@storybook/channel-postmessage": "7.1.0-beta.2",
    "@storybook/channels": "7.1.0-beta.2",
    "@storybook/client-logger": "7.1.0-beta.2",
    "@storybook/components": "7.1.0-beta.2",
    "@storybook/core-events": "7.1.0-beta.2",
>>>>>>> a7275bce
    "@storybook/global": "^5.0.0",
    "@storybook/manager-api": "7.1.0-beta.2",
    "@storybook/router": "7.1.0-beta.2",
    "@storybook/theming": "7.1.0-beta.2",
    "@storybook/types": "7.1.0-beta.2",
    "@testing-library/react": "^11.2.2",
    "@types/semver": "^7.3.4",
    "copy-to-clipboard": "^3.3.1",
    "downshift": "^6.0.15",
    "fs-extra": "^11.1.0",
    "fuse.js": "^3.6.1",
    "lodash": "^4.17.21",
    "markdown-to-jsx": "^7.1.8",
    "memoizerific": "^1.11.3",
    "polished": "^4.2.2",
    "qs": "^6.10.0",
    "react": "^16.14.0",
    "react-dom": "^16.8.0",
    "react-draggable": "^4.4.3",
    "react-helmet-async": "^1.0.7",
    "react-resize-detector": "^7.1.2",
    "resolve-from": "^5.0.0",
    "semver": "^7.3.7",
    "store2": "^2.14.2",
    "ts-dedent": "^2.0.0",
    "typescript": "~4.9.3"
  },
  "publishConfig": {
    "access": "public"
  },
  "bundler": {
    "pre": "./scripts/generate-exports-file.ts",
    "browserEntries": [
      "./src/index.tsx",
      "./src/runtime.ts"
    ],
    "nodeEntries": [
      "./src/globals.ts"
    ]
  },
  "gitHead": "e6a7fd8a655c69780bc20b9749c2699e44beae17"
}<|MERGE_RESOLUTION|>--- conflicted
+++ resolved
@@ -51,16 +51,7 @@
   },
   "devDependencies": {
     "@fal-works/esbuild-plugin-global-externals": "^2.1.2",
-<<<<<<< HEAD
     "@storybook/addon-designs": "^7.0.0",
-    "@storybook/addons": "7.1.0-beta.1",
-    "@storybook/api": "7.1.0-beta.1",
-    "@storybook/channel-postmessage": "7.1.0-beta.1",
-    "@storybook/channels": "7.1.0-beta.1",
-    "@storybook/client-logger": "7.1.0-beta.1",
-    "@storybook/components": "7.1.0-beta.1",
-    "@storybook/core-events": "7.1.0-beta.1",
-=======
     "@storybook/addons": "7.1.0-beta.2",
     "@storybook/api": "7.1.0-beta.2",
     "@storybook/channel-postmessage": "7.1.0-beta.2",
@@ -68,7 +59,6 @@
     "@storybook/client-logger": "7.1.0-beta.2",
     "@storybook/components": "7.1.0-beta.2",
     "@storybook/core-events": "7.1.0-beta.2",
->>>>>>> a7275bce
     "@storybook/global": "^5.0.0",
     "@storybook/manager-api": "7.1.0-beta.2",
     "@storybook/router": "7.1.0-beta.2",
