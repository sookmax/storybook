--- conflicted
+++ resolved
@@ -1,10 +1,6 @@
 {
   "name": "@storybook/manager",
-<<<<<<< HEAD
-  "version": "7.4.0-alpha.1",
-=======
   "version": "7.3.2",
->>>>>>> da3a4208
   "description": "Core Storybook UI",
   "keywords": [
     "storybook"
@@ -47,8 +43,7 @@
     "static/**/*",
     "README.md",
     "*.js",
-    "*.d.ts",
-    "!src/**/*"
+    "*.d.ts"
   ],
   "scripts": {
     "check": "../../../scripts/prepare/check.ts",
