import type { FunctionComponent } from 'react';
import React, { useRef } from 'react';
<<<<<<< HEAD
import type { AnyFramework, ProjectAnnotations } from '@storybook/types';
import { composeConfigs } from '@storybook/preview-api';
=======
import type { Framework, ProjectAnnotations } from '@storybook/types';
import { composeConfigs } from '@storybook/store';
>>>>>>> e3a46f59

import { Docs } from '../Docs';
import { ExternalPreview } from './ExternalPreview';

export type ExternalDocsProps<TFramework extends Framework = Framework> = {
  projectAnnotationsList: ProjectAnnotations<TFramework>[];
};

function usePreview<TFramework extends Framework = Framework>(
  projectAnnotations: ProjectAnnotations<TFramework>
) {
  const previewRef = useRef<ExternalPreview>();
  if (!previewRef.current) previewRef.current = new ExternalPreview(projectAnnotations);
  return previewRef.current;
}

export const ExternalDocs: FunctionComponent<ExternalDocsProps> = ({
  projectAnnotationsList,
  children,
}) => {
  const projectAnnotations = composeConfigs(projectAnnotationsList);
  const preview = usePreview(projectAnnotations);
  const docsParameter = {
    ...projectAnnotations.parameters?.docs,
    page: () => children,
  };

  return <Docs docsParameter={docsParameter} context={preview.docsContext()} />;
};<|MERGE_RESOLUTION|>--- conflicted
+++ resolved
@@ -1,12 +1,7 @@
 import type { FunctionComponent } from 'react';
 import React, { useRef } from 'react';
-<<<<<<< HEAD
-import type { AnyFramework, ProjectAnnotations } from '@storybook/types';
+import type { Framework, ProjectAnnotations } from '@storybook/types';
 import { composeConfigs } from '@storybook/preview-api';
-=======
-import type { Framework, ProjectAnnotations } from '@storybook/types';
-import { composeConfigs } from '@storybook/store';
->>>>>>> e3a46f59
 
 import { Docs } from '../Docs';
 import { ExternalPreview } from './ExternalPreview';
