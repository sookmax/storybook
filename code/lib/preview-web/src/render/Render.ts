<<<<<<< HEAD
import type { StoryId, Framework } from '@storybook/types';
=======
import type { StoryId, AnyFramework } from '@storybook/types';
import type { StoryRenderOptions } from './StoryRender';
>>>>>>> b0b6c6b3

export type RenderType = 'story' | 'docs';

/**
 * A "Render" represents the rendering of a single entry to a single location
 *
 * The implemenations of render are used for two key purposes:
 *  - Tracking the state of the rendering as it moves between preparing, rendering and tearing down.
 *  - Tracking what is rendered to know if a change requires re-rendering or teardown + recreation.
 */
export interface Render<TFramework extends Framework> {
  type: RenderType;
  id: StoryId;
  isPreparing: () => boolean;
  isEqual: (other: Render<TFramework>) => boolean;
  disableKeyListeners: boolean;
  teardown?: (options: { viewModeChanged: boolean }) => Promise<void>;
  torndown: boolean;
  renderToElement: (
<<<<<<< HEAD
    canvasElement: TFramework['canvasElement'],
    renderStoryToElement?: any
=======
    canvasElement: HTMLElement,
    renderStoryToElement?: any,
    options?: StoryRenderOptions
>>>>>>> b0b6c6b3
  ) => Promise<void>;
}

export const PREPARE_ABORTED = new Error('prepareAborted');<|MERGE_RESOLUTION|>--- conflicted
+++ resolved
@@ -1,9 +1,5 @@
-<<<<<<< HEAD
 import type { StoryId, Framework } from '@storybook/types';
-=======
-import type { StoryId, AnyFramework } from '@storybook/types';
 import type { StoryRenderOptions } from './StoryRender';
->>>>>>> b0b6c6b3
 
 export type RenderType = 'story' | 'docs';
 
@@ -23,14 +19,9 @@
   teardown?: (options: { viewModeChanged: boolean }) => Promise<void>;
   torndown: boolean;
   renderToElement: (
-<<<<<<< HEAD
     canvasElement: TFramework['canvasElement'],
-    renderStoryToElement?: any
-=======
-    canvasElement: HTMLElement,
     renderStoryToElement?: any,
     options?: StoryRenderOptions
->>>>>>> b0b6c6b3
   ) => Promise<void>;
 }
 
