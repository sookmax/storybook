{
  "name": "@storybook/preview-web",
  "version": "7.0.0-alpha.43",
  "description": "",
  "keywords": [
    "storybook"
  ],
  "homepage": "https://github.com/storybookjs/storybook/tree/main/lib/preview-web",
  "bugs": {
    "url": "https://github.com/storybookjs/storybook/issues"
  },
  "repository": {
    "type": "git",
    "url": "https://github.com/storybookjs/storybook.git",
    "directory": "lib/preview-web"
  },
  "funding": {
    "type": "opencollective",
    "url": "https://opencollective.com/storybook"
  },
  "license": "MIT",
  "sideEffects": false,
  "main": "dist/cjs/index.js",
  "module": "dist/esm/index.js",
  "types": "dist/types/index.d.ts",
  "files": [
    "dist/**/*",
    "README.md",
    "*.js",
    "*.d.ts"
  ],
  "scripts": {
    "check": "../../../scripts/node_modules/.bin/tsc --noEmit",
    "prep": "node ../../../scripts/prepare.js"
  },
  "dependencies": {
<<<<<<< HEAD
    "@storybook/addons": "7.0.0-alpha.42",
    "@storybook/channels": "7.0.0-alpha.42",
    "@storybook/client-logger": "7.0.0-alpha.42",
    "@storybook/core-events": "7.0.0-alpha.42",
    "@storybook/store": "7.0.0-alpha.42",
    "@storybook/types": "7.0.0-alpha.42",
=======
    "@storybook/addons": "7.0.0-alpha.43",
    "@storybook/channels": "7.0.0-alpha.43",
    "@storybook/client-logger": "7.0.0-alpha.43",
    "@storybook/core-events": "7.0.0-alpha.43",
    "@storybook/csf": "next",
    "@storybook/store": "7.0.0-alpha.43",
>>>>>>> ec0f15fb
    "ansi-to-html": "^0.6.11",
    "global": "^4.4.0",
    "lodash": "^4.17.21",
    "qs": "^6.10.0",
    "synchronous-promise": "^2.0.15",
    "ts-dedent": "^2.0.0",
    "util-deprecate": "^1.0.2"
  },
  "devDependencies": {
    "@storybook/channel-postmessage": "7.0.0-alpha.43",
    "react": "16.14.0",
    "ts-jest": "^28.0.8",
    "typescript": "~4.6.3"
  },
  "publishConfig": {
    "access": "public"
  },
  "gitHead": "f801c26f7bdcbfeeeca6706c0854d130bfb2f38b"
}<|MERGE_RESOLUTION|>--- conflicted
+++ resolved
@@ -34,21 +34,12 @@
     "prep": "node ../../../scripts/prepare.js"
   },
   "dependencies": {
-<<<<<<< HEAD
-    "@storybook/addons": "7.0.0-alpha.42",
-    "@storybook/channels": "7.0.0-alpha.42",
-    "@storybook/client-logger": "7.0.0-alpha.42",
-    "@storybook/core-events": "7.0.0-alpha.42",
-    "@storybook/store": "7.0.0-alpha.42",
-    "@storybook/types": "7.0.0-alpha.42",
-=======
     "@storybook/addons": "7.0.0-alpha.43",
     "@storybook/channels": "7.0.0-alpha.43",
     "@storybook/client-logger": "7.0.0-alpha.43",
     "@storybook/core-events": "7.0.0-alpha.43",
-    "@storybook/csf": "next",
     "@storybook/store": "7.0.0-alpha.43",
->>>>>>> ec0f15fb
+    "@storybook/types": "7.0.0-alpha.43",
     "ansi-to-html": "^0.6.11",
     "global": "^4.4.0",
     "lodash": "^4.17.21",
