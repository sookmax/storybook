--- conflicted
+++ resolved
@@ -43,15 +43,9 @@
   },
   "dependencies": {
     "@babel/core": "^7.12.10",
-<<<<<<< HEAD
-    "@storybook/core-common": "7.0.0-alpha.48",
-    "@storybook/preview-api": "7.0.0-alpha.48",
-    "@storybook/types": "7.0.0-alpha.48",
-=======
     "@storybook/core-common": "7.0.0-alpha.49",
-    "@storybook/store": "7.0.0-alpha.49",
+    "@storybook/preview-api": "7.0.0-alpha.49",
     "@storybook/types": "7.0.0-alpha.49",
->>>>>>> 8cf492d7
     "doctrine": "^3.0.0",
     "lodash": "^4.17.21"
   },
