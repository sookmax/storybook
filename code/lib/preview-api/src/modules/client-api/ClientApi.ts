/* eslint-disable no-underscore-dangle */

import { dedent } from 'ts-dedent';
import { global } from '@storybook/global';
import { logger } from '@storybook/client-logger';
import { toId, sanitize } from '@storybook/csf';
import type {
  Args,
  StepRunner,
  ArgTypes,
  Renderer,
  DecoratorFunction,
  Parameters,
  ArgTypesEnhancer,
  ArgsEnhancer,
  LoaderFunction,
  StoryFn,
  Globals,
  GlobalTypes,
  Addon_ClientApiAddons,
  Addon_StoryApi,
  NormalizedComponentAnnotations,
  Path,
  ModuleImportFn,
  ModuleExports,
} from '@storybook/types';
import type { StoryStore } from '../../store';
import { combineParameters, composeStepRunners, normalizeInputTypes } from '../../store';

import { StoryStoreFacade } from './StoryStoreFacade';

<<<<<<< HEAD
=======
const { window: globalWindow } = global;

>>>>>>> 8063a0ed
const warningAlternatives = {
  addDecorator: `Instead, use \`export const decorators = [];\` in your \`preview.js\`.`,
  addParameters: `Instead, use \`export const parameters = {};\` in your \`preview.js\`.`,
  addLoader: `Instead, use \`export const loaders = [];\` in your \`preview.js\`.`,
  addArgs: '',
  addArgTypes: '',
  addArgsEnhancer: '',
  addArgTypesEnhancer: '',
  addStepRunner: '',
  getGlobalRender: '',
  setGlobalRender: '',
};

const checkMethod = (method: keyof typeof warningAlternatives) => {
  if (globalWindow.FEATURES?.storyStoreV7) {
    throw new Error(
      dedent`You cannot use \`${method}\` with the new Story Store.

      ${warningAlternatives[method]}`
    );
  }

<<<<<<< HEAD
  if (!global.__STORYBOOK_CLIENT_API__) {
=======
  if (!globalWindow.__STORYBOOK_CLIENT_API__) {
>>>>>>> 8063a0ed
    throw new Error(`Singleton client API not yet initialized, cannot call \`${method}\`.`);
  }
};

export const addDecorator = (decorator: DecoratorFunction<Renderer>) => {
  checkMethod('addDecorator');
<<<<<<< HEAD
  global.__STORYBOOK_CLIENT_API__?.addDecorator(decorator);
=======
  globalWindow.__STORYBOOK_CLIENT_API__?.addDecorator(decorator);
>>>>>>> 8063a0ed
};

export const addParameters = (parameters: Parameters) => {
  checkMethod('addParameters');
<<<<<<< HEAD
  global.__STORYBOOK_CLIENT_API__?.addParameters(parameters);
=======
  globalWindow.__STORYBOOK_CLIENT_API__?.addParameters(parameters);
>>>>>>> 8063a0ed
};

export const addLoader = (loader: LoaderFunction<Renderer>) => {
  checkMethod('addLoader');
<<<<<<< HEAD
  global.__STORYBOOK_CLIENT_API__?.addLoader(loader);
=======
  globalWindow.__STORYBOOK_CLIENT_API__?.addLoader(loader);
>>>>>>> 8063a0ed
};

export const addArgs = (args: Args) => {
  checkMethod('addArgs');
<<<<<<< HEAD
  global.__STORYBOOK_CLIENT_API__?.addArgs(args);
=======
  globalWindow.__STORYBOOK_CLIENT_API__?.addArgs(args);
>>>>>>> 8063a0ed
};

export const addArgTypes = (argTypes: ArgTypes) => {
  checkMethod('addArgTypes');
<<<<<<< HEAD
  global.__STORYBOOK_CLIENT_API__?.addArgTypes(argTypes);
=======
  globalWindow.__STORYBOOK_CLIENT_API__?.addArgTypes(argTypes);
>>>>>>> 8063a0ed
};

export const addArgsEnhancer = (enhancer: ArgsEnhancer<Renderer>) => {
  checkMethod('addArgsEnhancer');
<<<<<<< HEAD
  global.__STORYBOOK_CLIENT_API__?.addArgsEnhancer(enhancer);
=======
  globalWindow.__STORYBOOK_CLIENT_API__?.addArgsEnhancer(enhancer);
>>>>>>> 8063a0ed
};

export const addArgTypesEnhancer = (enhancer: ArgTypesEnhancer<Renderer>) => {
  checkMethod('addArgTypesEnhancer');
<<<<<<< HEAD
  global.__STORYBOOK_CLIENT_API__?.addArgTypesEnhancer(enhancer);
=======
  globalWindow.__STORYBOOK_CLIENT_API__?.addArgTypesEnhancer(enhancer);
>>>>>>> 8063a0ed
};

export const addStepRunner = (stepRunner: StepRunner) => {
  checkMethod('addStepRunner');
<<<<<<< HEAD
  global.__STORYBOOK_CLIENT_API__?.addStepRunner(stepRunner);
=======
  globalWindow.__STORYBOOK_CLIENT_API__?.addStepRunner(stepRunner);
>>>>>>> 8063a0ed
};

export const getGlobalRender = () => {
  checkMethod('getGlobalRender');
<<<<<<< HEAD
  return global.__STORYBOOK_CLIENT_API__?.facade.projectAnnotations.render;
=======
  return globalWindow.__STORYBOOK_CLIENT_API__?.facade.projectAnnotations.render;
>>>>>>> 8063a0ed
};

export const setGlobalRender = (render: StoryStoreFacade<any>['projectAnnotations']['render']) => {
  checkMethod('setGlobalRender');
<<<<<<< HEAD
  if (global.__STORYBOOK_CLIENT_API__) {
    global.__STORYBOOK_CLIENT_API__.facade.projectAnnotations.render = render;
=======
  if (globalWindow.__STORYBOOK_CLIENT_API__) {
    globalWindow.__STORYBOOK_CLIENT_API__.facade.projectAnnotations.render = render;
>>>>>>> 8063a0ed
  }
};

const invalidStoryTypes = new Set(['string', 'number', 'boolean', 'symbol']);
export class ClientApi<TRenderer extends Renderer> {
  facade: StoryStoreFacade<TRenderer>;

  storyStore?: StoryStore<TRenderer>;

  private addons: Addon_ClientApiAddons<TRenderer['storyResult']>;

  onImportFnChanged?: ({ importFn }: { importFn: ModuleImportFn }) => void;

  // If we don't get passed modules so don't know filenames, we can
  // just use numeric indexes
  private lastFileName = 0;

  constructor({ storyStore }: { storyStore?: StoryStore<TRenderer> } = {}) {
    this.facade = new StoryStoreFacade();

    this.addons = {};

    this.storyStore = storyStore;
<<<<<<< HEAD

    global.__STORYBOOK_CLIENT_API__ = this;
=======
>>>>>>> 8063a0ed
  }

  importFn(path: Path) {
    return this.facade.importFn(path);
  }

  getStoryIndex() {
    if (!this.storyStore) {
      throw new Error('Cannot get story index before setting storyStore');
    }
    return this.facade.getStoryIndex(this.storyStore);
  }

  addDecorator = (decorator: DecoratorFunction<TRenderer>) => {
    this.facade.projectAnnotations.decorators?.push(decorator);
  };

  addParameters = ({
    globals,
    globalTypes,
    ...parameters
  }: Parameters & { globals?: Globals; globalTypes?: GlobalTypes }) => {
    this.facade.projectAnnotations.parameters = combineParameters(
      this.facade.projectAnnotations.parameters,
      parameters
    );
    if (globals) {
      this.facade.projectAnnotations.globals = {
        ...this.facade.projectAnnotations.globals,
        ...globals,
      };
    }
    if (globalTypes) {
      this.facade.projectAnnotations.globalTypes = {
        ...this.facade.projectAnnotations.globalTypes,
        ...normalizeInputTypes(globalTypes),
      };
    }
  };

  addStepRunner = (stepRunner: StepRunner) => {
    this.facade.projectAnnotations.runStep = composeStepRunners(
      [this.facade.projectAnnotations.runStep, stepRunner].filter(Boolean) as StepRunner[]
    );
  };

  addLoader = (loader: LoaderFunction<TRenderer>) => {
    this.facade.projectAnnotations.loaders?.push(loader);
  };

  addArgs = (args: Args) => {
    this.facade.projectAnnotations.args = {
      ...this.facade.projectAnnotations.args,
      ...args,
    };
  };

  addArgTypes = (argTypes: ArgTypes) => {
    this.facade.projectAnnotations.argTypes = {
      ...this.facade.projectAnnotations.argTypes,
      ...normalizeInputTypes(argTypes),
    };
  };

  addArgsEnhancer = (enhancer: ArgsEnhancer<TRenderer>) => {
    this.facade.projectAnnotations.argsEnhancers?.push(enhancer);
  };

  addArgTypesEnhancer = (enhancer: ArgTypesEnhancer<TRenderer>) => {
    this.facade.projectAnnotations.argTypesEnhancers?.push(enhancer);
  };

  // Because of the API of `storiesOf().add()` we don't have a good "end" call for a
  // storiesOf file to finish adding stories, and us to load it into the facade as a
  // single psuedo-CSF file. So instead we just keep collecting the CSF files and load
  // them all into the facade at the end.
  _addedExports = {} as Record<Path, ModuleExports>;

  _loadAddedExports() {
    Object.entries(this._addedExports).forEach(([fileName, fileExports]) =>
      this.facade.addStoriesFromExports(fileName, fileExports)
    );
  }

  // what are the occasions that "m" is a boolean vs an obj
  storiesOf = (kind: string, m?: NodeModule): Addon_StoryApi<TRenderer['storyResult']> => {
    if (!kind && typeof kind !== 'string') {
      throw new Error('Invalid or missing kind provided for stories, should be a string');
    }

    if (!m) {
      logger.warn(
        `Missing 'module' parameter for story with a kind of '${kind}'. It will break your HMR`
      );
    }

    if (m) {
      const proto = Object.getPrototypeOf(m);
      if (proto.exports && proto.exports.default) {
        // FIXME: throw an error in SB6.0
        logger.error(
          `Illegal mix of CSF default export and storiesOf calls in a single file: ${proto.i}`
        );
      }
    }

    // eslint-disable-next-line no-plusplus
    const baseFilename = m && m.id ? `${m.id}` : (this.lastFileName++).toString();
    let fileName = baseFilename;
    let i = 1;
    // Deal with `storiesOf()` being called twice in the same file.
    // On HMR, we clear _addedExports[fileName] below.

    while (this._addedExports[fileName]) {
      i += 1;
      fileName = `${baseFilename}-${i}`;
    }

    if (m && m.hot && m.hot.accept) {
      // This module used storiesOf(), so when it re-runs on HMR, it will reload
      // itself automatically without us needing to look at our imports
      m.hot.accept();
      m.hot.dispose(() => {
        this.facade.clearFilenameExports(fileName);

        delete this._addedExports[fileName];

        // We need to update the importFn as soon as the module re-evaluates
        // (and calls storiesOf() again, etc). We could call `onImportFnChanged()`
        // at the end of every setStories call (somehow), but then we'd need to
        // debounce it somehow for initial startup. Instead, we'll take advantage of
        // the fact that the evaluation of the module happens immediately in the same tick
        setTimeout(() => {
          this._loadAddedExports();
          this.onImportFnChanged?.({ importFn: this.importFn.bind(this) });
        }, 0);
      });
    }

    let hasAdded = false;
    const api: Addon_StoryApi<TRenderer['storyResult']> = {
      kind: kind.toString(),
      add: () => api,
      addDecorator: () => api,
      addLoader: () => api,
      addParameters: () => api,
    };

    // apply addons
    Object.keys(this.addons).forEach((name) => {
      const addon = this.addons[name];
      api[name] = (...args: any[]) => {
        addon.apply(api, args);
        return api;
      };
    });

    const meta: NormalizedComponentAnnotations<TRenderer> = {
      id: sanitize(kind),
      title: kind,
      decorators: [],
      loaders: [],
      parameters: {},
    };
    // We map these back to a simple default export, even though we have type guarantees at this point

    this._addedExports[fileName] = { default: meta };

    let counter = 0;
    api.add = (storyName: string, storyFn: StoryFn<TRenderer>, parameters: Parameters = {}) => {
      hasAdded = true;

      if (typeof storyName !== 'string') {
        throw new Error(`Invalid or missing storyName provided for a "${kind}" story.`);
      }

      if (!storyFn || Array.isArray(storyFn) || invalidStoryTypes.has(typeof storyFn)) {
        throw new Error(
          `Cannot load story "${storyName}" in "${kind}" due to invalid format. Storybook expected a function/object but received ${typeof storyFn} instead.`
        );
      }

      const { decorators, loaders, component, args, argTypes, ...storyParameters } = parameters;

      const storyId = parameters.__id || toId(kind, storyName);

      const csfExports = this._addedExports[fileName];
      // Whack a _ on the front incase it is "default"
      csfExports[`story${counter}`] = {
        name: storyName,
        parameters: { fileName, __id: storyId, ...storyParameters },
        decorators,
        loaders,
        args,
        argTypes,
        component,
        render: storyFn,
      };
      counter += 1;

      return api;
    };

    api.addDecorator = (decorator: DecoratorFunction<TRenderer>) => {
      if (hasAdded)
        throw new Error(`You cannot add a decorator after the first story for a kind.
Read more here: https://github.com/storybookjs/storybook/blob/master/MIGRATION.md#can-no-longer-add-decoratorsparameters-after-stories`);

      meta.decorators?.push(decorator);
      return api;
    };

    api.addLoader = (loader: LoaderFunction<TRenderer>) => {
      if (hasAdded) throw new Error(`You cannot add a loader after the first story for a kind.`);

      meta.loaders?.push(loader);
      return api;
    };

    api.addParameters = ({ component, args, argTypes, tags, ...parameters }: Parameters) => {
      if (hasAdded)
        throw new Error(`You cannot add parameters after the first story for a kind.
Read more here: https://github.com/storybookjs/storybook/blob/master/MIGRATION.md#can-no-longer-add-decoratorsparameters-after-stories`);

      meta.parameters = combineParameters(meta.parameters, parameters);
      if (component) meta.component = component;
      if (args) meta.args = { ...meta.args, ...args };
      if (argTypes) meta.argTypes = { ...meta.argTypes, ...argTypes };
      if (tags) meta.tags = tags;
      return api;
    };

    return api;
  };

  // @deprecated
  raw = () => {
    return this.storyStore?.raw();
  };

  // @deprecated
  get _storyStore() {
    return this.storyStore;
  }
}<|MERGE_RESOLUTION|>--- conflicted
+++ resolved
@@ -29,11 +29,6 @@
 
 import { StoryStoreFacade } from './StoryStoreFacade';
 
-<<<<<<< HEAD
-=======
-const { window: globalWindow } = global;
-
->>>>>>> 8063a0ed
 const warningAlternatives = {
   addDecorator: `Instead, use \`export const decorators = [];\` in your \`preview.js\`.`,
   addParameters: `Instead, use \`export const parameters = {};\` in your \`preview.js\`.`,
@@ -48,7 +43,7 @@
 };
 
 const checkMethod = (method: keyof typeof warningAlternatives) => {
-  if (globalWindow.FEATURES?.storyStoreV7) {
+  if (global.FEATURES?.storyStoreV7) {
     throw new Error(
       dedent`You cannot use \`${method}\` with the new Story Store.
 
@@ -56,105 +51,60 @@
     );
   }
 
-<<<<<<< HEAD
   if (!global.__STORYBOOK_CLIENT_API__) {
-=======
-  if (!globalWindow.__STORYBOOK_CLIENT_API__) {
->>>>>>> 8063a0ed
     throw new Error(`Singleton client API not yet initialized, cannot call \`${method}\`.`);
   }
 };
 
 export const addDecorator = (decorator: DecoratorFunction<Renderer>) => {
   checkMethod('addDecorator');
-<<<<<<< HEAD
   global.__STORYBOOK_CLIENT_API__?.addDecorator(decorator);
-=======
-  globalWindow.__STORYBOOK_CLIENT_API__?.addDecorator(decorator);
->>>>>>> 8063a0ed
 };
 
 export const addParameters = (parameters: Parameters) => {
   checkMethod('addParameters');
-<<<<<<< HEAD
   global.__STORYBOOK_CLIENT_API__?.addParameters(parameters);
-=======
-  globalWindow.__STORYBOOK_CLIENT_API__?.addParameters(parameters);
->>>>>>> 8063a0ed
 };
 
 export const addLoader = (loader: LoaderFunction<Renderer>) => {
   checkMethod('addLoader');
-<<<<<<< HEAD
   global.__STORYBOOK_CLIENT_API__?.addLoader(loader);
-=======
-  globalWindow.__STORYBOOK_CLIENT_API__?.addLoader(loader);
->>>>>>> 8063a0ed
 };
 
 export const addArgs = (args: Args) => {
   checkMethod('addArgs');
-<<<<<<< HEAD
   global.__STORYBOOK_CLIENT_API__?.addArgs(args);
-=======
-  globalWindow.__STORYBOOK_CLIENT_API__?.addArgs(args);
->>>>>>> 8063a0ed
 };
 
 export const addArgTypes = (argTypes: ArgTypes) => {
   checkMethod('addArgTypes');
-<<<<<<< HEAD
   global.__STORYBOOK_CLIENT_API__?.addArgTypes(argTypes);
-=======
-  globalWindow.__STORYBOOK_CLIENT_API__?.addArgTypes(argTypes);
->>>>>>> 8063a0ed
 };
 
 export const addArgsEnhancer = (enhancer: ArgsEnhancer<Renderer>) => {
   checkMethod('addArgsEnhancer');
-<<<<<<< HEAD
   global.__STORYBOOK_CLIENT_API__?.addArgsEnhancer(enhancer);
-=======
-  globalWindow.__STORYBOOK_CLIENT_API__?.addArgsEnhancer(enhancer);
->>>>>>> 8063a0ed
 };
 
 export const addArgTypesEnhancer = (enhancer: ArgTypesEnhancer<Renderer>) => {
   checkMethod('addArgTypesEnhancer');
-<<<<<<< HEAD
   global.__STORYBOOK_CLIENT_API__?.addArgTypesEnhancer(enhancer);
-=======
-  globalWindow.__STORYBOOK_CLIENT_API__?.addArgTypesEnhancer(enhancer);
->>>>>>> 8063a0ed
 };
 
 export const addStepRunner = (stepRunner: StepRunner) => {
   checkMethod('addStepRunner');
-<<<<<<< HEAD
   global.__STORYBOOK_CLIENT_API__?.addStepRunner(stepRunner);
-=======
-  globalWindow.__STORYBOOK_CLIENT_API__?.addStepRunner(stepRunner);
->>>>>>> 8063a0ed
 };
 
 export const getGlobalRender = () => {
   checkMethod('getGlobalRender');
-<<<<<<< HEAD
   return global.__STORYBOOK_CLIENT_API__?.facade.projectAnnotations.render;
-=======
-  return globalWindow.__STORYBOOK_CLIENT_API__?.facade.projectAnnotations.render;
->>>>>>> 8063a0ed
 };
 
 export const setGlobalRender = (render: StoryStoreFacade<any>['projectAnnotations']['render']) => {
   checkMethod('setGlobalRender');
-<<<<<<< HEAD
   if (global.__STORYBOOK_CLIENT_API__) {
     global.__STORYBOOK_CLIENT_API__.facade.projectAnnotations.render = render;
-=======
-  if (globalWindow.__STORYBOOK_CLIENT_API__) {
-    globalWindow.__STORYBOOK_CLIENT_API__.facade.projectAnnotations.render = render;
->>>>>>> 8063a0ed
   }
 };
 
@@ -178,11 +128,6 @@
     this.addons = {};
 
     this.storyStore = storyStore;
-<<<<<<< HEAD
-
-    global.__STORYBOOK_CLIENT_API__ = this;
-=======
->>>>>>> 8063a0ed
   }
 
   importFn(path: Path) {
