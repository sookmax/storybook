{
  "name": "@storybook/codemod",
  "version": "7.0.0-alpha.52",
  "description": "A collection of codemod scripts written with JSCodeshift",
  "keywords": [
    "storybook"
  ],
  "homepage": "https://github.com/storybookjs/storybook/tree/main/lib/codemod",
  "bugs": {
    "url": "https://github.com/storybookjs/storybook/issues"
  },
  "repository": {
    "type": "git",
    "url": "https://github.com/storybookjs/storybook.git",
    "directory": "lib/codemod"
  },
  "funding": {
    "type": "opencollective",
    "url": "https://opencollective.com/storybook"
  },
  "license": "MIT",
  "sideEffects": false,
  "exports": {
    ".": {
      "require": "./dist/index.js",
      "import": "./dist/index.mjs",
      "types": "./dist/index.d.ts"
    },
    "./package.json": "./package.json"
  },
  "main": "dist/index.js",
  "module": "dist/index.mjs",
  "jsnext:main": "src/index.js",
  "types": "dist/index.d.ts",
  "scripts": {
    "check": "../../../scripts/node_modules/.bin/tsc --noEmit",
    "prep": "../../../scripts/prepare/bundle.ts"
  },
  "dependencies": {
    "@babel/types": "^7.20.2",
    "@storybook/csf": "next",
<<<<<<< HEAD
    "@storybook/csf-tools": "7.0.0-alpha.50",
    "@storybook/node-logger": "7.0.0-alpha.50",
    "@storybook/types": "7.0.0-alpha.50",
=======
    "@storybook/csf-tools": "7.0.0-alpha.52",
    "@storybook/node-logger": "7.0.0-alpha.52",
    "@storybook/types": "7.0.0-alpha.52",
>>>>>>> e3b045d5
    "cross-spawn": "^7.0.3",
    "globby": "^11.0.2",
    "jscodeshift": "^0.13.1",
    "lodash": "^4.17.21",
    "prettier": "^2.7.1",
    "recast": "^0.19.0",
    "util": "^0.12.4"
  },
  "devDependencies": {
    "jest": "^29.3.1",
    "jest-specific-snapshot": "^6.0.0",
    "typescript": "^4.9.3"
  },
  "publishConfig": {
    "access": "public"
  },
  "bundler": {
    "platform": "node",
    "entries": [
      "./src/index.js"
    ]
  },
  "gitHead": "d2494e3f51ce0f55bcb1ef693a6477c669fbe666"
}<|MERGE_RESOLUTION|>--- conflicted
+++ resolved
@@ -39,15 +39,9 @@
   "dependencies": {
     "@babel/types": "^7.20.2",
     "@storybook/csf": "next",
-<<<<<<< HEAD
-    "@storybook/csf-tools": "7.0.0-alpha.50",
-    "@storybook/node-logger": "7.0.0-alpha.50",
-    "@storybook/types": "7.0.0-alpha.50",
-=======
     "@storybook/csf-tools": "7.0.0-alpha.52",
     "@storybook/node-logger": "7.0.0-alpha.52",
     "@storybook/types": "7.0.0-alpha.52",
->>>>>>> e3b045d5
     "cross-spawn": "^7.0.3",
     "globby": "^11.0.2",
     "jscodeshift": "^0.13.1",
