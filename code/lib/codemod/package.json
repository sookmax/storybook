--- conflicted
+++ resolved
@@ -30,8 +30,8 @@
   },
   "main": "dist/index.js",
   "module": "dist/index.mjs",
+  "jsnext:main": "src/index.js",
   "types": "dist/index.d.ts",
-  "jsnext:main": "src/index.js",
   "scripts": {
     "check": "../../../scripts/node_modules/.bin/tsc --noEmit",
     "prep": "../../../scripts/prepare/bundle.ts"
@@ -58,15 +58,11 @@
   "publishConfig": {
     "access": "public"
   },
-<<<<<<< HEAD
   "bundler": {
     "platform": "node",
     "entries": [
       "./src/index.js"
     ]
   },
-  "gitHead": "d8972df8c6c1c4716131a856751f5914acddaad1"
-=======
   "gitHead": "82667a655108283aafc828427f00bb3590a334e5"
->>>>>>> 93570f56
 }