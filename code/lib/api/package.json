{
  "name": "@storybook/api",
  "version": "7.0.0-alpha.48",
  "description": "Core Storybook API & Context",
  "keywords": [
    "storybook"
  ],
  "homepage": "https://github.com/storybookjs/storybook/tree/main/lib/api",
  "bugs": {
    "url": "https://github.com/storybookjs/storybook/issues"
  },
  "repository": {
    "type": "git",
    "url": "https://github.com/storybookjs/storybook.git"
  },
  "funding": {
    "type": "opencollective",
    "url": "https://opencollective.com/storybook"
  },
  "license": "MIT",
  "exports": {
    ".": {
      "require": "./dist/index.js",
      "import": "./dist/index.mjs",
      "types": "./dist/index.d.ts"
    },
    "./shortcut": {
      "require": "./dist/shortcut.js",
      "import": "./dist/shortcut.mjs",
      "types": "./dist/shortcut.d.ts"
    },
    "./package.json": "./package.json"
  },
  "main": "dist/index.js",
  "module": "dist/index.mjs",
  "types": "dist/index.d.ts",
  "files": [
    "dist/**/*",
    "README.md",
    "*.js",
    "*.d.ts"
  ],
  "scripts": {
    "check": "../../../scripts/node_modules/.bin/tsc --noEmit",
    "prep": "../../../scripts/prepare/bundle.ts"
  },
  "dependencies": {
    "@storybook/channels": "7.0.0-alpha.48",
    "@storybook/client-logger": "7.0.0-alpha.48",
    "@storybook/core-events": "7.0.0-alpha.48",
    "@storybook/csf": "next",
    "@storybook/router": "7.0.0-alpha.48",
    "@storybook/theming": "7.0.0-alpha.48",
    "@storybook/types": "7.0.0-alpha.48",
    "dequal": "^2.0.2",
    "global": "^4.4.0",
    "lodash": "^4.17.21",
    "memoizerific": "^1.11.3",
    "semver": "^7.3.7",
    "store2": "^2.12.0",
    "telejson": "^6.0.8",
    "ts-dedent": "^2.0.0",
    "util-deprecate": "^1.0.2"
  },
  "devDependencies": {
<<<<<<< HEAD
    "@jest/globals": "^28.0.0",
    "@storybook/core-common": "7.0.0-alpha.42",
=======
    "@jest/globals": "^26.6.2",
    "@storybook/core-common": "7.0.0-alpha.48",
>>>>>>> 02e4a69c
    "@types/lodash": "^4.14.167",
    "@types/qs": "^6",
    "flush-promises": "^1.0.2",
    "qs": "^6.10.1",
    "typescript": "~4.6.3"
  },
  "peerDependencies": {
    "react": "^16.8.0 || ^17.0.0 || ^18.0.0",
    "react-dom": "^16.8.0 || ^17.0.0 || ^18.0.0"
  },
  "publishConfig": {
    "access": "public"
  },
  "bundler": {
    "entries": [
      "./src/index.tsx",
      "./src/shortcut.ts"
    ]
  },
  "gitHead": "b58a29b785462f8a8b711b6bb2d7223fd6dc17fd"
}<|MERGE_RESOLUTION|>--- conflicted
+++ resolved
@@ -63,13 +63,8 @@
     "util-deprecate": "^1.0.2"
   },
   "devDependencies": {
-<<<<<<< HEAD
     "@jest/globals": "^28.0.0",
-    "@storybook/core-common": "7.0.0-alpha.42",
-=======
-    "@jest/globals": "^26.6.2",
     "@storybook/core-common": "7.0.0-alpha.48",
->>>>>>> 02e4a69c
     "@types/lodash": "^4.14.167",
     "@types/qs": "^6",
     "flush-promises": "^1.0.2",
