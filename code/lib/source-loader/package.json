--- conflicted
+++ resolved
@@ -43,13 +43,8 @@
     "prep": "../../../scripts/prepare/bundle.ts"
   },
   "dependencies": {
-<<<<<<< HEAD
     "@storybook/csf": "next",
-    "@storybook/types": "7.0.0-alpha.49",
-=======
-    "@storybook/csf": "0.0.2-next.7",
     "@storybook/types": "7.0.0-alpha.50",
->>>>>>> 05458937
     "estraverse": "^5.2.0",
     "lodash": "^4.17.21",
     "prettier": ">=2.2.1 <=3.0.0"
