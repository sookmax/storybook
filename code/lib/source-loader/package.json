--- conflicted
+++ resolved
@@ -45,11 +45,7 @@
   },
   "dependencies": {
     "@storybook/csf": "^0.1.0",
-<<<<<<< HEAD
     "@storybook/types": "workspace:*",
-=======
-    "@storybook/types": "7.2.0-rc.0",
->>>>>>> 5bcced29
     "estraverse": "^5.2.0",
     "lodash": "^4.17.21",
     "prettier": "^2.8.0"
