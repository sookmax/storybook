--- conflicted
+++ resolved
@@ -56,10 +56,7 @@
   "dependencies": {
     "@babel/core": "^7.22.9",
     "@babel/preset-env": "^7.22.9",
-<<<<<<< HEAD
-=======
     "@babel/types": "^7.22.5",
->>>>>>> 20500975
     "@ndelangen/get-tarball": "^3.0.7",
     "@storybook/codemod": "7.2.0-alpha.0",
     "@storybook/core-common": "7.2.0-alpha.0",
