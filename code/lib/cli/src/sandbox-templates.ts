import type { StorybookConfig } from '@storybook/types';

export type SkippableTask =
  | 'smoke-test'
  | 'test-runner'
  | 'test-runner-dev'
  | 'chromatic'
  | 'e2e-tests'
  | 'e2e-tests-dev';
export type TemplateKey = keyof typeof baseTemplates | keyof typeof internalTemplates;
export type Cadence = keyof typeof templatesByCadence;

export type Template = {
  /**
   * Readable name for the template, which will be used for feedback and the status page
   */
  name: string;
  /**
   * Script used to generate the base project of a template.
   * The Storybook CLI will then initialize Storybook on top of that template.
   * This is used to generate projects which are pushed to https://github.com/storybookjs/sandboxes
   */
  script: string;
  /**
   * Used to assert various things about the generated template.
   * If the template is generated with a different expected framework, it will fail, detecting a possible regression.
   */
  expected: {
    framework: string;
    renderer: string;
    builder: string;
  };

  expectedFailures?: Array<{
    feature: string;
    issues: string[];
  }>;

  unsupportedFeatures?: Array<{
    feature: string;
    issues: string[];
  }>;
  /**
   * Some sandboxes might not work properly in specific tasks temporarily, but we might
   * still want to run the other tasks. Set the ones to skip in this property.
   */
  skipTasks?: SkippableTask[];
  /**
   * Set this only while developing a newly created framework, to avoid using it in CI.
   * NOTE: Make sure to always add a TODO comment to remove this flag in a subsequent PR.
   */
  inDevelopment?: boolean;
  /**
   * Some sandboxes might need extra modifications in the initialized Storybook,
   * such as extend main.js, for setting specific feature flags like storyStoreV7, etc.
   */
  modifications?: {
    mainConfig?: Partial<StorybookConfig>;
  };
  /**
   * Flag to indicate that this template is a secondary template, which is used mainly to test rather specific features.
   * This means the template might be hidden from the Storybook status page or the repro CLI command.
   * */
  isInternal?: boolean;
};

const baseTemplates = {
  'cra/default-js': {
    name: 'Create React App (Javascript)',
    script: 'npx create-react-app .',
    expected: {
      // TODO: change this to @storybook/cra once that package is created
      framework: '@storybook/react-webpack5',
      renderer: '@storybook/react',
      builder: '@storybook/builder-webpack5',
    },
    skipTasks: ['e2e-tests-dev'],
  },
  'cra/default-ts': {
    name: 'Create React App (Typescript)',
    script: 'npx create-react-app . --template typescript',
    // Re-enable once https://github.com/storybookjs/storybook/issues/19351 is fixed.
    skipTasks: ['smoke-test'],
    expected: {
      // TODO: change this to @storybook/cra once that package is created
      framework: '@storybook/react-webpack5',
      renderer: '@storybook/react',
      builder: '@storybook/builder-webpack5',
    },
  },
  'nextjs/12-js': {
    name: 'Next.js v12 (JavaScript)',
    script:
      'yarn create next-app {{beforeDir}} -e https://github.com/vercel/next.js/tree/next-12-3-2/examples/hello-world && cd {{beforeDir}} && npm pkg set "dependencies.next"="^12.2.0" && yarn && git add . && git commit --amend --no-edit && cd ..',
    expected: {
      framework: '@storybook/nextjs',
      renderer: '@storybook/react',
      builder: '@storybook/builder-webpack5',
    },
    skipTasks: ['e2e-tests-dev'],
  },
  'nextjs/default-js': {
    name: 'Next.js (JavaScript)',
    script: 'yarn create next-app {{beforeDir}} --javascript --eslint',
    expected: {
      framework: '@storybook/nextjs',
      renderer: '@storybook/react',
      builder: '@storybook/builder-webpack5',
    },
    skipTasks: ['e2e-tests-dev'],
  },
  'nextjs/default-ts': {
    name: 'Next.js (TypeScript)',
    script: 'yarn create next-app {{beforeDir}} --typescript --eslint',
    expected: {
      framework: '@storybook/nextjs',
      renderer: '@storybook/react',
      builder: '@storybook/builder-webpack5',
    },
    skipTasks: ['e2e-tests-dev'],
  },
  'react-vite/default-js': {
    name: 'React Vite (JS)',
    script: 'npm create vite@latest --yes . -- --template react',
    expected: {
      framework: '@storybook/react-vite',
      renderer: '@storybook/react',
      builder: '@storybook/builder-vite',
    },
    skipTasks: ['e2e-tests-dev'],
  },
  'react-vite/default-ts': {
    name: 'React Vite (TS)',
    script: 'npm create vite@latest --yes . -- --template react-ts',
    expected: {
      framework: '@storybook/react-vite',
      renderer: '@storybook/react',
      builder: '@storybook/builder-vite',
    },
  },
  'react-webpack/18-ts': {
    name: 'React 18 Webpack5 (TS)',
    script: 'yarn create webpack5-react .',
    expected: {
      framework: '@storybook/react-webpack5',
      renderer: '@storybook/react',
      builder: '@storybook/builder-webpack5',
    },
    skipTasks: ['e2e-tests-dev'],
  },
  'react-webpack/17-ts': {
    name: 'React 17 Webpack5 (TS)',
    script: 'yarn create webpack5-react . --version-react="17" --version-react-dom="17"',
    expected: {
      framework: '@storybook/react-webpack5',
      renderer: '@storybook/react',
      builder: '@storybook/builder-webpack5',
    },
    skipTasks: ['e2e-tests-dev'],
  },
  'solid-vite/default-js': {
    name: 'SolidJS Vite (JS)',
    script: 'npx degit solidjs/templates/js .',
    expected: {
      framework: 'storybook-solidjs-vite',
      renderer: 'storybook-solidjs',
      builder: '@storybook/builder-vite',
    },
    // TODO: remove this once solid-vite framework is released
    inDevelopment: true,
    skipTasks: ['e2e-tests-dev'],
  },
  'solid-vite/default-ts': {
    name: 'SolidJS Vite (TS)',
    script: 'npx degit solidjs/templates/ts .',
    expected: {
      framework: 'storybook-solidjs-vite',
      renderer: 'storybook-solidjs',
      builder: '@storybook/builder-vite',
    },
    // TODO: remove this once solid-vite framework is released
    inDevelopment: true,
    skipTasks: ['e2e-tests-dev'],
  },
  'vue3-vite/default-js': {
    name: 'Vue3 Vite (JS)',
    script: 'npm create vite@latest --yes . -- --template vue',
    expected: {
      framework: '@storybook/vue3-vite',
      renderer: '@storybook/vue3',
      builder: '@storybook/builder-vite',
    },
    skipTasks: ['e2e-tests-dev'],
  },
  'vue3-vite/default-ts': {
    name: 'Vue3 Vite (TS)',
    script: 'npm create vite@latest --yes . -- --template vue-ts',
    expected: {
      framework: '@storybook/vue3-vite',
      renderer: '@storybook/vue3',
      builder: '@storybook/builder-vite',
    },
    skipTasks: ['e2e-tests-dev'],
  },
  'vue2-vite/2.7-js': {
    name: 'Vue2 Vite (vue 2.7 JS)',
    script: 'npx create-vue@2 {{beforeDir}} --default',
    expected: {
      framework: '@storybook/vue-vite',
      renderer: '@storybook/vue',
      builder: '@storybook/builder-vite',
    },
    // Remove smoke-test from the list once https://github.com/storybookjs/storybook/issues/19351 is fixed.
    skipTasks: ['smoke-test', 'e2e-tests-dev'],
  },
  'html-webpack/default': {
    name: 'HTML Webpack5',
    script: 'yarn create webpack5-html .',
    expected: {
      framework: '@storybook/html-webpack5',
      renderer: '@storybook/html',
      builder: '@storybook/builder-webpack5',
    },
    skipTasks: ['e2e-tests-dev'],
  },
  'html-vite/default-js': {
    name: 'HTML Vite JS',
    script:
      'npm create vite@latest --yes . -- --template vanilla && echo "export default {}" > vite.config.js',
    expected: {
      framework: '@storybook/html-vite',
      renderer: '@storybook/html',
      builder: '@storybook/builder-vite',
    },
    skipTasks: ['e2e-tests-dev'],
  },
  'html-vite/default-ts': {
    name: 'HTML Vite TS',
    script:
      'npm create vite@latest --yes . -- --template vanilla-ts && echo "export default {}" > vite.config.js',
    expected: {
      framework: '@storybook/html-vite',
      renderer: '@storybook/html',
      builder: '@storybook/builder-vite',
    },
    skipTasks: ['e2e-tests-dev'],
  },
  'svelte-vite/default-js': {
    name: 'Svelte Vite (JS)',
    script: 'npm create vite@latest --yes . -- --template svelte',
    expected: {
      framework: '@storybook/svelte-vite',
      renderer: '@storybook/svelte',
      builder: '@storybook/builder-vite',
    },
    skipTasks: ['e2e-tests-dev'],
  },
  'svelte-vite/default-ts': {
    name: 'Svelte Vite (TS)',
    script: 'npm create vite@latest --yes . -- --template svelte-ts',
    expected: {
      framework: '@storybook/svelte-vite',
      renderer: '@storybook/svelte',
      builder: '@storybook/builder-vite',
    },
    // Remove smoke-test from the list once https://github.com/storybookjs/storybook/issues/19351 is fixed.
    skipTasks: ['smoke-test', 'e2e-tests-dev'],
  },
  'angular-cli/prerelease': {
    name: 'Angular CLI (Prerelease)',
    script:
      'npx -p @angular/cli@next ng new angular-v16 --directory . --routing=true --minimal=true --style=scss --strict --skip-git --skip-install --package-manager=yarn',
    expected: {
      framework: '@storybook/angular',
      renderer: '@storybook/angular',
      builder: '@storybook/builder-webpack5',
    },
    skipTasks: ['e2e-tests-dev'],
  },
  'angular-cli/default-ts': {
    name: 'Angular CLI (latest)',
    script:
      'npx -p @angular/cli ng new angular-latest --directory . --routing=true --minimal=true --style=scss --strict --skip-git --skip-install --package-manager=yarn',
    expected: {
      framework: '@storybook/angular',
      renderer: '@storybook/angular',
      builder: '@storybook/builder-webpack5',
    },
    skipTasks: ['e2e-tests-dev'],
  },
  'angular-cli/14-ts': {
    name: 'Angular CLI (Version 14)',
    script:
      'npx -p @angular/cli@14 ng new angular-v14 --directory . --routing=true --minimal=true --style=scss --strict --skip-git --skip-install --package-manager=yarn',
    expected: {
      framework: '@storybook/angular',
      renderer: '@storybook/angular',
      builder: '@storybook/builder-webpack5',
    },
    skipTasks: ['e2e-tests-dev'],
  },
  'svelte-kit/skeleton-js': {
    name: 'Svelte Kit (JS)',
    script:
      'yarn create svelte-with-args --name=svelte-kit/skeleton-js --directory=. --template=skeleton --types=null --no-prettier --no-eslint --no-playwright --no-vitest',
    expected: {
      framework: '@storybook/sveltekit',
      renderer: '@storybook/svelte',
      builder: '@storybook/builder-vite',
    },
    skipTasks: ['e2e-tests-dev'],
  },
  'svelte-kit/skeleton-ts': {
    name: 'Svelte Kit (TS)',
    script:
      'yarn create svelte-with-args --name=svelte-kit/skeleton-ts --directory=. --template=skeleton --types=typescript --no-prettier --no-eslint --no-playwright --no-vitest',
    expected: {
      framework: '@storybook/sveltekit',
      renderer: '@storybook/svelte',
      builder: '@storybook/builder-vite',
    },
    skipTasks: ['e2e-tests-dev'],
  },
  'lit-vite/default-js': {
    name: 'Lit Vite (JS)',
    script:
      'npm create vite@latest --yes . -- --template lit && echo "export default {}" > vite.config.js',
    expected: {
      framework: '@storybook/web-components-vite',
      renderer: '@storybook/web-components',
      builder: '@storybook/builder-vite',
    },
    // Remove smoke-test from the list once https://github.com/storybookjs/storybook/issues/19351 is fixed.
    skipTasks: ['smoke-test', 'e2e-tests-dev'],
  },
  'lit-vite/default-ts': {
    name: 'Lit Vite (TS)',
    script:
      'npm create vite@latest --yes . -- --template lit-ts && echo "export default {}" > vite.config.js',
    expected: {
      framework: '@storybook/web-components-vite',
      renderer: '@storybook/web-components',
      builder: '@storybook/builder-vite',
    },
    // Remove smoke-test from the list once https://github.com/storybookjs/storybook/issues/19351 is fixed.
    skipTasks: ['smoke-test', 'e2e-tests-dev'],
  },
  'vue-cli/default-js': {
    name: 'Vue-CLI (Default JS)',
    script:
      'npx -p @vue/cli vue create . --default --packageManager=yarn --force --merge && echo "module.exports = {}" > webpack.config.js',
    expected: {
      framework: '@storybook/vue3-webpack5',
      renderer: '@storybook/vue3',
      builder: '@storybook/builder-webpack5',
    },
    // Remove smoke-test from the list once https://github.com/storybookjs/storybook/issues/19351 is fixed.
    skipTasks: ['smoke-test', 'e2e-tests-dev'],
  },
  'vue-cli/vue2-default-js': {
    name: 'Vue-CLI (Vue2 JS)',
    script:
      'npx -p @vue/cli vue create . --default --packageManager=yarn --force --merge --preset="Default (Vue 2)" && echo "module.exports = {}" > webpack.config.js',
    expected: {
      framework: '@storybook/vue-webpack5',
      renderer: '@storybook/vue',
      builder: '@storybook/builder-webpack5',
    },
    // Remove smoke-test from the list once https://github.com/storybookjs/storybook/issues/19351 is fixed.
    skipTasks: ['smoke-test', 'e2e-tests-dev'],
  },
  'preact-webpack5/default-js': {
    name: 'Preact CLI (Default JS)',
    script:
      'npx preact-cli create default {{beforeDir}} --name preact-app --yarn --no-install && echo "module.exports = {}" > webpack.config.js',
    expected: {
      framework: '@storybook/preact-webpack5',
      renderer: '@storybook/preact',
      builder: '@storybook/builder-webpack5',
    },
    skipTasks: ['e2e-tests-dev'],
  },
  'preact-webpack5/default-ts': {
    name: 'Preact CLI (Default TS)',
    script:
      'npx preact-cli create typescript {{beforeDir}} --name preact-app --yarn --no-install && echo "module.exports = {}" > webpack.config.js',
    expected: {
      framework: '@storybook/preact-webpack5',
      renderer: '@storybook/preact',
      builder: '@storybook/builder-webpack5',
    },
    skipTasks: ['e2e-tests-dev'],
  },
  'preact-vite/default-js': {
    name: 'Preact Vite (JS)',
    script: 'npm create vite@latest --yes . -- --template preact',
    expected: {
      framework: '@storybook/preact-vite',
      renderer: '@storybook/preact',
      builder: '@storybook/builder-vite',
    },
    skipTasks: ['e2e-tests-dev'],
  },
  'preact-vite/default-ts': {
    name: 'Preact Vite (TS)',
    script: 'npm create vite@latest --yes . -- --template preact-ts',
    expected: {
      framework: '@storybook/preact-vite',
      renderer: '@storybook/preact',
      builder: '@storybook/builder-vite',
    },
    skipTasks: ['e2e-tests-dev'],
  },
  'qwik-vite/default-ts': {
    name: 'Qwik CLI (Default TS)',
    script: 'yarn create qwik basic {{beforeDir}} --no-install',
    // TODO: The community template does not provide standard stories, which is required for e2e tests. Reenable once it does.
    inDevelopment: true,
    expected: {
      framework: 'storybook-framework-qwik',
      renderer: 'storybook-framework-qwik',
      builder: 'storybook-framework-qwik',
    },
    // TODO: The community template does not provide standard stories, which is required for e2e tests.
    skipTasks: ['e2e-tests', 'e2e-tests-dev'],
  },
} satisfies Record<string, Template>;

/**
 * Internal templates reuse config from other templates and add extra config on top.
 * They must contain an id that starts with 'internal/' and contain "isInternal: true".
 * They will be hidden by default in the Storybook status page.
 */
const internalTemplates = {
  'internal/ssv6-vite': {
    ...baseTemplates['react-vite/default-ts'],
    name: 'StoryStore v6 (react-vite/default-ts)',
    isInternal: true,
    modifications: {
      mainConfig: {
        features: {
          storyStoreV7: false,
          storyStoreV7MdxErrors: false,
        },
      },
    },
  },
  'internal/ssv6-webpack': {
    ...baseTemplates['cra/default-ts'],
    name: 'StoryStore v6 (cra/default-ts)',
    isInternal: true,
    modifications: {
      mainConfig: {
        features: {
          storyStoreV7: false,
          storyStoreV7MdxErrors: false,
        },
      },
    },
  },
<<<<<<< HEAD
  'internal/swc-webpack': {
    ...baseTemplates['react-webpack/18-ts'],
    name: 'SWC (react-webpack/18-ts)',
    isInternal: true,
    inDevelopment: true,
    modifications: {
      mainConfig: {
        framework: {
          name: '@storybook/react-webpack5',
          options: {
            builder: {
              useSWC: true,
            },
          },
        },
      },
    },
=======
  'internal/server-webpack5': {
    name: 'Server Webpack5',
    script: 'yarn init -y',
    expected: {
      framework: '@storybook/server-webpack5',
      renderer: '@storybook/server',
      builder: '@storybook/builder-webpack5',
    },
    isInternal: true,
    inDevelopment: true,
>>>>>>> 1733c18d
  },
  // 'internal/pnp': {
  //   ...baseTemplates['cra/default-ts'],
  //   name: 'PNP (cra/default-ts)',
  //   script: 'yarn create react-app . --use-pnp',
  //   isInternal: true,
  //   inDevelopment: true,
  // },
} satisfies Record<`internal/${string}`, Template & { isInternal: true }>;

export const allTemplates: Record<TemplateKey, Template> = {
  ...baseTemplates,
  ...internalTemplates,
};

export const ci: TemplateKey[] = ['cra/default-ts', 'react-vite/default-ts'];
export const pr: TemplateKey[] = [
  ...ci,
  'angular-cli/default-ts',
  'vue3-vite/default-ts',
  'vue-cli/vue2-default-js',
  'lit-vite/default-ts',
  'svelte-vite/default-ts',
  'svelte-kit/skeleton-ts',
  'nextjs/default-ts',
];
export const merged: TemplateKey[] = [
  ...pr,
  'react-webpack/18-ts',
  'react-webpack/17-ts',
  'angular-cli/14-ts',
  'preact-webpack5/default-ts',
  'preact-vite/default-ts',
  'html-webpack/default',
  'html-vite/default-ts',
  'internal/ssv6-vite',
  'internal/ssv6-webpack',
];
export const daily: TemplateKey[] = [
  ...merged,
  'angular-cli/prerelease',
  'cra/default-js',
  'react-vite/default-js',
  'vue3-vite/default-js',
  'vue2-vite/2.7-js',
  'vue-cli/default-js',
  'lit-vite/default-js',
  'svelte-kit/skeleton-js',
  'svelte-vite/default-js',
  'nextjs/12-js',
  'nextjs/default-js',
  'qwik-vite/default-ts',
  'preact-webpack5/default-js',
  'preact-vite/default-js',
  'html-vite/default-js',
];

export const templatesByCadence = { ci, pr, merged, daily };<|MERGE_RESOLUTION|>--- conflicted
+++ resolved
@@ -458,7 +458,6 @@
       },
     },
   },
-<<<<<<< HEAD
   'internal/swc-webpack': {
     ...baseTemplates['react-webpack/18-ts'],
     name: 'SWC (react-webpack/18-ts)',
@@ -476,7 +475,7 @@
         },
       },
     },
-=======
+  },
   'internal/server-webpack5': {
     name: 'Server Webpack5',
     script: 'yarn init -y',
@@ -487,7 +486,6 @@
     },
     isInternal: true,
     inDevelopment: true,
->>>>>>> 1733c18d
   },
   // 'internal/pnp': {
   //   ...baseTemplates['cra/default-ts'],
