import type { StorybookConfig } from '@storybook/types';

export type SkippableTask = 'smoke-test' | 'test-runner' | 'chromatic' | 'e2e-tests';
export type TemplateKey = keyof typeof baseTemplates | keyof typeof internalTemplates;
export type Cadence = keyof typeof templatesByCadence;

export type Template = {
  /**
   * Readable name for the template, which will be used for feedback and the status page
   */
  name: string;
  /**
   * Script used to generate the base project of a template.
   * The Storybook CLI will then initialize Storybook on top of that template.
   * This is used to generate projects which are pushed to https://github.com/storybookjs/sandboxes
   */
  script: string;
  /**
   * Used to assert various things about the generated template.
   * If the template is generated with a different expected framework, it will fail, detecting a possible regression.
   */
  expected: {
    framework: string;
    renderer: string;
    builder: string;
  };

  expectedFailures?: Array<{
    feature: string;
    issues: string[];
  }>;

  unsupportedFeatures?: Array<{
    feature: string;
    issues: string[];
  }>;
  /**
   * Some sandboxes might not work properly in specific tasks temporarily, but we might
   * still want to run the other tasks. Set the ones to skip in this property.
   */
  skipTasks?: SkippableTask[];
  /**
   * Set this only while developing a newly created framework, to avoid using it in CI.
   * NOTE: Make sure to always add a TODO comment to remove this flag in a subsequent PR.
   */
  inDevelopment?: boolean;
  /**
   * Some sandboxes might need extra modifications in the initialized Storybook,
   * such as extend main.js, for setting specific feature flags like storyStoreV7, etc.
   */
  modifications?: {
    mainConfig?: Partial<StorybookConfig>;
  };
  /**
   * Flag to indicate that this template is a secondary template, which is used mainly to test rather specific features.
   * This means the template might be hidden from the Storybook status page or the repro CLI command.
   * */
  isInternal?: boolean;
};

const baseTemplates = {
  'cra/default-js': {
    name: 'Create React App (Javascript)',
    script: 'npx create-react-app .',
    expected: {
      // TODO: change this to @storybook/cra once that package is created
      framework: '@storybook/react-webpack5',
      renderer: '@storybook/react',
      builder: '@storybook/builder-webpack5',
    },
  },
  'cra/default-ts': {
    name: 'Create React App (Typescript)',
    script: 'npx create-react-app . --template typescript',
    // Re-enable once https://github.com/storybookjs/storybook/issues/19351 is fixed.
    skipTasks: ['smoke-test'],
    expected: {
      // TODO: change this to @storybook/cra once that package is created
      framework: '@storybook/react-webpack5',
      renderer: '@storybook/react',
      builder: '@storybook/builder-webpack5',
    },
  },
  'nextjs/12-js': {
    name: 'Next.js v12 (JavaScript)',
    script:
      'yarn create next-app {{beforeDir}} -e https://github.com/vercel/next.js/tree/next-12-3-2/examples/hello-world && cd {{beforeDir}} && npm pkg set "dependencies.next"="^12.2.0" && yarn && git add . && git commit --amend --no-edit && cd ..',
    expected: {
      framework: '@storybook/nextjs',
      renderer: '@storybook/react',
      builder: '@storybook/builder-webpack5',
    },
  },
  'nextjs/default-js': {
    name: 'Next.js (JavaScript)',
    script: 'yarn create next-app {{beforeDir}} --javascript --eslint',
    expected: {
      framework: '@storybook/nextjs',
      renderer: '@storybook/react',
      builder: '@storybook/builder-webpack5',
    },
  },
  'nextjs/default-ts': {
    name: 'Next.js (TypeScript)',
    script: 'yarn create next-app {{beforeDir}} --typescript --eslint',
    expected: {
      framework: '@storybook/nextjs',
      renderer: '@storybook/react',
      builder: '@storybook/builder-webpack5',
    },
  },
  'react-vite/default-js': {
    name: 'React Vite (JS)',
    script: 'yarn create vite . --template react',
    expected: {
      framework: '@storybook/react-vite',
      renderer: '@storybook/react',
      builder: '@storybook/builder-vite',
    },
  },
  'react-vite/default-ts': {
    name: 'React Vite (TS)',
    script: 'yarn create vite . --template react-ts',
    expected: {
      framework: '@storybook/react-vite',
      renderer: '@storybook/react',
      builder: '@storybook/builder-vite',
    },
  },
  'react-webpack/18-ts': {
    name: 'React 18 Webpack5 (TS)',
    script: 'yarn create webpack5-react .',
    expected: {
      framework: '@storybook/react-webpack5',
      renderer: '@storybook/react',
      builder: '@storybook/builder-webpack5',
    },
  },
  'react-webpack/17-ts': {
    name: 'React 17 Webpack5 (TS)',
    script: 'yarn create webpack5-react . --version-react="17" --version-react-dom="17"',
    expected: {
      framework: '@storybook/react-webpack5',
      renderer: '@storybook/react',
      builder: '@storybook/builder-webpack5',
    },
  },
  'solid-vite/default-js': {
    name: 'SolidJS Vite (JS)',
    script: 'npx degit solidjs/templates/js .',
    expected: {
      framework: 'storybook-solidjs-vite',
      renderer: 'storybook-solidjs',
      builder: '@storybook/builder-vite',
    },
    // TODO: remove this once solid-vite framework is released
    inDevelopment: true,
  },
  'solid-vite/default-ts': {
    name: 'SolidJS Vite (TS)',
    script: 'npx degit solidjs/templates/ts .',
    expected: {
      framework: 'storybook-solidjs-vite',
      renderer: 'storybook-solidjs',
      builder: '@storybook/builder-vite',
    },
    // TODO: remove this once solid-vite framework is released
    inDevelopment: true,
  },
  'vue3-vite/default-js': {
    name: 'Vue3 Vite (JS)',
    script: 'yarn create vite . --template vue',
    expected: {
      framework: '@storybook/vue3-vite',
      renderer: '@storybook/vue3',
      builder: '@storybook/builder-vite',
    },
  },
  'vue3-vite/default-ts': {
    name: 'Vue3 Vite (TS)',
    script: 'yarn create vite . --template vue-ts',
    expected: {
      framework: '@storybook/vue3-vite',
      renderer: '@storybook/vue3',
      builder: '@storybook/builder-vite',
    },
  },
  'vue2-vite/2.7-js': {
    name: 'Vue2 Vite (vue 2.7 JS)',
    script: 'npx create-vue@2 {{beforeDir}} --default',
    // TODO: reenable this once sandbox is available
    inDevelopment: true,
    // Re-enable once https://github.com/storybookjs/storybook/issues/19351 is fixed.
    skipTasks: ['smoke-test'],
    expected: {
      framework: '@storybook/vue-vite',
      renderer: '@storybook/vue',
      builder: '@storybook/builder-vite',
    },
  },
  'html-webpack/default': {
    name: 'HTML Webpack5',
    script: 'yarn create webpack5-html .',
    expected: {
      framework: '@storybook/html-webpack5',
      renderer: '@storybook/html',
      builder: '@storybook/builder-webpack5',
    },
  },
  'html-vite/default-js': {
    name: 'HTML Vite JS',
    script: 'yarn create vite . --template vanilla && echo "export default {}" > vite.config.js',
    expected: {
      framework: '@storybook/html-vite',
      renderer: '@storybook/html',
      builder: '@storybook/builder-vite',
    },
  },
  'html-vite/default-ts': {
    name: 'HTML Vite TS',
    script: 'yarn create vite . --template vanilla-ts && echo "export default {}" > vite.config.js',
    expected: {
      framework: '@storybook/html-vite',
      renderer: '@storybook/html',
      builder: '@storybook/builder-vite',
    },
  },
  'svelte-vite/default-js': {
    name: 'Svelte Vite (JS)',
    script: 'yarn create vite . --template svelte',
    expected: {
      framework: '@storybook/svelte-vite',
      renderer: '@storybook/svelte',
      builder: '@storybook/builder-vite',
    },
  },
  'svelte-vite/default-ts': {
    name: 'Svelte Vite (TS)',
    script: 'yarn create vite . --template svelte-ts',
    // Re-enable once https://github.com/storybookjs/storybook/issues/19351 is fixed.
    skipTasks: ['smoke-test'],
    expected: {
      framework: '@storybook/svelte-vite',
      renderer: '@storybook/svelte',
      builder: '@storybook/builder-vite',
    },
  },
  'angular-cli/default-ts': {
    name: 'Angular CLI (latest)',
    script:
      'npx -p @angular/cli ng new angular-latest --directory . --routing=true --minimal=true --style=scss --strict --skip-git --skip-install --package-manager=yarn',
    expected: {
      framework: '@storybook/angular',
      renderer: '@storybook/angular',
      builder: '@storybook/builder-webpack5',
    },
  },
  'angular-cli/14-ts': {
    name: 'Angular CLI (Version 14)',
    script:
      'npx -p @angular/cli@14 ng new angular-v14 --directory . --routing=true --minimal=true --style=scss --strict --skip-git --skip-install --package-manager=yarn',
    expected: {
      framework: '@storybook/angular',
      renderer: '@storybook/angular',
      builder: '@storybook/builder-webpack5',
    },
  },
  'svelte-kit/skeleton-js': {
    name: 'Svelte Kit (JS)',
    script:
      'yarn create svelte-with-args --name=svelte-kit/skeleton-js --directory=. --template=skeleton --types=null --no-prettier --no-eslint --no-playwright --no-vitest',
    expected: {
      framework: '@storybook/sveltekit',
      renderer: '@storybook/svelte',
      builder: '@storybook/builder-vite',
    },
  },
  'svelte-kit/skeleton-ts': {
    name: 'Svelte Kit (TS)',
    script:
      'yarn create svelte-with-args --name=svelte-kit/skeleton-ts --directory=. --template=skeleton --types=typescript --no-prettier --no-eslint --no-playwright --no-vitest',
    expected: {
      framework: '@storybook/sveltekit',
      renderer: '@storybook/svelte',
      builder: '@storybook/builder-vite',
    },
  },
  'lit-vite/default-js': {
    name: 'Lit Vite (JS)',
    script: 'yarn create vite . --template lit',
    // Re-enable once https://github.com/storybookjs/storybook/issues/19351 is fixed.
    skipTasks: ['smoke-test'],
    expected: {
      framework: '@storybook/web-components-vite',
      renderer: '@storybook/web-components',
      builder: '@storybook/builder-vite',
    },
  },
  'lit-vite/default-ts': {
    name: 'Lit Vite (TS)',
    script: 'yarn create vite . --template lit-ts',
    // Re-enable once https://github.com/storybookjs/storybook/issues/19351 is fixed.
    skipTasks: ['smoke-test'],
    expected: {
      framework: '@storybook/web-components-vite',
      renderer: '@storybook/web-components',
      builder: '@storybook/builder-vite',
    },
  },
  'vue-cli/default-js': {
    name: 'Vue-CLI (Default JS)',
    script: 'npx -p @vue/cli vue create . --default --packageManager=yarn --force --merge',
    skipTasks: [
      // Re-enable once https://github.com/storybookjs/storybook/issues/19351 is fixed.
      'smoke-test',
    ],
    expected: {
      framework: '@storybook/vue3-webpack5',
      renderer: '@storybook/vue3',
      builder: '@storybook/builder-webpack5',
    },
  },
  'vue-cli/vue2-default-js': {
    name: 'Vue-CLI (Vue2 JS)',
    script:
      'npx -p @vue/cli vue create . --default --packageManager=yarn --force --merge --preset="Default (Vue 2)"',
    skipTasks: [
      // Re-enable once https://github.com/storybookjs/storybook/issues/19351 is fixed.
      'smoke-test',
    ],
    expected: {
      framework: '@storybook/vue-webpack5',
      renderer: '@storybook/vue',
      builder: '@storybook/builder-webpack5',
    },
  },
  'preact-webpack5/default-js': {
    name: 'Preact CLI (Default JS)',
    script: 'npx preact-cli create default {{beforeDir}} --name preact-app --yarn --no-install',
    expected: {
      framework: '@storybook/preact-webpack5',
      renderer: '@storybook/preact',
      builder: '@storybook/builder-webpack5',
    },
  },
  'preact-webpack5/default-ts': {
    name: 'Preact CLI (Default TS)',
    script: 'npx preact-cli create typescript {{beforeDir}} --name preact-app --yarn --no-install',
    expected: {
      framework: '@storybook/preact-webpack5',
      renderer: '@storybook/preact',
      builder: '@storybook/builder-webpack5',
    },
  },
  'preact-vite/default-js': {
    name: 'Preact Vite (JS)',
    script: 'yarn create vite . --template preact',
    expected: {
      framework: '@storybook/preact-vite',
      renderer: '@storybook/preact',
      builder: '@storybook/builder-vite',
    },
  },
  'preact-vite/default-ts': {
    name: 'Preact Vite (TS)',
    script: 'yarn create vite . --template preact-ts',
    expected: {
      framework: '@storybook/preact-vite',
      renderer: '@storybook/preact',
      builder: '@storybook/builder-vite',
    },
  },
  'qwik-vite/default-ts': {
    name: 'Qwik CLI (Default TS)',
    script: 'yarn create qwik basic {{beforeDir}} --no-install',
<<<<<<< HEAD
    // TODO: reenable this once sandbox is available
    inDevelopment: true,
=======
    // TODO: The community template does not provide standard stories, which is required for e2e tests.
>>>>>>> b22c4878
    skipTasks: ['e2e-tests'],
    // TODO: Re-enable once problems are fixed.
    inDevelopment: true,
    expected: {
      framework: 'storybook-framework-qwik',
      renderer: 'storybook-framework-qwik',
      builder: 'storybook-framework-qwik',
    },
  },
} satisfies Record<string, Template>;

/**
 * Internal templates reuse config from other templates and add extra config on top.
 * They must contain an id that starts with 'internal/' and contain "isInternal: true".
 * They will be hidden by default in the Storybook status page.
 */
const internalTemplates = {
  'internal/ssv6-vite': {
    ...baseTemplates['react-vite/default-ts'],
    name: 'StoryStore v6 (react-vite/default-ts)',
<<<<<<< HEAD
    // TODO: reenable this once sandbox is available
    inDevelopment: true,
=======
>>>>>>> b22c4878
    isInternal: true,
    modifications: {
      mainConfig: {
        features: {
          storyStoreV7: false,
        },
      },
    },
  },
  'internal/ssv6-webpack': {
    ...baseTemplates['react-webpack/18-ts'],
    name: 'StoryStore v6 (react-webpack/18-ts)',
<<<<<<< HEAD
    // TODO: reenable this once sandbox is available
    inDevelopment: true,
=======
>>>>>>> b22c4878
    isInternal: true,
    modifications: {
      mainConfig: {
        features: {
          storyStoreV7: false,
        },
      },
    },
  },
  'internal/pnp': {
    ...baseTemplates['react-webpack/18-ts'],
    name: 'PNP (react-webpack/18-ts)',
    script: 'yarn create react-app . --use-pnp',
    isInternal: true,
    inDevelopment: true,
  },
} satisfies Record<`internal/${string}`, Template & { isInternal: true }>;

export const allTemplates: Record<TemplateKey, Template> = {
  ...baseTemplates,
  ...internalTemplates,
};

export const ci: TemplateKey[] = ['cra/default-ts', 'react-vite/default-ts'];
export const pr: TemplateKey[] = [
  ...ci,
  'angular-cli/default-ts',
  'vue3-vite/default-ts',
  'vue-cli/vue2-default-js',
  'lit-vite/default-ts',
  'svelte-vite/default-ts',
  'svelte-kit/skeleton-ts',
  'nextjs/default-ts',
];
export const merged: TemplateKey[] = [
  ...pr,
  'react-webpack/18-ts',
  'react-webpack/17-ts',
  'angular-cli/14-ts',
  'preact-webpack5/default-ts',
  'preact-vite/default-ts',
  'html-webpack/default',
  'html-vite/default-ts',
  'internal/ssv6-vite',
  'internal/ssv6-webpack',
];
export const daily: TemplateKey[] = [
  ...merged,
  'cra/default-js',
  'react-vite/default-js',
  'vue3-vite/default-js',
  'vue2-vite/2.7-js',
  'vue-cli/default-js',
  'lit-vite/default-js',
  'svelte-kit/skeleton-js',
  'svelte-vite/default-js',
  'nextjs/12-js',
  'nextjs/default-js',
  'qwik-vite/default-ts',
  'preact-webpack5/default-js',
  'preact-vite/default-js',
  'html-vite/default-js',
];

export const templatesByCadence = { ci, pr, merged, daily };<|MERGE_RESOLUTION|>--- conflicted
+++ resolved
@@ -373,15 +373,10 @@
   'qwik-vite/default-ts': {
     name: 'Qwik CLI (Default TS)',
     script: 'yarn create qwik basic {{beforeDir}} --no-install',
-<<<<<<< HEAD
-    // TODO: reenable this once sandbox is available
+    // TODO: The community template does not provide standard stories, which is required for e2e tests.
     inDevelopment: true,
-=======
-    // TODO: The community template does not provide standard stories, which is required for e2e tests.
->>>>>>> b22c4878
+    // TODO: Re-enable once problems are fixed.
     skipTasks: ['e2e-tests'],
-    // TODO: Re-enable once problems are fixed.
-    inDevelopment: true,
     expected: {
       framework: 'storybook-framework-qwik',
       renderer: 'storybook-framework-qwik',
@@ -399,11 +394,6 @@
   'internal/ssv6-vite': {
     ...baseTemplates['react-vite/default-ts'],
     name: 'StoryStore v6 (react-vite/default-ts)',
-<<<<<<< HEAD
-    // TODO: reenable this once sandbox is available
-    inDevelopment: true,
-=======
->>>>>>> b22c4878
     isInternal: true,
     modifications: {
       mainConfig: {
@@ -416,11 +406,6 @@
   'internal/ssv6-webpack': {
     ...baseTemplates['react-webpack/18-ts'],
     name: 'StoryStore v6 (react-webpack/18-ts)',
-<<<<<<< HEAD
-    // TODO: reenable this once sandbox is available
-    inDevelopment: true,
-=======
->>>>>>> b22c4878
     isInternal: true,
     modifications: {
       mainConfig: {
