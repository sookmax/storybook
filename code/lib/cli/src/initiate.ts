import type { PackageJson } from 'read-pkg-up';
import chalk from 'chalk';
import prompts from 'prompts';
import { telemetry } from '@storybook/telemetry';
import { withTelemetry } from '@storybook/core-server';

import dedent from 'ts-dedent';
import boxen from 'boxen';
import { installableProjectTypes, ProjectType } from './project_types';
import {
  detect,
  isStorybookInstantiated,
  detectLanguage,
  detectBuilder,
  detectPnp,
} from './detect';
import { commandLog, codeLog, paddedLog } from './helpers';
import angularGenerator from './generators/ANGULAR';
import emberGenerator from './generators/EMBER';
import reactGenerator from './generators/REACT';
import reactNativeGenerator from './generators/REACT_NATIVE';
import reactScriptsGenerator from './generators/REACT_SCRIPTS';
import nextjsGenerator from './generators/NEXTJS';
import sfcVueGenerator from './generators/SFC_VUE';
import vueGenerator from './generators/VUE';
import vue3Generator from './generators/VUE3';
import webpackReactGenerator from './generators/WEBPACK_REACT';
import htmlGenerator from './generators/HTML';
import webComponentsGenerator from './generators/WEB-COMPONENTS';
import preactGenerator from './generators/PREACT';
import svelteGenerator from './generators/SVELTE';
import qwikGenerator from './generators/QWIK';
import svelteKitGenerator from './generators/SVELTEKIT';
import solidGenerator from './generators/SOLID';
import serverGenerator from './generators/SERVER';
import type { JsPackageManager } from './js-package-manager';
import { JsPackageManagerFactory, useNpmWarning } from './js-package-manager';
import type { NpmOptions } from './NpmOptions';
import type { CommandOptions } from './generators/types';
import { HandledError } from './HandledError';

const logger = console;

const installStorybook = async <Project extends ProjectType>(
  projectType: Project,
  packageManager: JsPackageManager,
  options: CommandOptions
): Promise<any> => {
  const npmOptions: NpmOptions = {
    installAsDevDependencies: true,
    skipInstall: options.skipInstall,
  };

  const language = await detectLanguage(packageManager);
  const pnp = await detectPnp();

  const generatorOptions = {
    language,
    builder: options.builder || (await detectBuilder(packageManager, projectType)),
    linkable: !!options.linkable,
    pnp: pnp || options.usePnp,
    yes: options.yes,
  };

  const runGenerator: () => Promise<any> = async () => {
    switch (projectType) {
      case ProjectType.REACT_SCRIPTS:
        return reactScriptsGenerator(packageManager, npmOptions, generatorOptions).then(
          commandLog('Adding Storybook support to your "Create React App" based project')
        );

      case ProjectType.REACT:
        return reactGenerator(packageManager, npmOptions, generatorOptions).then(
          commandLog('Adding Storybook support to your "React" app')
        );

      case ProjectType.REACT_NATIVE: {
        return reactNativeGenerator(packageManager, npmOptions).then(
          commandLog('Adding Storybook support to your "React Native" app')
        );
      }

      case ProjectType.QWIK: {
        return qwikGenerator(packageManager, npmOptions, generatorOptions).then(
          commandLog('Adding Storybook support to your "Qwik" app')
        );
      }

      case ProjectType.WEBPACK_REACT:
        return webpackReactGenerator(packageManager, npmOptions, generatorOptions).then(
          commandLog('Adding Storybook support to your "Webpack React" app')
        );

      case ProjectType.REACT_PROJECT:
        return reactGenerator(packageManager, npmOptions, generatorOptions).then(
          commandLog('Adding Storybook support to your "React" library')
        );

      case ProjectType.NEXTJS:
        return nextjsGenerator(packageManager, npmOptions, generatorOptions).then(
          commandLog('Adding Storybook support to your "Next" app')
        );

      case ProjectType.SFC_VUE:
        return sfcVueGenerator(packageManager, npmOptions, generatorOptions).then(
          commandLog('Adding Storybook support to your "Single File Components Vue" app')
        );

      case ProjectType.VUE:
        return vueGenerator(packageManager, npmOptions, generatorOptions).then(
          commandLog('Adding Storybook support to your "Vue" app')
        );

      case ProjectType.VUE3:
        return vue3Generator(packageManager, npmOptions, generatorOptions).then(
          commandLog('Adding Storybook support to your "Vue 3" app')
        );

      case ProjectType.ANGULAR:
        commandLog('Adding Storybook support to your "Angular" app');
        return angularGenerator(packageManager, npmOptions, generatorOptions, options);

      case ProjectType.EMBER:
        return emberGenerator(packageManager, npmOptions, generatorOptions).then(
          commandLog('Adding Storybook support to your "Ember" app')
        );

      case ProjectType.HTML:
        return htmlGenerator(packageManager, npmOptions, generatorOptions).then(
          commandLog('Adding Storybook support to your "HTML" app')
        );

      case ProjectType.WEB_COMPONENTS:
        return webComponentsGenerator(packageManager, npmOptions, generatorOptions).then(
          commandLog('Adding Storybook support to your "web components" app')
        );

      case ProjectType.PREACT:
        return preactGenerator(packageManager, npmOptions, generatorOptions).then(
          commandLog('Adding Storybook support to your "Preact" app')
        );

      case ProjectType.SVELTE:
        return svelteGenerator(packageManager, npmOptions, generatorOptions).then(
          commandLog('Adding Storybook support to your "Svelte" app')
        );

      case ProjectType.SVELTEKIT:
        return svelteKitGenerator(packageManager, npmOptions, generatorOptions).then(
          commandLog('Adding Storybook support to your "SvelteKit" app')
        );

      case ProjectType.SERVER:
        return serverGenerator(packageManager, npmOptions, generatorOptions).then(
          commandLog('Adding Storybook support to your "Server" app')
        );

      case ProjectType.NX:
        throw new Error(dedent`
          We have detected Nx in your project. Please use "nx g @nrwl/storybook:configuration" to add Storybook to your project.
          
          For more information, please see https://nx.dev/packages/storybook
        `);

      case ProjectType.SOLID:
        return solidGenerator(packageManager, npmOptions, generatorOptions).then(
          commandLog('Adding Storybook support to your "SolidJS" app')
        );

      case ProjectType.UNSUPPORTED:
        paddedLog(`We detected a project type that we don't support yet.`);
        paddedLog(
          `If you'd like your framework to be supported, please let use know about it at https://github.com/storybookjs/storybook/issues`
        );

        // Add a new line for the clear visibility.
        logger.log();

        return Promise.resolve();

      default:
        paddedLog(`We couldn't detect your project type. (code: ${projectType})`);
        paddedLog(
          'You can specify a project type explicitly via `storybook init --type <type>`, see our docs on how to configure Storybook for your framework: https://storybook.js.org/docs/react/get-started/install'
        );

        // Add a new line for the clear visibility.
        logger.log();

        return projectTypeInquirer(options, packageManager);
    }
  };

  try {
    return await runGenerator();
  } catch (err) {
    if (err?.message !== 'Canceled by the user' && err?.stack) {
      logger.error(`\n     ${chalk.red(err.stack)}`);
    }
    throw new HandledError(err);
  }
};

const projectTypeInquirer = async (
  options: CommandOptions & { yes?: boolean },
  packageManager: JsPackageManager
) => {
  const manualAnswer = options.yes
    ? true
    : await prompts([
        {
          type: 'confirm',
          name: 'manual',
          message: 'Do you want to manually choose a Storybook project type to install?',
        },
      ]);

  if (manualAnswer !== true && manualAnswer.manual) {
    const frameworkAnswer = await prompts([
      {
        type: 'select',
        name: 'manualFramework',
        message: 'Please choose a project type from the following list:',
        choices: installableProjectTypes.map((type) => ({
          title: type,
          value: type.toUpperCase(),
        })),
      },
    ]);
    return installStorybook(frameworkAnswer.manualFramework, packageManager, options);
  }
  return Promise.resolve();
};

async function doInitiate(options: CommandOptions, pkg: PackageJson): Promise<void> {
  let { packageManager: pkgMgr } = options;
  if (options.useNpm) {
    useNpmWarning();

    pkgMgr = 'npm';
  }
  const packageManager = JsPackageManagerFactory.getPackageManager({ force: pkgMgr });
  const welcomeMessage = 'storybook init - the simplest way to add a Storybook to your project.';
  logger.log(chalk.inverse(`\n ${welcomeMessage} \n`));

  // Update notify code.
  const { default: updateNotifier } = await import('simple-update-notifier');
  await updateNotifier({
    pkg: pkg as any,
    updateCheckInterval: 1000 * 60 * 60, // every hour (we could increase this later on.)
  });

  let projectType: ProjectType;
  const projectTypeProvided = options.type;
  const infoText = projectTypeProvided
    ? `Installing Storybook for user specified project type: ${projectTypeProvided}`
    : 'Detecting project type';
  const done = commandLog(infoText);

  if (projectTypeProvided) {
    if (installableProjectTypes.includes(projectTypeProvided)) {
      projectType = projectTypeProvided.toUpperCase() as ProjectType;
    } else {
      done(`The provided project type was not recognized by Storybook: ${projectTypeProvided}`);
      logger.log(`\nThe project types currently supported by Storybook are:\n`);
      installableProjectTypes.sort().forEach((framework) => paddedLog(`- ${framework}`));
      logger.log();
      throw new HandledError(`Unknown project type supplied: ${projectTypeProvided}`);
    }
  } else {
    try {
      projectType = await detect(packageManager, options);
    } catch (err) {
      done(err.message);
      throw new HandledError(err);
    }
  }
  done();

  const storybookInstantiated = isStorybookInstantiated();

  if (options.force === false && storybookInstantiated && projectType !== ProjectType.ANGULAR) {
    logger.log();
    const { force } = await prompts([
      {
        type: 'confirm',
        name: 'force',
        message:
          'We found a .storybook config directory in your project. Therefore we assume that Storybook is already instantiated for your project. Do you still want to continue and force the initialization?',
      },
    ]);
    logger.log();

    if (force) {
      // eslint-disable-next-line no-param-reassign
      options.force = true;
    } else {
      process.exit(0);
    }
  }

  if (!options.skipInstall) {
    await packageManager.installDependencies();
  }

  const installResult = await installStorybook(projectType as ProjectType, packageManager, options);

  if (!options.skipInstall) {
    await packageManager.installDependencies();
  }

  if (!options.disableTelemetry) {
    telemetry('init', { projectType });
  }

  if (projectType === ProjectType.REACT_NATIVE) {
    logger.log();
    logger.log(chalk.yellow('NOTE: installation is not 100% automated.\n'));
    logger.log(`To quickly run Storybook, replace contents of your app entry with:\n`);
    codeLog(["export {default} from './.storybook';"]);
    logger.log('\n Then to run your Storybook, type:\n');
    codeLog([packageManager.getRunCommand('start')]);
    logger.log('\n For more in information, see the github readme:\n');
    logger.log(chalk.cyan('https://github.com/storybookjs/react-native'));
    logger.log();
  } else {
    const storybookCommand =
      projectType === ProjectType.ANGULAR
        ? `ng run ${installResult.projectName}:storybook`
        : packageManager.getRunStorybookCommand();
    logger.log(
      boxen(
        dedent`
          Storybook was successfully installed in your project! 🎉
          To run Storybook manually, run ${chalk.yellow(
            chalk.bold(storybookCommand)
          )}. CTRL+C to stop.
          
          Wanna know more about Storybook? Check out ${chalk.cyan('https://storybook.js.org/')}
          Having trouble or want to chat? Join us at ${chalk.cyan('https://discord.gg/storybook/')}
        `,
        { borderStyle: 'round', padding: 1, borderColor: '#F1618C' }
      )
    );

    const shouldRunDev = process.env.CI !== 'true' && process.env.IN_STORYBOOK_SANDBOX !== 'true';
    if (shouldRunDev) {
      logger.log('\nRunning Storybook');

<<<<<<< HEAD
      switch (projectType) {
        case ProjectType.ANGULAR: {
          try {
            // for angular specifically, we have to run the `ng` command, and to stream the output
            // it has to be a sync command.
            packageManager.runPackageCommandSync(
              `ng run ${installResult.projectName}:storybook`,
              ['--quiet'],
              undefined,
              'inherit'
            );
          } catch (e) {
            if (e.message.includes('Command failed with exit code 129')) {
              // catch ctrl + c error
            } else {
              throw e;
            }
          }
          break;
        }

        default: {
          const isReactWebProject =
            projectType === ProjectType.REACT_SCRIPTS ||
            projectType === ProjectType.REACT ||
            projectType === ProjectType.WEBPACK_REACT ||
            projectType === ProjectType.REACT_PROJECT ||
            projectType === ProjectType.NEXTJS;

          await dev({
            ...options,
            port: 6006,
            open: true,
            quiet: true,
            // TODO: change this logic to all frameworks once the idea is validated
            ...(isReactWebProject ? { initialPath: '/onboarding' } : {}),
          });
=======
      try {
        // instead of calling 'dev' automatically, we spawn a subprocess so that it gets
        // executed directly in the user's project directory. This avoid potential issues
        // with packages running in npxs' node_modules
        packageManager.runPackageCommandSync(
          storybookCommand.replace(/^yarn /, ''),
          ['--quiet'],
          undefined,
          'inherit'
        );
      } catch (e) {
        const isCtrlC =
          e.message.includes('Command failed with exit code 129') &&
          e.message.includes('CTRL+C') &&
          e.message.includes('SIGINT');
        if (!isCtrlC) {
          // only throw if it's not ctrl + c
          throw e;
>>>>>>> 6fddbfb8
        }
      }
    }
  }
}

export async function initiate(options: CommandOptions, pkg: PackageJson): Promise<void> {
  await withTelemetry(
    'init',
    {
      cliOptions: options,
      printError: (err) => !err.handled && logger.error(err),
    },
    () => doInitiate(options, pkg)
  );
}<|MERGE_RESOLUTION|>--- conflicted
+++ resolved
@@ -347,52 +347,26 @@
     if (shouldRunDev) {
       logger.log('\nRunning Storybook');
 
-<<<<<<< HEAD
-      switch (projectType) {
-        case ProjectType.ANGULAR: {
-          try {
-            // for angular specifically, we have to run the `ng` command, and to stream the output
-            // it has to be a sync command.
-            packageManager.runPackageCommandSync(
-              `ng run ${installResult.projectName}:storybook`,
-              ['--quiet'],
-              undefined,
-              'inherit'
-            );
-          } catch (e) {
-            if (e.message.includes('Command failed with exit code 129')) {
-              // catch ctrl + c error
-            } else {
-              throw e;
-            }
-          }
-          break;
+      try {
+        const isReactWebProject =
+          projectType === ProjectType.REACT_SCRIPTS ||
+          projectType === ProjectType.REACT ||
+          projectType === ProjectType.WEBPACK_REACT ||
+          projectType === ProjectType.REACT_PROJECT ||
+          projectType === ProjectType.NEXTJS;
+
+        const flags = ['--quiet'];
+
+        if (isReactWebProject) {
+          flags.push('--initial-path=/onboarding');
         }
 
-        default: {
-          const isReactWebProject =
-            projectType === ProjectType.REACT_SCRIPTS ||
-            projectType === ProjectType.REACT ||
-            projectType === ProjectType.WEBPACK_REACT ||
-            projectType === ProjectType.REACT_PROJECT ||
-            projectType === ProjectType.NEXTJS;
-
-          await dev({
-            ...options,
-            port: 6006,
-            open: true,
-            quiet: true,
-            // TODO: change this logic to all frameworks once the idea is validated
-            ...(isReactWebProject ? { initialPath: '/onboarding' } : {}),
-          });
-=======
-      try {
         // instead of calling 'dev' automatically, we spawn a subprocess so that it gets
         // executed directly in the user's project directory. This avoid potential issues
         // with packages running in npxs' node_modules
         packageManager.runPackageCommandSync(
           storybookCommand.replace(/^yarn /, ''),
-          ['--quiet'],
+          flags,
           undefined,
           'inherit'
         );
@@ -404,7 +378,6 @@
         if (!isCtrlC) {
           // only throw if it's not ctrl + c
           throw e;
->>>>>>> 6fddbfb8
         }
       }
     }
