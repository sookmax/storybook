{
  "name": "@storybook/core-server",
  "version": "7.0.0-alpha.47",
  "description": "Storybook framework-agnostic API",
  "keywords": [
    "storybook"
  ],
  "homepage": "https://github.com/storybookjs/storybook/tree/main/lib/core",
  "bugs": {
    "url": "https://github.com/storybookjs/storybook/issues"
  },
  "repository": {
    "type": "git",
    "url": "https://github.com/storybookjs/storybook.git",
    "directory": "lib/core-server"
  },
  "funding": {
    "type": "opencollective",
    "url": "https://opencollective.com/storybook"
  },
  "license": "MIT",
  "main": "dist/cjs/index.js",
  "module": "dist/esm/index.js",
  "types": "dist/types/index.d.ts",
  "files": [
    "dist/**/*",
    "public/**/*",
    "*.js",
    "*.d.ts"
  ],
  "scripts": {
    "check": "../../../scripts/node_modules/.bin/tsc --noEmit",
    "prep": "node ../../../scripts/prepare.js"
  },
  "dependencies": {
    "@aw-web-design/x-default-browser": "1.4.88",
    "@discoveryjs/json-ext": "^0.5.3",
<<<<<<< HEAD
    "@storybook/builder-manager": "7.0.0-alpha.46",
    "@storybook/core-client": "7.0.0-alpha.46",
    "@storybook/core-common": "7.0.0-alpha.46",
    "@storybook/core-events": "7.0.0-alpha.46",
    "@storybook/csf": "0.0.2--canary.53.4879818.0",
    "@storybook/csf-tools": "7.0.0-alpha.46",
=======
    "@storybook/builder-manager": "7.0.0-alpha.47",
    "@storybook/core-client": "7.0.0-alpha.47",
    "@storybook/core-common": "7.0.0-alpha.47",
    "@storybook/core-events": "7.0.0-alpha.47",
    "@storybook/csf": "next",
    "@storybook/csf-tools": "7.0.0-alpha.47",
>>>>>>> b0b6c6b3
    "@storybook/docs-mdx": "0.0.1-canary.12433cf.0",
    "@storybook/node-logger": "7.0.0-alpha.47",
    "@storybook/store": "7.0.0-alpha.47",
    "@storybook/telemetry": "7.0.0-alpha.47",
    "@storybook/types": "7.0.0-alpha.47",
    "@types/node": "^16.0.0",
    "@types/node-fetch": "^2.5.7",
    "@types/pretty-hrtime": "^1.0.0",
    "@types/semver": "^7.3.4",
    "better-opn": "^2.1.1",
    "boxen": "^5.1.2",
    "chalk": "^4.1.0",
    "cli-table3": "^0.6.1",
    "compression": "^1.7.4",
    "detect-port": "^1.3.0",
    "express": "^4.17.1",
    "fs-extra": "^9.0.1",
    "global": "^4.4.0",
    "globby": "^11.0.2",
    "ip": "^2.0.0",
    "lodash": "^4.17.21",
    "node-fetch": "^2.6.7",
    "open": "^8.4.0",
    "pretty-hrtime": "^1.0.3",
    "prompts": "^2.4.0",
    "read-pkg-up": "^7.0.1",
    "semver": "^7.3.7",
    "serve-favicon": "^2.5.0",
    "slash": "^3.0.0",
    "telejson": "^6.0.8",
    "ts-dedent": "^2.0.0",
    "util-deprecate": "^1.0.2",
    "watchpack": "^2.2.0",
    "ws": "^8.2.3"
  },
  "devDependencies": {
    "@storybook/builder-webpack5": "7.0.0-alpha.47",
    "@types/compression": "^1.7.0",
    "@types/ip": "^1.1.0",
    "@types/serve-favicon": "^2.5.2",
    "@types/ws": "^8",
    "jest-os-detection": "^1.3.1",
    "jest-specific-snapshot": "^4.0.0",
    "ts-jest": "^26.4.4",
    "typescript": "~4.6.3",
    "webpack": "5"
  },
  "peerDependencies": {
    "react": "^16.8.0 || ^17.0.0 || ^18.0.0",
    "react-dom": "^16.8.0 || ^17.0.0 || ^18.0.0"
  },
  "peerDependenciesMeta": {
    "@storybook/builder-webpack5": {
      "optional": true
    },
    "typescript": {
      "optional": true
    }
  },
  "publishConfig": {
    "access": "public"
  },
  "gitHead": "1c706a4a778831e012343c905f86225fa71491a7"
}<|MERGE_RESOLUTION|>--- conflicted
+++ resolved
@@ -35,21 +35,12 @@
   "dependencies": {
     "@aw-web-design/x-default-browser": "1.4.88",
     "@discoveryjs/json-ext": "^0.5.3",
-<<<<<<< HEAD
-    "@storybook/builder-manager": "7.0.0-alpha.46",
-    "@storybook/core-client": "7.0.0-alpha.46",
-    "@storybook/core-common": "7.0.0-alpha.46",
-    "@storybook/core-events": "7.0.0-alpha.46",
-    "@storybook/csf": "0.0.2--canary.53.4879818.0",
-    "@storybook/csf-tools": "7.0.0-alpha.46",
-=======
     "@storybook/builder-manager": "7.0.0-alpha.47",
     "@storybook/core-client": "7.0.0-alpha.47",
     "@storybook/core-common": "7.0.0-alpha.47",
     "@storybook/core-events": "7.0.0-alpha.47",
     "@storybook/csf": "next",
     "@storybook/csf-tools": "7.0.0-alpha.47",
->>>>>>> b0b6c6b3
     "@storybook/docs-mdx": "0.0.1-canary.12433cf.0",
     "@storybook/node-logger": "7.0.0-alpha.47",
     "@storybook/store": "7.0.0-alpha.47",
