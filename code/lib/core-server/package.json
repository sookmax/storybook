{
  "name": "@storybook/core-server",
  "version": "7.0.0-beta.20",
  "description": "Storybook framework-agnostic API",
  "keywords": [
    "storybook"
  ],
  "homepage": "https://github.com/storybookjs/storybook/tree/main/lib/core",
  "bugs": {
    "url": "https://github.com/storybookjs/storybook/issues"
  },
  "repository": {
    "type": "git",
    "url": "https://github.com/storybookjs/storybook.git",
    "directory": "lib/core-server"
  },
  "funding": {
    "type": "opencollective",
    "url": "https://opencollective.com/storybook"
  },
  "license": "MIT",
  "exports": {
    ".": {
      "node": "./dist/index.js",
      "require": "./dist/index.js",
      "import": "./dist/index.mjs",
      "types": "./dist/index.d.ts"
    },
    "./dist/presets/babel-cache-preset": {
      "node": "./dist/presets/babel-cache-preset.js",
      "require": "./dist/presets/babel-cache-preset.js",
      "import": "./dist/presets/babel-cache-preset.mjs",
      "types": "./dist/presets/babel-cache-preset.d.ts"
    },
    "./dist/presets/common-preset": {
      "node": "./dist/presets/common-preset.js",
      "require": "./dist/presets/common-preset.js",
      "import": "./dist/presets/common-preset.mjs",
      "types": "./dist/presets/common-preset.d.ts"
    },
    "./public/favicon.svg": "./public/favicon.svg",
    "./package.json": "./package.json"
  },
  "main": "dist/index.js",
  "module": "dist/index.mjs",
  "types": "dist/index.d.ts",
  "files": [
    "dist/**/*",
    "public/**/*",
    "README.md",
    "*.js",
    "*.d.ts"
  ],
  "scripts": {
    "check": "../../../scripts/node_modules/.bin/tsc --noEmit",
    "prep": "../../../scripts/prepare/bundle.ts"
  },
  "dependencies": {
    "@aw-web-design/x-default-browser": "1.4.88",
    "@discoveryjs/json-ext": "^0.5.3",
    "@storybook/builder-manager": "7.0.0-beta.20",
    "@storybook/core-common": "7.0.0-beta.20",
    "@storybook/core-events": "7.0.0-beta.20",
    "@storybook/csf": "next",
    "@storybook/csf-tools": "7.0.0-beta.20",
    "@storybook/docs-mdx": "next",
    "@storybook/global": "^5.0.0",
<<<<<<< HEAD
    "@storybook/node-logger": "7.0.0-beta.13",
    "@storybook/preview-api": "7.0.0-beta.13",
    "@storybook/telemetry": "7.0.0-beta.13",
    "@storybook/types": "7.0.0-beta.13",
    "@types/detect-port": "^1.3.0",
=======
    "@storybook/node-logger": "7.0.0-beta.20",
    "@storybook/preview-api": "7.0.0-beta.20",
    "@storybook/telemetry": "7.0.0-beta.20",
    "@storybook/types": "7.0.0-beta.20",
>>>>>>> 11e3bf3e
    "@types/node": "^16.0.0",
    "@types/node-fetch": "^2.5.7",
    "@types/pretty-hrtime": "^1.0.0",
    "@types/semver": "^7.3.4",
    "better-opn": "^2.1.1",
    "boxen": "^5.1.2",
    "chalk": "^4.1.0",
    "cli-table3": "^0.6.1",
    "compression": "^1.7.4",
    "detect-port": "^1.3.0",
    "express": "^4.17.3",
    "fs-extra": "^9.0.1",
    "globby": "^11.0.2",
    "ip": "^2.0.0",
    "lodash": "^4.17.21",
    "node-fetch": "^2.6.7",
    "open": "^8.4.0",
    "pretty-hrtime": "^1.0.3",
    "prompts": "^2.4.0",
    "read-pkg-up": "^7.0.1",
    "semver": "^7.3.7",
    "serve-favicon": "^2.5.0",
    "slash": "^3.0.0",
    "telejson": "^7.0.3",
    "ts-dedent": "^2.0.0",
    "util-deprecate": "^1.0.2",
    "watchpack": "^2.2.0",
    "ws": "^8.2.3"
  },
  "devDependencies": {
    "@types/compression": "^1.7.0",
    "@types/ip": "^1.1.0",
    "@types/serve-favicon": "^2.5.2",
    "@types/ws": "^8",
    "jest-os-detection": "^1.3.1",
    "jest-specific-snapshot": "^7.0.0",
    "typescript": "~4.9.3"
  },
  "publishConfig": {
    "access": "public"
  },
  "bundler": {
    "entries": [
      "./src/index.ts",
      "./src/presets/babel-cache-preset.ts",
      "./src/presets/common-preset.ts"
    ],
    "platform": "node"
  },
  "gitHead": "22701aedf564e467511887eb041f32ae0c96bcde"
}<|MERGE_RESOLUTION|>--- conflicted
+++ resolved
@@ -65,18 +65,11 @@
     "@storybook/csf-tools": "7.0.0-beta.20",
     "@storybook/docs-mdx": "next",
     "@storybook/global": "^5.0.0",
-<<<<<<< HEAD
-    "@storybook/node-logger": "7.0.0-beta.13",
-    "@storybook/preview-api": "7.0.0-beta.13",
-    "@storybook/telemetry": "7.0.0-beta.13",
-    "@storybook/types": "7.0.0-beta.13",
-    "@types/detect-port": "^1.3.0",
-=======
     "@storybook/node-logger": "7.0.0-beta.20",
     "@storybook/preview-api": "7.0.0-beta.20",
     "@storybook/telemetry": "7.0.0-beta.20",
     "@storybook/types": "7.0.0-beta.20",
->>>>>>> 11e3bf3e
+    "@types/detect-port": "^1.3.0",
     "@types/node": "^16.0.0",
     "@types/node-fetch": "^2.5.7",
     "@types/pretty-hrtime": "^1.0.0",
