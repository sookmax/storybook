{
  "name": "@storybook/core-server",
  "version": "7.0.0-alpha.48",
  "description": "Storybook framework-agnostic API",
  "keywords": [
    "storybook"
  ],
  "homepage": "https://github.com/storybookjs/storybook/tree/main/lib/core",
  "bugs": {
    "url": "https://github.com/storybookjs/storybook/issues"
  },
  "repository": {
    "type": "git",
    "url": "https://github.com/storybookjs/storybook.git",
    "directory": "lib/core-server"
  },
  "funding": {
    "type": "opencollective",
    "url": "https://opencollective.com/storybook"
  },
  "license": "MIT",
  "main": "dist/cjs/index.js",
  "module": "dist/esm/index.js",
  "types": "dist/types/index.d.ts",
  "files": [
    "dist/**/*",
    "public/**/*",
    "*.js",
    "*.d.ts"
  ],
  "scripts": {
    "check": "../../../scripts/node_modules/.bin/tsc --noEmit",
    "prep": "node ../../../scripts/prepare.js"
  },
  "dependencies": {
    "@aw-web-design/x-default-browser": "1.4.88",
    "@discoveryjs/json-ext": "^0.5.3",
<<<<<<< HEAD
    "@storybook/builder-manager": "7.0.0-alpha.47",
    "@storybook/core-common": "7.0.0-alpha.47",
    "@storybook/core-events": "7.0.0-alpha.47",
=======
    "@storybook/builder-manager": "7.0.0-alpha.48",
    "@storybook/core-client": "7.0.0-alpha.48",
    "@storybook/core-common": "7.0.0-alpha.48",
    "@storybook/core-events": "7.0.0-alpha.48",
>>>>>>> e3a46f59
    "@storybook/csf": "next",
    "@storybook/csf-tools": "7.0.0-alpha.48",
    "@storybook/docs-mdx": "0.0.1-canary.12433cf.0",
<<<<<<< HEAD
    "@storybook/node-logger": "7.0.0-alpha.47",
    "@storybook/preview-api": "7.0.0-alpha.47",
    "@storybook/telemetry": "7.0.0-alpha.47",
    "@storybook/types": "7.0.0-alpha.47",
=======
    "@storybook/node-logger": "7.0.0-alpha.48",
    "@storybook/store": "7.0.0-alpha.48",
    "@storybook/telemetry": "7.0.0-alpha.48",
    "@storybook/types": "7.0.0-alpha.48",
>>>>>>> e3a46f59
    "@types/node": "^16.0.0",
    "@types/node-fetch": "^2.5.7",
    "@types/pretty-hrtime": "^1.0.0",
    "@types/semver": "^7.3.4",
    "better-opn": "^2.1.1",
    "boxen": "^5.1.2",
    "chalk": "^4.1.0",
    "cli-table3": "^0.6.1",
    "compression": "^1.7.4",
    "detect-port": "^1.3.0",
    "express": "^4.17.1",
    "fs-extra": "^9.0.1",
    "global": "^4.4.0",
    "globby": "^11.0.2",
    "ip": "^2.0.0",
    "lodash": "^4.17.21",
    "node-fetch": "^2.6.7",
    "open": "^8.4.0",
    "pretty-hrtime": "^1.0.3",
    "prompts": "^2.4.0",
    "read-pkg-up": "^7.0.1",
    "semver": "^7.3.7",
    "serve-favicon": "^2.5.0",
    "slash": "^3.0.0",
    "telejson": "^6.0.8",
    "ts-dedent": "^2.0.0",
    "util-deprecate": "^1.0.2",
    "watchpack": "^2.2.0",
    "ws": "^8.2.3"
  },
  "devDependencies": {
    "@storybook/builder-webpack5": "7.0.0-alpha.48",
    "@types/compression": "^1.7.0",
    "@types/ip": "^1.1.0",
    "@types/serve-favicon": "^2.5.2",
    "@types/ws": "^8",
    "jest-os-detection": "^1.3.1",
    "jest-specific-snapshot": "^4.0.0",
    "ts-jest": "^26.4.4",
    "typescript": "~4.6.3",
    "webpack": "5"
  },
  "peerDependencies": {
    "react": "^16.8.0 || ^17.0.0 || ^18.0.0",
    "react-dom": "^16.8.0 || ^17.0.0 || ^18.0.0"
  },
  "peerDependenciesMeta": {
    "@storybook/builder-webpack5": {
      "optional": true
    },
    "typescript": {
      "optional": true
    }
  },
  "publishConfig": {
    "access": "public"
  },
  "gitHead": "b58a29b785462f8a8b711b6bb2d7223fd6dc17fd"
}<|MERGE_RESOLUTION|>--- conflicted
+++ resolved
@@ -35,30 +35,16 @@
   "dependencies": {
     "@aw-web-design/x-default-browser": "1.4.88",
     "@discoveryjs/json-ext": "^0.5.3",
-<<<<<<< HEAD
-    "@storybook/builder-manager": "7.0.0-alpha.47",
-    "@storybook/core-common": "7.0.0-alpha.47",
-    "@storybook/core-events": "7.0.0-alpha.47",
-=======
     "@storybook/builder-manager": "7.0.0-alpha.48",
-    "@storybook/core-client": "7.0.0-alpha.48",
     "@storybook/core-common": "7.0.0-alpha.48",
     "@storybook/core-events": "7.0.0-alpha.48",
->>>>>>> e3a46f59
     "@storybook/csf": "next",
     "@storybook/csf-tools": "7.0.0-alpha.48",
     "@storybook/docs-mdx": "0.0.1-canary.12433cf.0",
-<<<<<<< HEAD
-    "@storybook/node-logger": "7.0.0-alpha.47",
-    "@storybook/preview-api": "7.0.0-alpha.47",
-    "@storybook/telemetry": "7.0.0-alpha.47",
-    "@storybook/types": "7.0.0-alpha.47",
-=======
     "@storybook/node-logger": "7.0.0-alpha.48",
-    "@storybook/store": "7.0.0-alpha.48",
+    "@storybook/preview-api": "7.0.0-alpha.48",
     "@storybook/telemetry": "7.0.0-alpha.48",
     "@storybook/types": "7.0.0-alpha.48",
->>>>>>> e3a46f59
     "@types/node": "^16.0.0",
     "@types/node-fetch": "^2.5.7",
     "@types/pretty-hrtime": "^1.0.0",
