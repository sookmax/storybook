{
  "name": "@storybook/core-server",
  "version": "7.0.0-alpha.41",
  "description": "Storybook framework-agnostic API",
  "keywords": [
    "storybook"
  ],
  "homepage": "https://github.com/storybookjs/storybook/tree/main/lib/core",
  "bugs": {
    "url": "https://github.com/storybookjs/storybook/issues"
  },
  "repository": {
    "type": "git",
    "url": "https://github.com/storybookjs/storybook.git",
    "directory": "lib/core-server"
  },
  "funding": {
    "type": "opencollective",
    "url": "https://opencollective.com/storybook"
  },
  "license": "MIT",
  "main": "dist/cjs/index.js",
  "module": "dist/esm/index.js",
  "types": "dist/types/index.d.ts",
  "files": [
    "dist/**/*",
    "public/**/*",
    "*.js",
    "*.d.ts"
  ],
  "scripts": {
    "check": "../../../scripts/node_modules/.bin/tsc --noEmit",
    "prep": "node ../../../scripts/prepare.js"
  },
  "dependencies": {
    "@aw-web-design/x-default-browser": "1.4.88",
    "@discoveryjs/json-ext": "^0.5.3",
    "@storybook/builder-manager": "7.0.0-alpha.41",
    "@storybook/core-client": "7.0.0-alpha.41",
    "@storybook/core-common": "7.0.0-alpha.41",
    "@storybook/core-events": "7.0.0-alpha.41",
    "@storybook/csf": "0.0.2--canary.49.258942b.0",
    "@storybook/csf-tools": "7.0.0-alpha.41",
    "@storybook/docs-mdx": "0.0.1-canary.12433cf.0",
<<<<<<< HEAD
    "@storybook/node-logger": "7.0.0-alpha.40",
    "@storybook/store": "7.0.0-alpha.40",
    "@storybook/telemetry": "7.0.0-alpha.40",
    "@storybook/types": "7.0.0-alpha.40",
=======
    "@storybook/node-logger": "7.0.0-alpha.41",
    "@storybook/store": "7.0.0-alpha.41",
    "@storybook/telemetry": "7.0.0-alpha.41",
>>>>>>> 42e1d5c4
    "@types/node": "^16.0.0",
    "@types/node-fetch": "^2.5.7",
    "@types/pretty-hrtime": "^1.0.0",
    "@types/semver": "^7.3.4",
    "better-opn": "^2.1.1",
    "boxen": "^5.1.2",
    "chalk": "^4.1.0",
    "cli-table3": "^0.6.1",
    "compression": "^1.7.4",
    "detect-port": "^1.3.0",
    "express": "^4.17.1",
    "fs-extra": "^9.0.1",
    "global": "^4.4.0",
    "globby": "^11.0.2",
    "ip": "^2.0.0",
    "lodash": "^4.17.21",
    "node-fetch": "^2.6.7",
    "open": "^8.4.0",
    "pretty-hrtime": "^1.0.3",
    "prompts": "^2.4.0",
    "read-pkg-up": "^7.0.1",
    "semver": "^7.3.7",
    "serve-favicon": "^2.5.0",
    "slash": "^3.0.0",
    "telejson": "^6.0.8",
    "ts-dedent": "^2.0.0",
    "util-deprecate": "^1.0.2",
    "watchpack": "^2.2.0",
    "ws": "^8.2.3"
  },
  "devDependencies": {
    "@storybook/builder-webpack5": "7.0.0-alpha.41",
    "@types/compression": "^1.7.0",
    "@types/ip": "^1.1.0",
    "@types/serve-favicon": "^2.5.2",
    "@types/ws": "^8",
    "jest-os-detection": "^1.3.1",
    "jest-specific-snapshot": "^4.0.0",
    "ts-jest": "^26.4.4",
    "typescript": "~4.6.3",
    "webpack": "5"
  },
  "peerDependencies": {
    "react": "^16.8.0 || ^17.0.0 || ^18.0.0",
    "react-dom": "^16.8.0 || ^17.0.0 || ^18.0.0"
  },
  "peerDependenciesMeta": {
    "@storybook/builder-webpack5": {
      "optional": true
    },
    "typescript": {
      "optional": true
    }
  },
  "publishConfig": {
    "access": "public"
  },
  "gitHead": "7ec6f916eb875bd2e3cf3aa6b1afcd1fe25d1637"
}<|MERGE_RESOLUTION|>--- conflicted
+++ resolved
@@ -42,16 +42,10 @@
     "@storybook/csf": "0.0.2--canary.49.258942b.0",
     "@storybook/csf-tools": "7.0.0-alpha.41",
     "@storybook/docs-mdx": "0.0.1-canary.12433cf.0",
-<<<<<<< HEAD
-    "@storybook/node-logger": "7.0.0-alpha.40",
-    "@storybook/store": "7.0.0-alpha.40",
-    "@storybook/telemetry": "7.0.0-alpha.40",
-    "@storybook/types": "7.0.0-alpha.40",
-=======
     "@storybook/node-logger": "7.0.0-alpha.41",
     "@storybook/store": "7.0.0-alpha.41",
     "@storybook/telemetry": "7.0.0-alpha.41",
->>>>>>> 42e1d5c4
+    "@storybook/types": "7.0.0-alpha.41",
     "@types/node": "^16.0.0",
     "@types/node-fetch": "^2.5.7",
     "@types/pretty-hrtime": "^1.0.0",
