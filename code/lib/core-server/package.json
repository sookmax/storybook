--- conflicted
+++ resolved
@@ -42,17 +42,10 @@
     "@storybook/csf": "0.0.2--canary.49.258942b.0",
     "@storybook/csf-tools": "7.0.0-alpha.37",
     "@storybook/docs-mdx": "0.0.1-canary.12433cf.0",
-<<<<<<< HEAD
-    "@storybook/node-logger": "7.0.0-alpha.35",
-    "@storybook/store": "7.0.0-alpha.35",
-    "@storybook/telemetry": "7.0.0-alpha.35",
-    "@types/node": "^16.0.0",
-=======
     "@storybook/node-logger": "7.0.0-alpha.37",
     "@storybook/store": "7.0.0-alpha.37",
     "@storybook/telemetry": "7.0.0-alpha.37",
-    "@types/node": "^14.0.10 || ^16.0.0",
->>>>>>> 6604b497
+    "@types/node": "^16.0.0",
     "@types/node-fetch": "^2.5.7",
     "@types/pretty-hrtime": "^1.0.0",
     "@types/semver": "^7.3.4",
