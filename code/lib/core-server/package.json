--- conflicted
+++ resolved
@@ -41,18 +41,11 @@
     "@storybook/csf": "next",
     "@storybook/csf-tools": "7.0.0-beta.4",
     "@storybook/docs-mdx": "next",
-<<<<<<< HEAD
     "@storybook/global": "^5.0.0",
-    "@storybook/node-logger": "7.0.0-beta.3",
-    "@storybook/preview-api": "7.0.0-beta.3",
-    "@storybook/telemetry": "7.0.0-beta.3",
-    "@storybook/types": "7.0.0-beta.3",
-=======
     "@storybook/node-logger": "7.0.0-beta.4",
     "@storybook/preview-api": "7.0.0-beta.4",
     "@storybook/telemetry": "7.0.0-beta.4",
     "@storybook/types": "7.0.0-beta.4",
->>>>>>> 84dfd4fb
     "@types/node": "^16.0.0",
     "@types/node-fetch": "^2.5.7",
     "@types/pretty-hrtime": "^1.0.0",
