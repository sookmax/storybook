{
  "name": "@storybook/core-server",
  "version": "7.0.0-alpha.39",
  "description": "Storybook framework-agnostic API",
  "keywords": [
    "storybook"
  ],
  "homepage": "https://github.com/storybookjs/storybook/tree/main/lib/core",
  "bugs": {
    "url": "https://github.com/storybookjs/storybook/issues"
  },
  "repository": {
    "type": "git",
    "url": "https://github.com/storybookjs/storybook.git",
    "directory": "lib/core-server"
  },
  "funding": {
    "type": "opencollective",
    "url": "https://opencollective.com/storybook"
  },
  "license": "MIT",
  "main": "dist/cjs/index.js",
  "module": "dist/esm/index.js",
  "types": "dist/types/index.d.ts",
  "files": [
    "dist/**/*",
    "public/**/*",
    "*.js",
    "*.d.ts"
  ],
  "scripts": {
    "check": "../../../scripts/node_modules/.bin/tsc --noEmit",
    "prep": "node ../../../scripts/prepare.js"
  },
  "dependencies": {
    "@aw-web-design/x-default-browser": "1.4.88",
    "@discoveryjs/json-ext": "^0.5.3",
<<<<<<< HEAD
    "@storybook/builder-manager": "7.0.0-alpha.38",
    "@storybook/core-client": "7.0.0-alpha.38",
    "@storybook/core-common": "7.0.0-alpha.38",
    "@storybook/core-events": "7.0.0-alpha.38",
    "@storybook/csf": "0.0.2--canary.51.23af5af.0",
    "@storybook/csf-tools": "7.0.0-alpha.38",
=======
    "@storybook/builder-manager": "7.0.0-alpha.39",
    "@storybook/core-client": "7.0.0-alpha.39",
    "@storybook/core-common": "7.0.0-alpha.39",
    "@storybook/core-events": "7.0.0-alpha.39",
    "@storybook/csf": "0.0.2--canary.49.258942b.0",
    "@storybook/csf-tools": "7.0.0-alpha.39",
>>>>>>> 6903792e
    "@storybook/docs-mdx": "0.0.1-canary.12433cf.0",
    "@storybook/node-logger": "7.0.0-alpha.39",
    "@storybook/store": "7.0.0-alpha.39",
    "@storybook/telemetry": "7.0.0-alpha.39",
    "@types/node": "^16.0.0",
    "@types/node-fetch": "^2.5.7",
    "@types/pretty-hrtime": "^1.0.0",
    "@types/semver": "^7.3.4",
    "better-opn": "^2.1.1",
    "boxen": "^5.1.2",
    "chalk": "^4.1.0",
    "cli-table3": "^0.6.1",
    "compression": "^1.7.4",
    "detect-port": "^1.3.0",
    "express": "^4.17.1",
    "fs-extra": "^9.0.1",
    "global": "^4.4.0",
    "globby": "^11.0.2",
    "ip": "^2.0.0",
    "lodash": "^4.17.21",
    "node-fetch": "^2.6.7",
    "open": "^8.4.0",
    "pretty-hrtime": "^1.0.3",
    "prompts": "^2.4.0",
    "read-pkg-up": "^7.0.1",
    "semver": "^7.3.7",
    "serve-favicon": "^2.5.0",
    "slash": "^3.0.0",
    "telejson": "^6.0.8",
    "ts-dedent": "^2.0.0",
    "util-deprecate": "^1.0.2",
    "watchpack": "^2.2.0",
    "ws": "^8.2.3"
  },
  "devDependencies": {
    "@storybook/builder-webpack5": "7.0.0-alpha.39",
    "@types/compression": "^1.7.0",
    "@types/ip": "^1.1.0",
    "@types/serve-favicon": "^2.5.2",
    "@types/ws": "^8",
    "jest-os-detection": "^1.3.1",
    "jest-specific-snapshot": "^4.0.0",
    "ts-jest": "^26.4.4",
    "typescript": "~4.6.3",
    "webpack": "5"
  },
  "peerDependencies": {
    "react": "^16.8.0 || ^17.0.0 || ^18.0.0",
    "react-dom": "^16.8.0 || ^17.0.0 || ^18.0.0"
  },
  "peerDependenciesMeta": {
    "@storybook/builder-webpack5": {
      "optional": true
    },
    "typescript": {
      "optional": true
    }
  },
  "publishConfig": {
    "access": "public"
  },
  "gitHead": "47386bd49d141ea70daac41ab3e4d52749fc5da9"
}<|MERGE_RESOLUTION|>--- conflicted
+++ resolved
@@ -35,21 +35,12 @@
   "dependencies": {
     "@aw-web-design/x-default-browser": "1.4.88",
     "@discoveryjs/json-ext": "^0.5.3",
-<<<<<<< HEAD
-    "@storybook/builder-manager": "7.0.0-alpha.38",
-    "@storybook/core-client": "7.0.0-alpha.38",
-    "@storybook/core-common": "7.0.0-alpha.38",
-    "@storybook/core-events": "7.0.0-alpha.38",
-    "@storybook/csf": "0.0.2--canary.51.23af5af.0",
-    "@storybook/csf-tools": "7.0.0-alpha.38",
-=======
     "@storybook/builder-manager": "7.0.0-alpha.39",
     "@storybook/core-client": "7.0.0-alpha.39",
     "@storybook/core-common": "7.0.0-alpha.39",
     "@storybook/core-events": "7.0.0-alpha.39",
-    "@storybook/csf": "0.0.2--canary.49.258942b.0",
+    "@storybook/csf": "0.0.2--canary.51.23af5af.0",
     "@storybook/csf-tools": "7.0.0-alpha.39",
->>>>>>> 6903792e
     "@storybook/docs-mdx": "0.0.1-canary.12433cf.0",
     "@storybook/node-logger": "7.0.0-alpha.39",
     "@storybook/store": "7.0.0-alpha.39",
