--- conflicted
+++ resolved
@@ -47,13 +47,8 @@
     "file-system-cache": "^2.0.0"
   },
   "devDependencies": {
-<<<<<<< HEAD
     "@storybook/csf": "next",
     "@types/node": "^16.0.0 || ^18.0.0",
-=======
-    "@storybook/csf": "0.0.2-next.7",
-    "@types/node": "^16.18.3",
->>>>>>> d49761bb
     "synchronous-promise": "^2.0.15",
     "typescript": "^4.9.3"
   },
