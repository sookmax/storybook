--- conflicted
+++ resolved
@@ -43,11 +43,7 @@
     "prep": "../../../scripts/prepare/bundle.ts"
   },
   "dependencies": {
-<<<<<<< HEAD
     "@storybook/channels": "workspace:*",
-=======
-    "@storybook/channels": "7.2.0-rc.0",
->>>>>>> 5bcced29
     "@types/babel__core": "^7.0.0",
     "@types/express": "^4.7.0",
     "file-system-cache": "2.3.0"
