--- conflicted
+++ resolved
@@ -34,16 +34,8 @@
     "prepare": "node ../../../scripts/prepare.js"
   },
   "dependencies": {
-<<<<<<< HEAD
-    "@storybook/addons": "7.0.0-alpha.29",
-    "@storybook/client-logger": "7.0.0-alpha.29",
-=======
     "@storybook/addons": "7.0.0-alpha.30",
-    "@storybook/channel-postmessage": "7.0.0-alpha.30",
-    "@storybook/channels": "7.0.0-alpha.30",
     "@storybook/client-logger": "7.0.0-alpha.30",
-    "@storybook/core-events": "7.0.0-alpha.30",
->>>>>>> b7437b9e
     "@storybook/csf": "0.0.2--canary.0899bb7.0",
     "@storybook/store": "7.0.0-alpha.30",
     "@types/qs": "^6.9.5",
@@ -55,7 +47,7 @@
     "util-deprecate": "^1.0.2"
   },
   "devDependencies": {
-    "@storybook/core-common": "7.0.0-alpha.29",
+    "@storybook/core-common": "7.0.0-alpha.30",
     "typescript": "~4.6.3"
   },
   "peerDependencies": {
