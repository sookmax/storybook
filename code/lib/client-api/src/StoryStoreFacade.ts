--- conflicted
+++ resolved
@@ -5,24 +5,18 @@
 import { SynchronousPromise } from 'synchronous-promise';
 import { toId, isExportStory, storyNameFromExport } from '@storybook/csf';
 import type {
-  StoryId,
+  Addon_IndexEntry,
   AnyFramework,
+  ComponentId,
+  DocsOptions,
   Parameters,
-  ComponentId,
+  Path,
+  Store_ModuleExports,
   Store_NormalizedProjectAnnotations,
-<<<<<<< HEAD
   Store_NormalizedStoriesSpecifier,
-  Path,
-  Store_StoryIndex,
-=======
-  Addon_IndexEntry,
-  Store_Path,
->>>>>>> 65957e67
-  Store_ModuleExports,
   Store_Story,
   Store_StoryIndex,
-  Store_NormalizedStoriesSpecifier,
-  DocsOptions,
+  StoryId,
 } from '@storybook/types';
 import { StoryStore, userOrAutoTitle, sortStoriesV6 } from '@storybook/store';
 import { logger } from '@storybook/client-logger';
