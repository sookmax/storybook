{
  "name": "@storybook/builder-webpack5",
  "version": "7.0.0-alpha.52",
  "description": "Storybook framework-agnostic API",
  "keywords": [
    "storybook"
  ],
  "homepage": "https://github.com/storybookjs/storybook/tree/main/lib/core",
  "bugs": {
    "url": "https://github.com/storybookjs/storybook/issues"
  },
  "repository": {
    "type": "git",
    "url": "https://github.com/storybookjs/storybook.git",
    "directory": "lib/core"
  },
  "funding": {
    "type": "opencollective",
    "url": "https://opencollective.com/storybook"
  },
  "license": "MIT",
  "exports": {
    ".": {
      "require": "./dist/index.js",
      "import": "./dist/index.mjs",
      "types": "./dist/index.d.ts"
    },
    "./presets/custom-webpack-preset": {
      "require": "./dist/presets/custom-webpack-preset.js",
      "import": "./dist/presets/custom-webpack-preset.mjs",
      "types": "./dist/presets/custom-webpack-preset.d.ts"
    },
    "./presets/preview-preset": {
      "require": "./dist/presets/preview-preset.js",
      "import": "./dist/presets/preview-preset.mjs",
      "types": "./dist/presets/preview-preset.d.ts"
    },
    "./templates/virtualModuleModernEntry.js.handlebars": "./templates/virtualModuleModernEntry.js.handlebars",
    "./templates/preview.ejs": "./templates/preview.ejs",
    "./package.json": "./package.json"
  },
  "main": "dist/index.js",
  "module": "dist/index.mjs",
  "types": "dist/index.d.ts",
  "files": [
    "dist/**/*",
    "templates/**/*",
    "*.js",
    "*.d.ts"
  ],
  "scripts": {
    "check": "../../../scripts/node_modules/.bin/tsc --noEmit",
    "prep": "../../../scripts/prepare/bundle.ts"
  },
  "dependencies": {
    "@babel/core": "^7.20.2",
    "@storybook/addons": "7.0.0-alpha.52",
    "@storybook/api": "7.0.0-alpha.52",
    "@storybook/channel-postmessage": "7.0.0-alpha.52",
    "@storybook/channel-websocket": "7.0.0-alpha.52",
    "@storybook/channels": "7.0.0-alpha.52",
    "@storybook/client-api": "7.0.0-alpha.52",
    "@storybook/client-logger": "7.0.0-alpha.52",
    "@storybook/components": "7.0.0-alpha.52",
    "@storybook/core-common": "7.0.0-alpha.52",
    "@storybook/core-events": "7.0.0-alpha.52",
    "@storybook/core-webpack": "7.0.0-alpha.52",
    "@storybook/node-logger": "7.0.0-alpha.52",
    "@storybook/preview": "7.0.0-alpha.52",
    "@storybook/preview-web": "7.0.0-alpha.52",
    "@storybook/router": "7.0.0-alpha.52",
    "@storybook/store": "7.0.0-alpha.52",
    "@storybook/theming": "7.0.0-alpha.52",
<<<<<<< HEAD
    "@types/node": "^16.18.3",
=======
    "@types/node": "^16.0.0 || ^18.0.0",
>>>>>>> dd1f5550
    "@types/semver": "^7.3.4",
    "babel-loader": "^8.3.0",
    "babel-plugin-named-exports-order": "^0.0.2",
    "browser-assert": "^1.2.1",
    "case-sensitive-paths-webpack-plugin": "^2.4.0",
    "css-loader": "^6.7.1",
    "express": "^4.17.1",
    "fork-ts-checker-webpack-plugin": "^7.2.8",
    "fs-extra": "^9.0.1",
    "global": "^4.4.0",
    "html-webpack-plugin": "^5.5.0",
    "path-browserify": "^1.0.1",
    "process": "^0.11.10",
    "semver": "^7.3.7",
    "style-loader": "^3.3.1",
    "terser-webpack-plugin": "^5.3.1",
    "ts-dedent": "^2.0.0",
    "util": "^0.12.4",
    "util-deprecate": "^1.0.2",
    "webpack": "5",
    "webpack-dev-middleware": "^5.3.1",
    "webpack-hot-middleware": "^2.25.1",
    "webpack-virtual-modules": "^0.4.3"
  },
  "devDependencies": {
    "@types/pretty-hrtime": "^1.0.0",
    "@types/terser-webpack-plugin": "^5.2.0",
    "@types/webpack-dev-middleware": "^5.3.0",
    "@types/webpack-hot-middleware": "^2.25.6",
    "@types/webpack-virtual-modules": "^0.1.1",
    "pretty-hrtime": "^1.0.3",
    "typescript": "^4.9.3"
  },
  "peerDependencies": {
    "react": "^16.8.0 || ^17.0.0 || ^18.0.0",
    "react-dom": "^16.8.0 || ^17.0.0 || ^18.0.0"
  },
  "peerDependenciesMeta": {
    "typescript": {
      "optional": true
    }
  },
  "publishConfig": {
    "access": "public"
  },
  "bundler": {
    "entries": [
      "./src/index.ts",
      "./src/presets/custom-webpack-preset.ts",
      "./src/presets/preview-preset.ts"
    ],
    "platform": "node"
  },
  "gitHead": "d2494e3f51ce0f55bcb1ef693a6477c669fbe666"
}<|MERGE_RESOLUTION|>--- conflicted
+++ resolved
@@ -71,11 +71,7 @@
     "@storybook/router": "7.0.0-alpha.52",
     "@storybook/store": "7.0.0-alpha.52",
     "@storybook/theming": "7.0.0-alpha.52",
-<<<<<<< HEAD
-    "@types/node": "^16.18.3",
-=======
     "@types/node": "^16.0.0 || ^18.0.0",
->>>>>>> dd1f5550
     "@types/semver": "^7.3.4",
     "babel-loader": "^8.3.0",
     "babel-plugin-named-exports-order": "^0.0.2",
