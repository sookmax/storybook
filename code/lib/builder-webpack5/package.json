{
  "name": "@storybook/builder-webpack5",
  "version": "7.0.0-alpha.38",
  "description": "Storybook framework-agnostic API",
  "keywords": [
    "storybook"
  ],
  "homepage": "https://github.com/storybookjs/storybook/tree/main/lib/core",
  "bugs": {
    "url": "https://github.com/storybookjs/storybook/issues"
  },
  "repository": {
    "type": "git",
    "url": "https://github.com/storybookjs/storybook.git",
    "directory": "lib/core"
  },
  "funding": {
    "type": "opencollective",
    "url": "https://opencollective.com/storybook"
  },
  "license": "MIT",
  "exports": {
    ".": {
      "require": "./dist/index.js",
      "import": "./dist/index.mjs",
      "types": "./dist/index.d.ts"
    },
    "./package.json": "./package.json"
  },
  "main": "dist/index.js",
  "module": "dist/index.mjs",
  "types": "dist/index.d.ts",
  "files": [
    "dist/**/*",
    "templates/**/*",
    "*.js",
    "*.d.ts"
  ],
  "scripts": {
    "check": "../../../scripts/node_modules/.bin/tsc --noEmit",
    "prep": "../../../scripts/prepare/bundle.ts"
  },
  "dependencies": {
    "@babel/core": "^7.12.10",
    "@storybook/addons": "7.0.0-alpha.38",
    "@storybook/api": "7.0.0-alpha.38",
    "@storybook/channel-postmessage": "7.0.0-alpha.38",
    "@storybook/channel-websocket": "7.0.0-alpha.38",
    "@storybook/channels": "7.0.0-alpha.38",
    "@storybook/client-api": "7.0.0-alpha.38",
    "@storybook/client-logger": "7.0.0-alpha.38",
    "@storybook/components": "7.0.0-alpha.38",
    "@storybook/core-common": "7.0.0-alpha.38",
    "@storybook/core-events": "7.0.0-alpha.38",
    "@storybook/core-webpack": "7.0.0-alpha.38",
    "@storybook/node-logger": "7.0.0-alpha.38",
    "@storybook/preview-web": "7.0.0-alpha.38",
    "@storybook/router": "7.0.0-alpha.38",
    "@storybook/store": "7.0.0-alpha.38",
    "@storybook/theming": "7.0.0-alpha.38",
    "@types/node": "^16.0.0",
    "@types/semver": "^7.3.4",
    "babel-loader": "^8.2.5",
    "babel-plugin-named-exports-order": "^0.0.2",
    "browser-assert": "^1.2.1",
    "case-sensitive-paths-webpack-plugin": "^2.4.0",
    "css-loader": "^6.7.1",
    "fork-ts-checker-webpack-plugin": "^7.2.8",
    "global": "^4.4.0",
    "html-webpack-plugin": "^5.5.0",
    "path-browserify": "^1.0.1",
    "process": "^0.11.10",
    "semver": "^7.3.7",
    "style-loader": "^3.3.1",
    "terser-webpack-plugin": "^5.3.1",
    "ts-dedent": "^2.0.0",
    "util": "^0.12.4",
    "util-deprecate": "^1.0.2",
    "webpack": "5",
    "webpack-dev-middleware": "^5.3.1",
    "webpack-hot-middleware": "^2.25.1",
    "webpack-virtual-modules": "^0.4.3"
  },
  "devDependencies": {
    "@types/case-sensitive-paths-webpack-plugin": "^2.1.6",
    "@types/terser-webpack-plugin": "^5.2.0",
    "@types/webpack-dev-middleware": "^5.3.0",
    "@types/webpack-hot-middleware": "^2.25.6",
    "@types/webpack-virtual-modules": "^0.1.1",
    "typescript": "~4.6.3"
  },
  "peerDependencies": {
    "react": "^16.8.0 || ^17.0.0 || ^18.0.0",
    "react-dom": "^16.8.0 || ^17.0.0 || ^18.0.0"
  },
  "peerDependenciesMeta": {
    "typescript": {
      "optional": true
    }
  },
  "publishConfig": {
    "access": "public"
  },
<<<<<<< HEAD
  "bundler": {
    "entries": [
      "./src/index.ts"
    ]
  },
  "gitHead": "d8972df8c6c1c4716131a856751f5914acddaad1"
=======
  "gitHead": "438114fcf62a763f0e8c07e2c34890dd987ca431"
>>>>>>> 23e2e277
}<|MERGE_RESOLUTION|>--- conflicted
+++ resolved
@@ -101,14 +101,13 @@
   "publishConfig": {
     "access": "public"
   },
-<<<<<<< HEAD
   "bundler": {
     "entries": [
-      "./src/index.ts"
-    ]
+      "./src/index.ts",
+      "./src/presets/custom-webpack-preset.ts",
+      "./src/presets/preview-preset.ts"
+    ],
+    "platform": "node"
   },
-  "gitHead": "d8972df8c6c1c4716131a856751f5914acddaad1"
-=======
   "gitHead": "438114fcf62a763f0e8c07e2c34890dd987ca431"
->>>>>>> 23e2e277
 }