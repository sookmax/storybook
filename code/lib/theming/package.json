{
  "name": "@storybook/theming",
  "version": "7.0.0-alpha.50",
  "description": "Core Storybook Components",
  "keywords": [
    "storybook"
  ],
  "homepage": "https://github.com/storybookjs/storybook/tree/main/lib/theming",
  "bugs": {
    "url": "https://github.com/storybookjs/storybook/issues"
  },
  "repository": {
    "type": "git",
    "url": "https://github.com/storybookjs/storybook.git",
    "directory": "lib/theming"
  },
  "funding": {
    "type": "opencollective",
    "url": "https://opencollective.com/storybook"
  },
  "license": "MIT",
  "sideEffects": false,
  "exports": {
    ".": {
      "require": "./dist/index.js",
      "import": "./dist/index.mjs",
      "types": "./dist/index.d.ts"
    },
    "./create": {
      "require": "./dist/create.js",
      "import": "./dist/create.mjs",
      "types": "./dist/create.d.ts"
    },
    "./package.json": "./package.json"
  },
  "main": "dist/index.js",
  "module": "dist/index.mjs",
  "types": "dist/index.d.ts",
  "files": [
    "dist/**/*",
    "README.md",
    "*.js",
    "*.d.ts"
  ],
  "scripts": {
    "check": "../../../scripts/node_modules/.bin/tsc --noEmit",
    "prep": "../../../scripts/prepare/bundle.ts"
  },
  "dependencies": {
    "@emotion/use-insertion-effect-with-fallbacks": "^1.0.0",
    "@storybook/client-logger": "7.0.0-alpha.50",
    "memoizerific": "^1.11.3"
  },
  "devDependencies": {
    "@emotion/cache": "^11.10.3",
    "@emotion/is-prop-valid": "^1.2.0",
    "@emotion/react": "^11.10.4",
    "@emotion/styled": "^11.10.4",
    "@types/fs-extra": "^9.0.6",
<<<<<<< HEAD
    "@types/node": "^16.0.0 || ^18.0.0",
=======
    "@types/node": "^16.18.3",
>>>>>>> d49761bb
    "deep-object-diff": "^1.1.0",
    "fs-extra": "^9.0.1",
    "global": "^4.4.0",
    "polished": "^4.2.2",
    "ts-dedent": "^2.0.0",
    "typescript": "^4.9.3"
  },
  "peerDependencies": {
    "react": "^16.8.0 || ^17.0.0 || ^18.0.0",
    "react-dom": "^16.8.0 || ^17.0.0 || ^18.0.0"
  },
  "publishConfig": {
    "access": "public"
  },
  "bundler": {
    "entries": [
      "./src/index.ts",
      "./src/create.ts"
    ],
    "post": "./scripts/fix-theme-type-export.ts"
  },
  "gitHead": "77184d039091f4782dc4540df6d271a24fb3e242"
}<|MERGE_RESOLUTION|>--- conflicted
+++ resolved
@@ -57,11 +57,7 @@
     "@emotion/react": "^11.10.4",
     "@emotion/styled": "^11.10.4",
     "@types/fs-extra": "^9.0.6",
-<<<<<<< HEAD
     "@types/node": "^16.0.0 || ^18.0.0",
-=======
-    "@types/node": "^16.18.3",
->>>>>>> d49761bb
     "deep-object-diff": "^1.1.0",
     "fs-extra": "^9.0.1",
     "global": "^4.4.0",
