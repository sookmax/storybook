--- conflicted
+++ resolved
@@ -39,11 +39,7 @@
   ],
   "scripts": {
     "check": "tsc --noEmit",
-<<<<<<< HEAD
-    "prep": "../../../scripts/prepare/bundle.ts"
-=======
-    "prepare": "node ../../../scripts/prepare.js"
->>>>>>> 9bd3bbf8
+    "prepare": "../../../scripts/prepare/bundle.ts"
   },
   "dependencies": {
     "core-js": "^3.8.2",
