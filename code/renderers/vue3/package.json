--- conflicted
+++ resolved
@@ -1,10 +1,6 @@
 {
   "name": "@storybook/vue3",
-<<<<<<< HEAD
-  "version": "7.0.0-alpha.21",
-=======
   "version": "7.0.0-alpha.23",
->>>>>>> 9b71ead5
   "description": "Storybook Vue 3 renderer",
   "keywords": [
     "storybook"
@@ -37,19 +33,11 @@
     "prepare": "../../../scripts/prepare/bundle.ts"
   },
   "dependencies": {
-<<<<<<< HEAD
-    "@storybook/addons": "7.0.0-alpha.21",
-    "@storybook/core-client": "7.0.0-alpha.21",
-    "@storybook/csf": "0.0.2--canary.0899bb7.0",
-    "@storybook/docs-tools": "7.0.0-alpha.21",
-    "@storybook/store": "7.0.0-alpha.21",
-=======
     "@storybook/addons": "7.0.0-alpha.23",
     "@storybook/core-client": "7.0.0-alpha.23",
     "@storybook/csf": "0.0.2--canary.0899bb7.0",
     "@storybook/docs-tools": "7.0.0-alpha.23",
     "@storybook/store": "7.0.0-alpha.23",
->>>>>>> 9b71ead5
     "core-js": "^3.8.2",
     "global": "^4.4.0",
     "react": "16.14.0",
@@ -79,9 +67,5 @@
     ],
     "platform": "browser"
   },
-<<<<<<< HEAD
-  "gitHead": "d8cdc5b21af68e69c6eefeaae0e1efadd06947ea"
-=======
   "gitHead": "0900e20acfbc12551c6a3f788b8de5dd6af5f80a"
->>>>>>> 9b71ead5
 }