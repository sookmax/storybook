--- conflicted
+++ resolved
@@ -51,19 +51,11 @@
     "prep": "../../../scripts/prepare/bundle.ts"
   },
   "dependencies": {
-<<<<<<< HEAD
-    "@storybook/addons": "7.0.0-alpha.52",
-    "@storybook/core-client": "7.0.0-alpha.52",
-    "@storybook/docs-tools": "7.0.0-alpha.52",
-    "@storybook/preview-api": "7.0.0-alpha.52",
-    "@storybook/types": "7.0.0-alpha.52",
-=======
     "@storybook/addons": "7.0.0-alpha.53",
     "@storybook/core-client": "7.0.0-alpha.53",
     "@storybook/docs-tools": "7.0.0-alpha.53",
-    "@storybook/store": "7.0.0-alpha.53",
+    "@storybook/preview-api": "7.0.0-alpha.53",
     "@storybook/types": "7.0.0-alpha.53",
->>>>>>> 7e73ff44
     "global": "^4.4.0",
     "react": "16.14.0",
     "react-dom": "16.14.0",
