--- conflicted
+++ resolved
@@ -50,21 +50,12 @@
     "prep": "../../../scripts/prepare/bundle.ts"
   },
   "dependencies": {
-<<<<<<< HEAD
-    "@storybook/addons": "7.0.0-alpha.42",
-    "@storybook/core-client": "7.0.0-alpha.42",
-    "@storybook/docs-tools": "7.0.0-alpha.42",
-    "@storybook/preview-web": "7.0.0-alpha.42",
-    "@storybook/store": "7.0.0-alpha.42",
-    "@storybook/types": "7.0.0-alpha.42",
-=======
     "@storybook/addons": "7.0.0-alpha.43",
     "@storybook/core-client": "7.0.0-alpha.43",
-    "@storybook/csf": "next",
     "@storybook/docs-tools": "7.0.0-alpha.43",
     "@storybook/preview-web": "7.0.0-alpha.43",
     "@storybook/store": "7.0.0-alpha.43",
->>>>>>> ec0f15fb
+    "@storybook/types": "7.0.0-alpha.43",
     "global": "^4.4.0",
     "react": "16.14.0",
     "react-dom": "16.14.0",
