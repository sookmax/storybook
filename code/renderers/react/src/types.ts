import type { ComponentType, ReactElement } from 'react';
<<<<<<< HEAD
import type { Framework } from '@storybook/types';
=======
import type { WebFramework } from '@storybook/types';
>>>>>>> 49d26da3

export type { Store_RenderContext as RenderContext } from '@storybook/types';
export type { StoryContext } from '@storybook/types';

<<<<<<< HEAD
export interface ReactFramework extends Framework {
=======
export interface ReactFramework extends WebFramework {
>>>>>>> 49d26da3
  component: ComponentType<this['T']>;
  storyResult: StoryFnReactReturnType;
}

export interface ShowErrorArgs {
  title: string;
  description: string;
}

export type StoryFnReactReturnType = ReactElement<unknown>;<|MERGE_RESOLUTION|>--- conflicted
+++ resolved
@@ -1,18 +1,10 @@
 import type { ComponentType, ReactElement } from 'react';
-<<<<<<< HEAD
-import type { Framework } from '@storybook/types';
-=======
 import type { WebFramework } from '@storybook/types';
->>>>>>> 49d26da3
 
 export type { Store_RenderContext as RenderContext } from '@storybook/types';
 export type { StoryContext } from '@storybook/types';
 
-<<<<<<< HEAD
-export interface ReactFramework extends Framework {
-=======
 export interface ReactFramework extends WebFramework {
->>>>>>> 49d26da3
   component: ComponentType<this['T']>;
   storyResult: StoryFnReactReturnType;
 }
