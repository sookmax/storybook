--- conflicted
+++ resolved
@@ -4,13 +4,8 @@
 import requireFromString from 'require-from-string';
 import { transformFileSync, transformSync } from '@babel/core';
 
-<<<<<<< HEAD
 import { inferControls } from '@storybook/preview-api';
-import type { AnyFramework } from '@storybook/types';
-=======
-import { inferControls } from '@storybook/store';
 import type { Framework } from '@storybook/types';
->>>>>>> e3a46f59
 import { normalizeNewlines } from '@storybook/docs-tools';
 
 import type { StoryContext } from '../types';
