--- conflicted
+++ resolved
@@ -33,12 +33,7 @@
     },
     "./dist/preset": {
       "types": "./dist/preset.d.ts",
-      "require": "./dist/preset.js",
-<<<<<<< HEAD
-      "import": "./dist/preset.mjs"
-=======
-      "types": "./dist/preset.d.ts"
->>>>>>> 5c3ec1f8
+      "require": "./dist/preset.js"
     },
     "./package.json": "./package.json"
   },
