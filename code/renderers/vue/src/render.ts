--- conflicted
+++ resolved
@@ -42,14 +42,8 @@
       };
     },
     render(h) {
-<<<<<<< HEAD
-      map.set(domElement, [instance, target]);
-      const children = this[COMPONENT] ? [h(this[COMPONENT])] : undefined;
-      return h('div', { attrs: { id: 'storybook-vue-root' } }, children);
-=======
       map.set(domElement, instance);
       return this[COMPONENT] ? [h(this[COMPONENT])] : undefined;
->>>>>>> f120f6a9
     },
   });
 
@@ -142,11 +136,7 @@
   root[VALUES] = { ...element.options[VALUES] };
 
   if (!map.has(domElement)) {
-<<<<<<< HEAD
-    root.$mount(target);
-=======
     root.$mount(mountTarget);
->>>>>>> f120f6a9
   }
 
   showMain();
