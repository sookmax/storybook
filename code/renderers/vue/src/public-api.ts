--- conflicted
+++ resolved
@@ -15,11 +15,7 @@
   load: (...args: any[]) => void;
 }
 
-<<<<<<< HEAD
-const api = start<VueFramework>(renderToDOM, { decorateStory, render });
-=======
-const api = start(renderToCanvas, { decorateStory, render });
->>>>>>> 49d26da3
+const api = start<VueFramework>(renderToCanvas, { decorateStory, render });
 
 export const storiesOf: ClientApi['storiesOf'] = (kind, m) => {
   return (api.clientApi.storiesOf(kind, m) as ReturnType<ClientApi['storiesOf']>).addParameters({
