{
  "name": "@storybook/svelte",
  "version": "7.2.0-rc.0",
  "description": "Storybook Svelte renderer",
  "keywords": [
    "storybook"
  ],
  "homepage": "https://github.com/storybookjs/storybook/tree/next/code/renderers/svelte",
  "bugs": {
    "url": "https://github.com/storybookjs/storybook/issues"
  },
  "repository": {
    "type": "git",
    "url": "https://github.com/storybookjs/storybook.git",
    "directory": "code/renderers/svelte"
  },
  "funding": {
    "type": "opencollective",
    "url": "https://opencollective.com/storybook"
  },
  "license": "MIT",
  "exports": {
    ".": {
      "types": "./dist/index.d.ts",
      "node": "./dist/index.js",
      "require": "./dist/index.js",
      "import": "./dist/index.mjs"
    },
    "./preview": {
      "types": "./dist/config.d.ts",
      "require": "./dist/config.js",
      "import": "./dist/config.mjs"
    },
    "./package.json": "./package.json",
    "./templates/HOC.svelte": "./templates/HOC.svelte",
    "./templates/PreviewRender.svelte": "./templates/PreviewRender.svelte",
    "./templates/SlotDecorator.svelte": "./templates/SlotDecorator.svelte"
  },
  "main": "dist/index.js",
  "module": "dist/index.mjs",
  "types": "dist/index.d.ts",
  "files": [
    "dist/**/*",
    "templates/**/*",
    "template/**/*",
    "README.md",
    "*.js",
    "*.d.ts"
  ],
  "scripts": {
    "check": "svelte-check",
    "prep": "../../../scripts/prepare/bundle.ts"
  },
  "dependencies": {
<<<<<<< HEAD
    "@storybook/client-logger": "workspace:*",
    "@storybook/core-client": "workspace:*",
    "@storybook/core-events": "workspace:*",
    "@storybook/docs-tools": "workspace:*",
    "@storybook/global": "^5.0.0",
    "@storybook/preview-api": "workspace:*",
    "@storybook/types": "workspace:*",
=======
    "@storybook/client-logger": "7.2.0-rc.0",
    "@storybook/core-client": "7.2.0-rc.0",
    "@storybook/core-events": "7.2.0-rc.0",
    "@storybook/docs-tools": "7.2.0-rc.0",
    "@storybook/global": "^5.0.0",
    "@storybook/preview-api": "7.2.0-rc.0",
    "@storybook/types": "7.2.0-rc.0",
>>>>>>> 5bcced29
    "sveltedoc-parser": "^4.2.1",
    "type-fest": "~2.19"
  },
  "devDependencies": {
    "expect-type": "^0.15.0",
    "svelte": "^4.0.0",
    "svelte-check": "^3.4.3",
    "typescript": "^5.0.4"
  },
  "peerDependencies": {
    "svelte": "^3.1.0 || ^4.0.0"
  },
  "engines": {
    "node": ">=16.0.0"
  },
  "publishConfig": {
    "access": "public"
  },
  "bundler": {
    "entries": [
      "./src/index.ts",
      "./src/config.ts"
    ],
    "platform": "browser"
  },
  "gitHead": "e6a7fd8a655c69780bc20b9749c2699e44beae17"
}<|MERGE_RESOLUTION|>--- conflicted
+++ resolved
@@ -52,7 +52,6 @@
     "prep": "../../../scripts/prepare/bundle.ts"
   },
   "dependencies": {
-<<<<<<< HEAD
     "@storybook/client-logger": "workspace:*",
     "@storybook/core-client": "workspace:*",
     "@storybook/core-events": "workspace:*",
@@ -60,15 +59,6 @@
     "@storybook/global": "^5.0.0",
     "@storybook/preview-api": "workspace:*",
     "@storybook/types": "workspace:*",
-=======
-    "@storybook/client-logger": "7.2.0-rc.0",
-    "@storybook/core-client": "7.2.0-rc.0",
-    "@storybook/core-events": "7.2.0-rc.0",
-    "@storybook/docs-tools": "7.2.0-rc.0",
-    "@storybook/global": "^5.0.0",
-    "@storybook/preview-api": "7.2.0-rc.0",
-    "@storybook/types": "7.2.0-rc.0",
->>>>>>> 5bcced29
     "sveltedoc-parser": "^4.2.1",
     "type-fest": "~2.19"
   },
