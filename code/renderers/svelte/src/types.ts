<<<<<<< HEAD
import type { StoryContext as StoryContextBase } from '@storybook/types';
=======
import type { AnyFramework, StoryContext as StoryContextBase } from '@storybook/csf';
import { ComponentConstructorOptions, ComponentEvents } from 'svelte';
import type { SvelteComponentTyped } from 'svelte';
>>>>>>> ae9b4635

export type { RenderContext } from '@storybook/types';

export type StoryContext = StoryContextBase<SvelteFramework>;

export interface ShowErrorArgs {
  title: string;
  description: string;
}

export interface MountViewArgs {
  Component: any;
  target: any;
  props: MountProps;
  on: any;
  Wrapper: any;
  WrapperData: any;
}

interface MountProps {
  rounded: boolean;
  text: string;
}

type ComponentType<
  Props extends Record<string, any> = any,
  Events extends Record<string, any> = any
> = new (options: ComponentConstructorOptions<Props>) => {
  [P in keyof SvelteComponentTyped<Props> as P extends `$$${string}`
    ? never
    : P]: SvelteComponentTyped<Props, Events>[P];
};

export interface SvelteFramework<C extends SvelteComponentTyped = SvelteComponentTyped>
  extends AnyFramework {
  component: ComponentType<this['T'] extends Record<string, any> ? this['T'] : any>;
  storyResult: this['T'] extends Record<string, any>
    ? SvelteStoryResult<this['T'], ComponentEvents<C>>
    : SvelteStoryResult;
}

export interface SvelteStoryResult<
  Props extends Record<string, any> = any,
  Events extends Record<string, any> = any
> {
  Component?: ComponentType<Props>;
  on?: Record<string, any> extends Events
    ? Record<string, (event: CustomEvent) => void>
    : { [K in keyof Events as string extends K ? never : K]?: (event: Events[K]) => void };
  props?: Props;
}<|MERGE_RESOLUTION|>--- conflicted
+++ resolved
@@ -1,12 +1,6 @@
-<<<<<<< HEAD
-import type { StoryContext as StoryContextBase } from '@storybook/types';
-=======
-import type { AnyFramework, StoryContext as StoryContextBase } from '@storybook/csf';
+import type { AnyFramework, StoryContext as StoryContextBase } from '@storybook/types';
 import { ComponentConstructorOptions, ComponentEvents } from 'svelte';
 import type { SvelteComponentTyped } from 'svelte';
->>>>>>> ae9b4635
-
-export type { RenderContext } from '@storybook/types';
 
 export type StoryContext = StoryContextBase<SvelteFramework>;
 
