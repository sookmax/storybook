--- conflicted
+++ resolved
@@ -44,31 +44,21 @@
     'manager-api',
     'router',
     'theming',
-<<<<<<< HEAD
   ].reduce((acc, sbPackage) => {
     let packagePath;
     try {
-      packagePath = wrapForPnP(`@storybook/${sbPackage}`);
+      packagePath = getAbsolutePath(`@storybook/${sbPackage}`);
     } catch (e) {
       // ignore
     }
     if (packagePath) {
       return {
         ...acc,
-        [`@storybook/${sbPackage}`]: wrapForPnP(`@storybook/${sbPackage}`),
+        [`@storybook/${sbPackage}`]: getAbsolutePath(`@storybook/${sbPackage}`),
       };
     }
     return acc;
   }, {}),
-=======
-  ].reduce(
-    (acc, sbPackage) => ({
-      ...acc,
-      [`@storybook/${sbPackage}`]: getAbsolutePath(`@storybook/${sbPackage}`),
-    }),
-    {}
-  ),
->>>>>>> f21fde3c
   // deprecated, remove in 8.0
   [`@storybook/api`]: getAbsolutePath(`@storybook/manager-api`),
 };
