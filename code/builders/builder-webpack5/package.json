--- conflicted
+++ resolved
@@ -55,20 +55,7 @@
     "prep": "../../../scripts/prepare/bundle.ts"
   },
   "dependencies": {
-<<<<<<< HEAD
     "@babel/core": "^7.22.9",
-    "@storybook/addons": "7.1.0-rc.2",
-    "@storybook/api": "7.1.0-rc.2",
-    "@storybook/channel-postmessage": "7.1.0-rc.2",
-    "@storybook/channels": "7.1.0-rc.2",
-    "@storybook/client-api": "7.1.0-rc.2",
-    "@storybook/client-logger": "7.1.0-rc.2",
-    "@storybook/components": "7.1.0-rc.2",
-    "@storybook/core-common": "7.1.0-rc.2",
-    "@storybook/core-events": "7.1.0-rc.2",
-    "@storybook/core-webpack": "7.1.0-rc.2",
-=======
-    "@babel/core": "^7.22.0",
     "@storybook/addons": "7.1.0",
     "@storybook/api": "7.1.0",
     "@storybook/channel-postmessage": "7.1.0",
@@ -79,7 +66,6 @@
     "@storybook/core-common": "7.1.0",
     "@storybook/core-events": "7.1.0",
     "@storybook/core-webpack": "7.1.0",
->>>>>>> dac1640e
     "@storybook/global": "^5.0.0",
     "@storybook/manager-api": "7.1.0",
     "@storybook/node-logger": "7.1.0",
