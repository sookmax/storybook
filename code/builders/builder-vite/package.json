--- conflicted
+++ resolved
@@ -42,7 +42,6 @@
     "prep": "../../../scripts/prepare/bundle.ts"
   },
   "dependencies": {
-<<<<<<< HEAD
     "@storybook/channels": "workspace:*",
     "@storybook/client-logger": "workspace:*",
     "@storybook/core-common": "workspace:*",
@@ -52,17 +51,6 @@
     "@storybook/preview": "workspace:*",
     "@storybook/preview-api": "workspace:*",
     "@storybook/types": "workspace:*",
-=======
-    "@storybook/channels": "7.2.0-rc.0",
-    "@storybook/client-logger": "7.2.0-rc.0",
-    "@storybook/core-common": "7.2.0-rc.0",
-    "@storybook/csf-plugin": "7.2.0-rc.0",
-    "@storybook/mdx2-csf": "^1.0.0",
-    "@storybook/node-logger": "7.2.0-rc.0",
-    "@storybook/preview": "7.2.0-rc.0",
-    "@storybook/preview-api": "7.2.0-rc.0",
-    "@storybook/types": "7.2.0-rc.0",
->>>>>>> 5bcced29
     "@types/find-cache-dir": "^3.2.1",
     "browser-assert": "^1.2.1",
     "es-module-lexer": "^0.9.3",
