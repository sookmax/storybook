--- conflicted
+++ resolved
@@ -63,13 +63,8 @@
     "prep": "../../../scripts/prepare/bundle.ts"
   },
   "dependencies": {
-<<<<<<< HEAD
     "@storybook/core-webpack": "workspace:*",
     "@storybook/node-logger": "workspace:*",
-=======
-    "@storybook/core-webpack": "7.2.0-rc.0",
-    "@storybook/node-logger": "7.2.0-rc.0",
->>>>>>> 5bcced29
     "sveltedoc-parser": "^4.2.1",
     "ts-dedent": "^2.0.0"
   },
