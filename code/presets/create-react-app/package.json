{
  "name": "@storybook/preset-create-react-app",
<<<<<<< HEAD
  "version": "7.4.0-alpha.1",
=======
  "version": "7.3.2",
>>>>>>> da3a4208
  "description": "Storybook for Create React App preset",
  "keywords": [
    "storybook"
  ],
  "homepage": "https://github.com/storybookjs/storybook/tree/next/code/presets/create-react-app",
  "bugs": {
    "url": "https://github.com/storybookjs/storybook/issues"
  },
  "repository": {
    "type": "git",
    "url": "https://github.com/storybookjs/storybook.git",
    "directory": "code/presets/create-react-app"
  },
  "funding": {
    "type": "opencollective",
    "url": "https://opencollective.com/storybook"
  },
  "license": "MIT",
  "exports": {
    ".": {
      "types": "./dist/index.d.ts",
      "node": "./dist/index.js",
      "require": "./dist/index.js",
      "import": "./dist/index.mjs"
    },
    "./preset": {
      "types": "./dist/index.d.ts",
      "node": "./dist/index.js",
      "require": "./dist/index.js",
      "import": "./dist/index.mjs"
    },
    "./package.json": "./package.json"
  },
  "main": "dist/index.js",
  "module": "dist/index.mjs",
  "types": "dist/index.d.ts",
  "files": [
    "dist/**/*",
    "README.md",
    "*.js",
    "*.d.ts",
    "!src/**/*"
  ],
  "scripts": {
    "check": "../../../scripts/prepare/check.ts",
    "prep": "../../../scripts/prepare/bundle.ts"
  },
  "dependencies": {
    "@pmmmwh/react-refresh-webpack-plugin": "^0.5.1",
    "@storybook/react-docgen-typescript-plugin": "1.0.6--canary.9.0c3f3b7.0",
    "@storybook/types": "workspace:*",
    "@types/babel__core": "^7.1.7",
    "babel-plugin-react-docgen": "^4.1.0",
    "pnp-webpack-plugin": "^1.7.0",
    "semver": "^7.3.5"
  },
  "devDependencies": {
    "@storybook/node-logger": "workspace:*",
    "@types/node": "^16.0.0",
    "typescript": "~4.9.3"
  },
  "peerDependencies": {
    "@babel/core": "*",
    "react-scripts": ">=5.0.0"
  },
  "publishConfig": {
    "access": "public"
  },
  "bundler": {
    "entries": [
      "./src/index.ts"
    ],
    "formats": [
      "cjs"
    ]
  },
  "gitHead": "e6a7fd8a655c69780bc20b9749c2699e44beae17"
}<|MERGE_RESOLUTION|>--- conflicted
+++ resolved
@@ -1,10 +1,6 @@
 {
   "name": "@storybook/preset-create-react-app",
-<<<<<<< HEAD
-  "version": "7.4.0-alpha.1",
-=======
   "version": "7.3.2",
->>>>>>> da3a4208
   "description": "Storybook for Create React App preset",
   "keywords": [
     "storybook"
@@ -45,8 +41,7 @@
     "dist/**/*",
     "README.md",
     "*.js",
-    "*.d.ts",
-    "!src/**/*"
+    "*.d.ts"
   ],
   "scripts": {
     "check": "../../../scripts/prepare/check.ts",
