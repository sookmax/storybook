--- conflicted
+++ resolved
@@ -9,11 +9,8 @@
   configureImageDefaults(baseConfig);
 };
 
-<<<<<<< HEAD
 const fallbackFilename = 'static/media/[path][name][ext]'
 
-const configureStaticImageImport = (baseConfig: WebpackConfig): void => {
-=======
 const configureImageDefaults = (baseConfig: WebpackConfig): void => {
   const version = getNextjsVersion();
   const resolve = baseConfig.resolve ?? {};
@@ -41,7 +38,6 @@
 };
 
 const configureStaticImageImport = (baseConfig: WebpackConfig, nextConfig: NextConfig): void => {
->>>>>>> 9d611ca9
   const version = getNextjsVersion();
   if (semver.lt(version, '11.0.0')) return;
 
@@ -64,12 +60,8 @@
       {
         loader: require.resolve('@storybook/nextjs/next-image-loader-stub.js'),
         options: {
-<<<<<<< HEAD
           filename: assetRule.generator?.filename ?? fallbackFilename,
-=======
-          filename: assetRule.generator?.filename,
           nextConfig,
->>>>>>> 9d611ca9
         },
       },
     ],
