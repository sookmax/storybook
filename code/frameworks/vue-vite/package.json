{
  "name": "@storybook/vue-vite",
  "version": "7.0.0-alpha.49",
  "description": "Storybook for Vue2 and Vite: Develop Vue2 Components in isolation with Hot Reloading.",
  "keywords": [
    "storybook"
  ],
  "homepage": "https://github.com/storybookjs/storybook/tree/main/frameworks/vue-vite",
  "bugs": {
    "url": "https://github.com/storybookjs/storybook/issues"
  },
  "repository": {
    "type": "git",
    "url": "https://github.com/storybookjs/storybook.git",
    "directory": "frameworks/vue-vite"
  },
  "funding": {
    "type": "opencollective",
    "url": "https://opencollective.com/storybook"
  },
  "license": "MIT",
  "exports": {
    ".": {
      "require": "./dist/index.js",
      "import": "./dist/index.mjs",
      "types": "./dist/index.d.ts"
    },
    "./preset": {
      "require": "./dist/preset.js",
      "import": "./dist/preset.mjs",
      "types": "./dist/preset.d.ts"
    },
    "./package.json": {
      "require": "./package.json",
      "import": "./package.json",
      "types": "./package.json"
    }
  },
  "main": "dist/index.js",
  "module": "dist/index.mjs",
  "types": "dist/index.d.ts",
  "files": [
    "dist/**/*",
    "README.md",
    "*.js",
    "*.d.ts"
  ],
  "scripts": {
    "check": "../../../scripts/node_modules/.bin/tsc --noEmit",
    "prep": "../../../scripts/prepare/bundle.ts"
  },
  "dependencies": {
<<<<<<< HEAD
    "@storybook/addons": "7.0.0-alpha.48",
    "@storybook/builder-vite": "7.0.0-alpha.48",
    "@storybook/channel-postmessage": "7.0.0-alpha.48",
    "@storybook/channel-websocket": "7.0.0-alpha.48",
    "@storybook/core-common": "7.0.0-alpha.48",
    "@storybook/core-server": "7.0.0-alpha.48",
    "@storybook/preview-api": "7.0.0-alpha.48",
    "@storybook/vue": "7.0.0-alpha.48",
=======
    "@storybook/addons": "7.0.0-alpha.49",
    "@storybook/builder-vite": "7.0.0-alpha.49",
    "@storybook/channel-postmessage": "7.0.0-alpha.49",
    "@storybook/channel-websocket": "7.0.0-alpha.49",
    "@storybook/client-api": "7.0.0-alpha.49",
    "@storybook/core-common": "7.0.0-alpha.49",
    "@storybook/core-server": "7.0.0-alpha.49",
    "@storybook/preview-web": "7.0.0-alpha.49",
    "@storybook/vue": "7.0.0-alpha.49",
>>>>>>> 8cf492d7
    "magic-string": "^0.26.1",
    "vite": "^3.1.3",
    "vue-docgen-api": "^4.40.0"
  },
  "devDependencies": {
    "typescript": "~4.6.3",
    "vue": "^2.7.10"
  },
  "peerDependencies": {
    "vue": "^2.7.0"
  },
  "engines": {
    "node": ">=10.13.0"
  },
  "publishConfig": {
    "access": "public"
  },
  "bundler": {
    "entries": [
      "./src/index.ts",
      "./src/preset.ts"
    ],
    "platform": "node"
  },
  "gitHead": "d7eb433300cac55d3c7256c8181eb6fd7a47b4c8"
}<|MERGE_RESOLUTION|>--- conflicted
+++ resolved
@@ -50,26 +50,14 @@
     "prep": "../../../scripts/prepare/bundle.ts"
   },
   "dependencies": {
-<<<<<<< HEAD
-    "@storybook/addons": "7.0.0-alpha.48",
-    "@storybook/builder-vite": "7.0.0-alpha.48",
-    "@storybook/channel-postmessage": "7.0.0-alpha.48",
-    "@storybook/channel-websocket": "7.0.0-alpha.48",
-    "@storybook/core-common": "7.0.0-alpha.48",
-    "@storybook/core-server": "7.0.0-alpha.48",
-    "@storybook/preview-api": "7.0.0-alpha.48",
-    "@storybook/vue": "7.0.0-alpha.48",
-=======
     "@storybook/addons": "7.0.0-alpha.49",
     "@storybook/builder-vite": "7.0.0-alpha.49",
     "@storybook/channel-postmessage": "7.0.0-alpha.49",
     "@storybook/channel-websocket": "7.0.0-alpha.49",
-    "@storybook/client-api": "7.0.0-alpha.49",
     "@storybook/core-common": "7.0.0-alpha.49",
     "@storybook/core-server": "7.0.0-alpha.49",
-    "@storybook/preview-web": "7.0.0-alpha.49",
+    "@storybook/preview-api": "7.0.0-alpha.49",
     "@storybook/vue": "7.0.0-alpha.49",
->>>>>>> 8cf492d7
     "magic-string": "^0.26.1",
     "vite": "^3.1.3",
     "vue-docgen-api": "^4.40.0"
