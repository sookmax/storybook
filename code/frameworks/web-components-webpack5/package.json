{
  "name": "@storybook/web-components-webpack5",
  "version": "7.1.0",
  "description": "Storybook for web-components: View web components snippets in isolation with Hot Reloading.",
  "keywords": [
    "lit",
    "lit-html",
    "storybook",
    "web-components"
  ],
  "homepage": "https://github.com/storybookjs/storybook/tree/next/code/frameworks/web-components-webpack5",
  "bugs": {
    "url": "https://github.com/storybookjs/storybook/issues"
  },
  "repository": {
    "type": "git",
    "url": "https://github.com/storybookjs/storybook.git",
    "directory": "code/frameworks/web-components-webpack5"
  },
  "funding": {
    "type": "opencollective",
    "url": "https://opencollective.com/storybook"
  },
  "license": "MIT",
  "exports": {
    ".": {
      "types": "./dist/index.d.ts",
      "node": "./dist/index.js",
      "require": "./dist/index.js",
      "import": "./dist/index.mjs"
    },
    "./preset": {
      "types": "./dist/preset.d.ts",
      "require": "./dist/preset.js"
    },
    "./package.json": "./package.json"
  },
  "main": "dist/index.js",
  "module": "dist/index.mjs",
  "types": "dist/index.d.ts",
  "files": [
    "dist/**/*",
    "template/**/*",
    "README.md",
    "*.js",
    "*.d.ts"
  ],
  "scripts": {
    "check": "../../../scripts/prepare/check.ts",
    "prep": "../../../scripts/prepare/bundle.ts"
  },
  "dependencies": {
<<<<<<< HEAD
    "@babel/preset-env": "^7.22.5",
    "@storybook/builder-webpack5": "7.1.0-alpha.36",
    "@storybook/core-common": "7.1.0-alpha.36",
    "@storybook/preset-web-components-webpack": "7.1.0-alpha.36",
    "@storybook/web-components": "7.1.0-alpha.36",
=======
    "@babel/preset-env": "^7.22.0",
    "@storybook/builder-webpack5": "7.1.0",
    "@storybook/core-common": "7.1.0",
    "@storybook/preset-web-components-webpack": "7.1.0",
    "@storybook/web-components": "7.1.0",
>>>>>>> f6ee55b5
    "@types/node": "^16.0.0"
  },
  "devDependencies": {
    "lit": "2.3.1",
    "typescript": "~4.9.3"
  },
  "peerDependencies": {
    "lit": "^2.0.0",
    "react": "^16.8.0 || ^17.0.0 || ^18.0.0",
    "react-dom": "^16.8.0 || ^17.0.0 || ^18.0.0"
  },
  "engines": {
    "node": ">=16.0.0"
  },
  "publishConfig": {
    "access": "public"
  },
  "bundler": {
    "entries": [
      "./src/index.ts",
      "./src/preset.ts"
    ],
    "platform": "node"
  },
  "gitHead": "e6a7fd8a655c69780bc20b9749c2699e44beae17"
}<|MERGE_RESOLUTION|>--- conflicted
+++ resolved
@@ -50,19 +50,11 @@
     "prep": "../../../scripts/prepare/bundle.ts"
   },
   "dependencies": {
-<<<<<<< HEAD
     "@babel/preset-env": "^7.22.5",
-    "@storybook/builder-webpack5": "7.1.0-alpha.36",
-    "@storybook/core-common": "7.1.0-alpha.36",
-    "@storybook/preset-web-components-webpack": "7.1.0-alpha.36",
-    "@storybook/web-components": "7.1.0-alpha.36",
-=======
-    "@babel/preset-env": "^7.22.0",
     "@storybook/builder-webpack5": "7.1.0",
     "@storybook/core-common": "7.1.0",
     "@storybook/preset-web-components-webpack": "7.1.0",
     "@storybook/web-components": "7.1.0",
->>>>>>> f6ee55b5
     "@types/node": "^16.0.0"
   },
   "devDependencies": {
