--- conflicted
+++ resolved
@@ -51,17 +51,10 @@
   },
   "dependencies": {
     "@babel/preset-env": "^7.22.9",
-<<<<<<< HEAD
-    "@storybook/builder-webpack5": "7.1.0",
-    "@storybook/core-common": "7.1.0",
-    "@storybook/preset-web-components-webpack": "7.1.0",
-    "@storybook/web-components": "7.1.0",
-=======
     "@storybook/builder-webpack5": "7.2.0-alpha.0",
     "@storybook/core-common": "7.2.0-alpha.0",
     "@storybook/preset-web-components-webpack": "7.2.0-alpha.0",
     "@storybook/web-components": "7.2.0-alpha.0",
->>>>>>> 20500975
     "@types/node": "^16.0.0"
   },
   "devDependencies": {
