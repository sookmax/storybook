{
  "name": "@storybook/ember",
  "version": "7.0.0-beta.12",
  "description": "Storybook for Ember: Develop Ember Component in isolation with Hot Reloading.",
  "homepage": "https://github.com/storybookjs/storybook/tree/main/frameworks/ember",
  "bugs": {
    "url": "https://github.com/storybookjs/storybook/issues"
  },
  "repository": {
    "type": "git",
    "url": "https://github.com/storybookjs/storybook.git",
    "directory": "frameworks/ember"
  },
  "funding": {
    "type": "opencollective",
    "url": "https://opencollective.com/storybook"
  },
  "license": "MIT",
  "exports": {
    ".": {
      "node": "./dist/index.js",
      "require": "./dist/index.js",
      "import": "./dist/index.mjs",
      "types": "./dist/index.d.ts"
    },
    "./preset": {
      "node": "./dist/preset.js",
      "require": "./dist/preset.js",
      "import": "./dist/preset.mjs",
      "types": "./dist/preset.d.ts"
    },
    "./package.json": "./package.json"
  },
  "main": "dist/index.js",
  "module": "dist/index.mjs",
  "types": "dist/index.d.ts",
  "files": [
    "dist/**/*",
    "template/**/*",
    "README.md",
    "*.js",
    "*.d.ts"
  ],
  "scripts": {
    "check": "../../../scripts/node_modules/.bin/tsc --noEmit",
    "prep": "../../../scripts/prepare/bundle.ts"
  },
  "dependencies": {
    "@storybook/builder-webpack5": "7.0.0-beta.12",
    "@storybook/core-common": "7.0.0-beta.12",
    "@storybook/docs-tools": "7.0.0-beta.12",
    "@storybook/preview-api": "7.0.0-beta.12",
    "@storybook/types": "7.0.0-beta.12",
    "global": "^4.4.0",
    "read-pkg-up": "^7.0.1",
    "ts-dedent": "^2.0.0"
  },
  "devDependencies": {
    "ember-source": "~3.28.1",
    "typescript": "~4.9.3"
  },
  "peerDependencies": {
    "@babel/core": "*",
    "@types/ember__component": "4.0.8",
    "babel-plugin-ember-modules-api-polyfill": "^2.12.0",
    "babel-plugin-htmlbars-inline-precompile": "2 || 3",
    "ember-source": "~3.28.1",
    "react": "^16.8.0 || ^17.0.0 || ^18.0.0",
    "react-dom": "^16.8.0 || ^17.0.0 || ^18.0.0"
  },
  "engines": {
    "node": ">=16.0.0"
  },
  "publishConfig": {
    "access": "public"
  },
<<<<<<< HEAD
  "bundler": {
    "entries": [
      "./src/index.ts",
      "./src/preset.ts"
    ],
    "externals": [
      "@ember/component"
    ],
    "platform": "node"
  },
  "gitHead": "2e4ddde6a0a291266d91fe6a5ecda767bf119e70"
=======
  "gitHead": "dd52c7e8853bc40791deb55e36473c0c18ab5957"
>>>>>>> 5ff04b3e
}<|MERGE_RESOLUTION|>--- conflicted
+++ resolved
@@ -74,7 +74,6 @@
   "publishConfig": {
     "access": "public"
   },
-<<<<<<< HEAD
   "bundler": {
     "entries": [
       "./src/index.ts",
@@ -85,8 +84,5 @@
     ],
     "platform": "node"
   },
-  "gitHead": "2e4ddde6a0a291266d91fe6a5ecda767bf119e70"
-=======
   "gitHead": "dd52c7e8853bc40791deb55e36473c0c18ab5957"
->>>>>>> 5ff04b3e
 }