{
  "name": "@storybook/ember",
<<<<<<< HEAD
  "version": "7.4.0-alpha.1",
=======
  "version": "7.3.2",
>>>>>>> da3a4208
  "description": "Storybook for Ember: Develop Ember Component in isolation with Hot Reloading.",
  "homepage": "https://github.com/storybookjs/storybook/tree/next/code/frameworks/ember",
  "bugs": {
    "url": "https://github.com/storybookjs/storybook/issues"
  },
  "repository": {
    "type": "git",
    "url": "https://github.com/storybookjs/storybook.git",
    "directory": "code/frameworks/ember"
  },
  "funding": {
    "type": "opencollective",
    "url": "https://opencollective.com/storybook"
  },
  "license": "MIT",
  "main": "dist/index.js",
  "module": "dist/index.mjs",
  "types": "dist/index.d.ts",
  "files": [
    "dist/**/*",
    "template/cli/**/*",
    "README.md",
    "*.js",
    "*.d.ts",
    "!src/**/*"
  ],
  "scripts": {
    "check": "../../../scripts/prepare/check.ts",
    "prep": "../../../scripts/prepare/tsc.ts"
  },
  "dependencies": {
    "@storybook/builder-webpack5": "workspace:*",
    "@storybook/core-common": "workspace:*",
    "@storybook/docs-tools": "workspace:*",
    "@storybook/global": "^5.0.0",
    "@storybook/preview-api": "workspace:*",
    "@storybook/types": "workspace:*",
    "ts-dedent": "^2.0.0"
  },
  "devDependencies": {
    "ember-source": "~3.28.1",
    "typescript": "~4.9.3"
  },
  "peerDependencies": {
    "@babel/core": "*",
    "@types/ember__component": "4.0.8",
    "babel-plugin-ember-modules-api-polyfill": "^2.12.0",
    "babel-plugin-htmlbars-inline-precompile": "2 || 3",
    "ember-source": "~3.28.1",
    "react": "^16.8.0 || ^17.0.0 || ^18.0.0",
    "react-dom": "^16.8.0 || ^17.0.0 || ^18.0.0"
  },
  "engines": {
    "node": ">=16.0.0"
  },
  "publishConfig": {
    "access": "public"
  },
  "bundler": {},
  "gitHead": "e6a7fd8a655c69780bc20b9749c2699e44beae17"
}<|MERGE_RESOLUTION|>--- conflicted
+++ resolved
@@ -1,10 +1,6 @@
 {
   "name": "@storybook/ember",
-<<<<<<< HEAD
-  "version": "7.4.0-alpha.1",
-=======
   "version": "7.3.2",
->>>>>>> da3a4208
   "description": "Storybook for Ember: Develop Ember Component in isolation with Hot Reloading.",
   "homepage": "https://github.com/storybookjs/storybook/tree/next/code/frameworks/ember",
   "bugs": {
@@ -25,11 +21,10 @@
   "types": "dist/index.d.ts",
   "files": [
     "dist/**/*",
-    "template/cli/**/*",
+    "template/**/*",
     "README.md",
     "*.js",
-    "*.d.ts",
-    "!src/**/*"
+    "*.d.ts"
   ],
   "scripts": {
     "check": "../../../scripts/prepare/check.ts",
