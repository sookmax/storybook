{
  "name": "@storybook/ember",
  "version": "7.0.0-alpha.52",
  "description": "Storybook for Ember: Develop Ember Component in isolation with Hot Reloading.",
  "homepage": "https://github.com/storybookjs/storybook/tree/main/frameworks/ember",
  "bugs": {
    "url": "https://github.com/storybookjs/storybook/issues"
  },
  "repository": {
    "type": "git",
    "url": "https://github.com/storybookjs/storybook.git",
    "directory": "frameworks/ember"
  },
  "funding": {
    "type": "opencollective",
    "url": "https://opencollective.com/storybook"
  },
  "license": "MIT",
  "main": "dist/cjs/index.js",
  "module": "dist/esm/index.js",
  "types": "dist/types/index.d.ts",
  "files": [
    "dist/**/*",
    "template/**/*",
    "README.md",
    "*.js",
    "*.d.ts"
  ],
  "scripts": {
    "check": "../../../scripts/node_modules/.bin/tsc --noEmit",
    "prep": "node ../../../scripts/prepare.js"
  },
  "dependencies": {
<<<<<<< HEAD
    "@storybook/builder-webpack5": "7.0.0-alpha.50",
    "@storybook/core-client": "7.0.0-alpha.50",
    "@storybook/core-common": "7.0.0-alpha.50",
    "@storybook/docs-tools": "7.0.0-alpha.50",
    "@storybook/types": "7.0.0-alpha.50",
=======
    "@storybook/builder-webpack5": "7.0.0-alpha.52",
    "@storybook/core-client": "7.0.0-alpha.52",
    "@storybook/core-common": "7.0.0-alpha.52",
    "@storybook/docs-tools": "7.0.0-alpha.52",
    "@storybook/store": "7.0.0-alpha.52",
    "@storybook/types": "7.0.0-alpha.52",
>>>>>>> c0bfc957
    "global": "^4.4.0",
    "react": "16.14.0",
    "react-dom": "16.14.0",
    "read-pkg-up": "^7.0.1",
    "ts-dedent": "^2.0.0"
  },
  "devDependencies": {
    "ember-source": "~3.28.1",
    "typescript": "^4.9.3"
  },
  "peerDependencies": {
    "@babel/core": "*",
    "@types/ember__component": "4.0.8",
    "babel-plugin-ember-modules-api-polyfill": "^2.12.0",
    "babel-plugin-htmlbars-inline-precompile": "2 || 3",
    "ember-source": "~3.28.1"
  },
  "engines": {
    "node": ">=10.13.0"
  },
  "publishConfig": {
    "access": "public"
  },
  "gitHead": "d2494e3f51ce0f55bcb1ef693a6477c669fbe666"
}<|MERGE_RESOLUTION|>--- conflicted
+++ resolved
@@ -31,20 +31,11 @@
     "prep": "node ../../../scripts/prepare.js"
   },
   "dependencies": {
-<<<<<<< HEAD
-    "@storybook/builder-webpack5": "7.0.0-alpha.50",
-    "@storybook/core-client": "7.0.0-alpha.50",
-    "@storybook/core-common": "7.0.0-alpha.50",
-    "@storybook/docs-tools": "7.0.0-alpha.50",
-    "@storybook/types": "7.0.0-alpha.50",
-=======
     "@storybook/builder-webpack5": "7.0.0-alpha.52",
     "@storybook/core-client": "7.0.0-alpha.52",
     "@storybook/core-common": "7.0.0-alpha.52",
     "@storybook/docs-tools": "7.0.0-alpha.52",
-    "@storybook/store": "7.0.0-alpha.52",
     "@storybook/types": "7.0.0-alpha.52",
->>>>>>> c0bfc957
     "global": "^4.4.0",
     "react": "16.14.0",
     "react-dom": "16.14.0",
