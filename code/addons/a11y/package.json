--- conflicted
+++ resolved
@@ -62,17 +62,6 @@
     "prep": "../../../scripts/prepare/bundle.ts"
   },
   "dependencies": {
-<<<<<<< HEAD
-    "@storybook/addon-highlight": "7.0.0-alpha.40",
-    "@storybook/addons": "7.0.0-alpha.40",
-    "@storybook/api": "7.0.0-alpha.40",
-    "@storybook/channels": "7.0.0-alpha.40",
-    "@storybook/client-logger": "7.0.0-alpha.40",
-    "@storybook/components": "7.0.0-alpha.40",
-    "@storybook/core-events": "7.0.0-alpha.40",
-    "@storybook/theming": "7.0.0-alpha.40",
-    "@storybook/types": "7.0.0-alpha.40",
-=======
     "@storybook/addon-highlight": "7.0.0-alpha.41",
     "@storybook/addons": "7.0.0-alpha.41",
     "@storybook/api": "7.0.0-alpha.41",
@@ -80,9 +69,8 @@
     "@storybook/client-logger": "7.0.0-alpha.41",
     "@storybook/components": "7.0.0-alpha.41",
     "@storybook/core-events": "7.0.0-alpha.41",
-    "@storybook/csf": "0.0.2--canary.49.258942b.0",
     "@storybook/theming": "7.0.0-alpha.41",
->>>>>>> 42e1d5c4
+    "@storybook/types": "7.0.0-alpha.41",
     "axe-core": "^4.2.0",
     "global": "^4.4.0",
     "lodash": "^4.17.21",
