--- conflicted
+++ resolved
@@ -62,17 +62,6 @@
     "prep": "../../../scripts/prepare/bundle.ts"
   },
   "dependencies": {
-<<<<<<< HEAD
-    "@storybook/addon-highlight": "7.0.0-alpha.40",
-    "@storybook/addons": "7.0.0-alpha.40",
-    "@storybook/api": "7.0.0-alpha.40",
-    "@storybook/channels": "7.0.0-alpha.40",
-    "@storybook/client-logger": "7.0.0-alpha.40",
-    "@storybook/components": "7.0.0-alpha.40",
-    "@storybook/core-events": "7.0.0-alpha.40",
-    "@storybook/csf": "0.0.2--canary.51.26e6539.0",
-    "@storybook/theming": "7.0.0-alpha.40",
-=======
     "@storybook/addon-highlight": "7.0.0-alpha.41",
     "@storybook/addons": "7.0.0-alpha.41",
     "@storybook/api": "7.0.0-alpha.41",
@@ -82,7 +71,6 @@
     "@storybook/core-events": "7.0.0-alpha.41",
     "@storybook/csf": "next",
     "@storybook/theming": "7.0.0-alpha.41",
->>>>>>> 8d95548a
     "axe-core": "^4.2.0",
     "global": "^4.4.0",
     "lodash": "^4.17.21",
