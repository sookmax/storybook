--- conflicted
+++ resolved
@@ -1,10 +1,6 @@
 {
   "name": "@storybook/addon-essentials",
-<<<<<<< HEAD
-  "version": "7.4.0-alpha.1",
-=======
   "version": "7.3.2",
->>>>>>> da3a4208
   "description": "Curated addons to bring out the best of Storybook",
   "keywords": [
     "addon",
@@ -116,8 +112,7 @@
     "dist/**/*",
     "README.md",
     "*.js",
-    "*.d.ts",
-    "!src/**/*"
+    "*.d.ts"
   ],
   "scripts": {
     "check": "../../../scripts/prepare/check.ts",
