--- conflicted
+++ resolved
@@ -37,13 +37,8 @@
   "dependencies": {
     "@axe-core/puppeteer": "^4.2.0",
     "@storybook/csf": "^0.1.0",
-<<<<<<< HEAD
     "@storybook/node-logger": "workspace:*",
     "@storybook/types": "workspace:*",
-=======
-    "@storybook/node-logger": "7.2.0-rc.0",
-    "@storybook/types": "7.2.0-rc.0",
->>>>>>> 5bcced29
     "@types/jest-image-snapshot": "^6.0.0",
     "jest-image-snapshot": "^6.0.0"
   },
@@ -54,11 +49,7 @@
     "puppeteer": "^2.0.0 || ^3.0.0"
   },
   "peerDependencies": {
-<<<<<<< HEAD
     "@storybook/addon-storyshots": "workspace:*",
-=======
-    "@storybook/addon-storyshots": "7.2.0-rc.0",
->>>>>>> 5bcced29
     "puppeteer": ">=2.0.0"
   },
   "peerDependenciesMeta": {
