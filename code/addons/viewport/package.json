{
  "name": "@storybook/addon-viewport",
  "version": "7.0.0-alpha.48",
  "description": "Build responsive components by adjusting Storybook’s viewport size and orientation",
  "keywords": [
    "addon",
    "storybook",
    "style",
    "essentials"
  ],
  "homepage": "https://github.com/storybookjs/storybook/tree/main/addons/viewport",
  "bugs": {
    "url": "https://github.com/storybookjs/storybook/issues"
  },
  "repository": {
    "type": "git",
    "url": "https://github.com/storybookjs/storybook.git",
    "directory": "addons/viewport"
  },
  "funding": {
    "type": "opencollective",
    "url": "https://opencollective.com/storybook"
  },
  "license": "MIT",
  "exports": {
    ".": {
      "require": "./dist/index.js",
      "import": "./dist/index.mjs",
      "types": "./dist/index.d.ts"
    },
    "./manager": {
      "require": "./dist/manager.js",
      "import": "./dist/manager.mjs",
      "types": "./dist/manager.d.ts"
    },
    "./preview": {
      "require": "./dist/preview.ts",
      "import": "./dist/preview.mjs",
      "types": "./dist/preview.d.ts"
    },
    "./register": {
      "require": "./dist/manager.js",
      "import": "./dist/manager.mjs",
      "types": "./dist/manager.d.ts"
    },
    "./package.json": "./package.json"
  },
  "main": "dist/index.js",
  "module": "dist/index.mjs",
  "types": "dist/index.d.ts",
  "typesVersions": {
    "*": {
      "*": [
        "dist/index.d.ts"
      ],
      "manager": [
        "dist/manager.d.ts"
      ],
      "preview": [
        "dist/preview.d.ts"
      ]
    }
  },
  "files": [
    "dist/**/*",
    "README.md",
    "*.js",
    "*.d.ts"
  ],
  "scripts": {
    "check": "../../../scripts/node_modules/.bin/tsc --noEmit",
    "prep": "../../../scripts/prepare/bundle.ts"
  },
  "dependencies": {
<<<<<<< HEAD
    "@storybook/addons": "7.0.0-alpha.47",
    "@storybook/api": "7.0.0-alpha.47",
    "@storybook/client-logger": "7.0.0-alpha.47",
    "@storybook/components": "7.0.0-alpha.47",
    "@storybook/core-events": "7.0.0-alpha.47",
    "@storybook/preview-api": "7.0.0-alpha.47",
    "@storybook/theming": "7.0.0-alpha.47",
=======
    "@storybook/addons": "7.0.0-alpha.48",
    "@storybook/api": "7.0.0-alpha.48",
    "@storybook/client-logger": "7.0.0-alpha.48",
    "@storybook/components": "7.0.0-alpha.48",
    "@storybook/core-events": "7.0.0-alpha.48",
    "@storybook/theming": "7.0.0-alpha.48",
>>>>>>> e3a46f59
    "global": "^4.4.0",
    "memoizerific": "^1.11.3",
    "prop-types": "^15.7.2"
  },
  "devDependencies": {
    "typescript": "~4.6.3"
  },
  "peerDependencies": {
    "react": "^16.8.0 || ^17.0.0 || ^18.0.0",
    "react-dom": "^16.8.0 || ^17.0.0 || ^18.0.0"
  },
  "peerDependenciesMeta": {
    "react": {
      "optional": true
    },
    "react-dom": {
      "optional": true
    }
  },
  "publishConfig": {
    "access": "public"
  },
  "bundler": {
    "entries": [
      "./src/index.ts",
      "./src/models/index.ts",
      "./src/manager.tsx",
      "./src/preview.ts"
    ]
  },
  "gitHead": "b58a29b785462f8a8b711b6bb2d7223fd6dc17fd",
  "storybook": {
    "displayName": "Viewport",
    "icon": "https://user-images.githubusercontent.com/263385/101991678-48cdf300-3c7c-11eb-9764-f8af293c1b28.png",
    "unsupportedFrameworks": [
      "react-native"
    ]
  }
}<|MERGE_RESOLUTION|>--- conflicted
+++ resolved
@@ -72,22 +72,13 @@
     "prep": "../../../scripts/prepare/bundle.ts"
   },
   "dependencies": {
-<<<<<<< HEAD
-    "@storybook/addons": "7.0.0-alpha.47",
-    "@storybook/api": "7.0.0-alpha.47",
-    "@storybook/client-logger": "7.0.0-alpha.47",
-    "@storybook/components": "7.0.0-alpha.47",
-    "@storybook/core-events": "7.0.0-alpha.47",
-    "@storybook/preview-api": "7.0.0-alpha.47",
-    "@storybook/theming": "7.0.0-alpha.47",
-=======
     "@storybook/addons": "7.0.0-alpha.48",
     "@storybook/api": "7.0.0-alpha.48",
     "@storybook/client-logger": "7.0.0-alpha.48",
     "@storybook/components": "7.0.0-alpha.48",
     "@storybook/core-events": "7.0.0-alpha.48",
+    "@storybook/preview-api": "7.0.0-alpha.48",
     "@storybook/theming": "7.0.0-alpha.48",
->>>>>>> e3a46f59
     "global": "^4.4.0",
     "memoizerific": "^1.11.3",
     "prop-types": "^15.7.2"
