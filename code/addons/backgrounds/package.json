{
  "name": "@storybook/addon-backgrounds",
  "version": "7.0.0-alpha.52",
  "description": "Switch backgrounds to view components in different settings",
  "keywords": [
    "addon",
    "background",
    "react",
    "storybook",
    "essentials",
    "design"
  ],
  "homepage": "https://github.com/storybookjs/storybook/tree/main/addons/backgrounds",
  "bugs": {
    "url": "https://github.com/storybookjs/storybook/issues"
  },
  "repository": {
    "type": "git",
    "url": "https://github.com/storybookjs/storybook.git",
    "directory": "addons/backgrounds"
  },
  "funding": {
    "type": "opencollective",
    "url": "https://opencollective.com/storybook"
  },
  "license": "MIT",
  "author": "jbaxleyiii",
  "exports": {
    ".": {
      "require": "./dist/index.js",
      "import": "./dist/index.mjs",
      "types": "./dist/index.d.ts"
    },
    "./manager": {
      "require": "./dist/manager.js",
      "import": "./dist/manager.mjs",
      "types": "./dist/manager.d.ts"
    },
    "./preview": {
      "require": "./dist/preview.js",
      "import": "./dist/preview.mjs",
      "types": "./dist/preview.d.ts"
    },
    "./register": {
      "require": "./dist/manager.js",
      "import": "./dist/manager.mjs",
      "types": "./dist/manager.d.ts"
    },
    "./package.json": "./package.json"
  },
  "main": "dist/index.js",
  "module": "dist/index.mjs",
  "types": "dist/index.d.ts",
  "typesVersions": {
    "*": {
      "*": [
        "dist/index.d.ts"
      ],
      "manager": [
        "dist/manager.d.ts"
      ],
      "preview": [
        "dist/preview.d.ts"
      ]
    }
  },
  "files": [
    "dist/**/*",
    "README.md",
    "*.js",
    "*.d.ts"
  ],
  "scripts": {
    "check": "../../../scripts/node_modules/.bin/tsc --noEmit",
    "prep": "../../../scripts/prepare/bundle.ts"
  },
  "dependencies": {
<<<<<<< HEAD
    "@storybook/addons": "7.0.0-alpha.50",
    "@storybook/api": "7.0.0-alpha.50",
    "@storybook/client-logger": "7.0.0-alpha.50",
    "@storybook/components": "7.0.0-alpha.50",
    "@storybook/core-events": "7.0.0-alpha.50",
    "@storybook/preview-api": "7.0.0-alpha.50",
    "@storybook/theming": "7.0.0-alpha.50",
    "@storybook/types": "7.0.0-alpha.50",
=======
    "@storybook/addons": "7.0.0-alpha.52",
    "@storybook/api": "7.0.0-alpha.52",
    "@storybook/client-logger": "7.0.0-alpha.52",
    "@storybook/components": "7.0.0-alpha.52",
    "@storybook/core-events": "7.0.0-alpha.52",
    "@storybook/theming": "7.0.0-alpha.52",
    "@storybook/types": "7.0.0-alpha.52",
>>>>>>> c0bfc957
    "global": "^4.4.0",
    "memoizerific": "^1.11.3",
    "ts-dedent": "^2.0.0"
  },
  "devDependencies": {
    "typescript": "^4.9.3"
  },
  "peerDependencies": {
    "react": "^16.8.0 || ^17.0.0 || ^18.0.0",
    "react-dom": "^16.8.0 || ^17.0.0 || ^18.0.0"
  },
  "peerDependenciesMeta": {
    "react": {
      "optional": true
    },
    "react-dom": {
      "optional": true
    }
  },
  "publishConfig": {
    "access": "public"
  },
  "bundler": {
    "entries": [
      "./src/index.ts",
      "./src/manager.tsx",
      "./src/preview.tsx"
    ]
  },
  "gitHead": "d2494e3f51ce0f55bcb1ef693a6477c669fbe666",
  "storybook": {
    "displayName": "Backgrounds",
    "icon": "https://user-images.githubusercontent.com/263385/101991667-479cc600-3c7c-11eb-96d3-410e936252e7.png",
    "unsupportedFrameworks": [
      "react-native"
    ]
  }
}<|MERGE_RESOLUTION|>--- conflicted
+++ resolved
@@ -75,24 +75,14 @@
     "prep": "../../../scripts/prepare/bundle.ts"
   },
   "dependencies": {
-<<<<<<< HEAD
-    "@storybook/addons": "7.0.0-alpha.50",
-    "@storybook/api": "7.0.0-alpha.50",
-    "@storybook/client-logger": "7.0.0-alpha.50",
-    "@storybook/components": "7.0.0-alpha.50",
-    "@storybook/core-events": "7.0.0-alpha.50",
-    "@storybook/preview-api": "7.0.0-alpha.50",
-    "@storybook/theming": "7.0.0-alpha.50",
-    "@storybook/types": "7.0.0-alpha.50",
-=======
     "@storybook/addons": "7.0.0-alpha.52",
     "@storybook/api": "7.0.0-alpha.52",
     "@storybook/client-logger": "7.0.0-alpha.52",
     "@storybook/components": "7.0.0-alpha.52",
     "@storybook/core-events": "7.0.0-alpha.52",
+    "@storybook/preview-api": "7.0.0-alpha.52",
     "@storybook/theming": "7.0.0-alpha.52",
     "@storybook/types": "7.0.0-alpha.52",
->>>>>>> c0bfc957
     "global": "^4.4.0",
     "memoizerific": "^1.11.3",
     "ts-dedent": "^2.0.0"
