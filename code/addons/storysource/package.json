--- conflicted
+++ resolved
@@ -1,10 +1,6 @@
 {
   "name": "@storybook/addon-storysource",
-<<<<<<< HEAD
-  "version": "7.0.0-alpha.21",
-=======
   "version": "7.0.0-alpha.23",
->>>>>>> 9b71ead5
   "description": "View a story’s source code to see how it works and paste into your app",
   "keywords": [
     "addon",
@@ -39,15 +35,6 @@
     "prepare": "node ../../../scripts/prepare.js"
   },
   "dependencies": {
-<<<<<<< HEAD
-    "@storybook/addons": "7.0.0-alpha.21",
-    "@storybook/api": "7.0.0-alpha.21",
-    "@storybook/client-logger": "7.0.0-alpha.21",
-    "@storybook/components": "7.0.0-alpha.21",
-    "@storybook/router": "7.0.0-alpha.21",
-    "@storybook/source-loader": "7.0.0-alpha.21",
-    "@storybook/theming": "7.0.0-alpha.21",
-=======
     "@storybook/addons": "7.0.0-alpha.23",
     "@storybook/api": "7.0.0-alpha.23",
     "@storybook/client-logger": "7.0.0-alpha.23",
@@ -55,7 +42,6 @@
     "@storybook/router": "7.0.0-alpha.23",
     "@storybook/source-loader": "7.0.0-alpha.23",
     "@storybook/theming": "7.0.0-alpha.23",
->>>>>>> 9b71ead5
     "core-js": "^3.8.2",
     "estraverse": "^5.2.0",
     "prop-types": "^15.7.2",
@@ -81,11 +67,7 @@
   "publishConfig": {
     "access": "public"
   },
-<<<<<<< HEAD
-  "gitHead": "d8cdc5b21af68e69c6eefeaae0e1efadd06947ea",
-=======
   "gitHead": "0900e20acfbc12551c6a3f788b8de5dd6af5f80a",
->>>>>>> 9b71ead5
   "storybook": {
     "displayName": "Storysource",
     "icon": "https://user-images.githubusercontent.com/263385/101991675-48cdf300-3c7c-11eb-9400-58de5ac6daa7.png",
