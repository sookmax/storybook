--- conflicted
+++ resolved
@@ -1,10 +1,6 @@
 {
   "name": "@storybook/addon-toolbars",
-<<<<<<< HEAD
-  "version": "7.3.2",
-=======
   "version": "7.4.0-alpha.2",
->>>>>>> aecfa179
   "description": "Create your own toolbar items that control story rendering",
   "keywords": [
     "addon",
@@ -65,7 +61,8 @@
     "dist/**/*",
     "README.md",
     "*.js",
-    "*.d.ts"
+    "*.d.ts",
+    "!src/**/*"
   ],
   "scripts": {
     "check": "../../../scripts/prepare/check.ts",
