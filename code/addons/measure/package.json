--- conflicted
+++ resolved
@@ -1,10 +1,6 @@
 {
   "name": "@storybook/addon-measure",
-<<<<<<< HEAD
-  "version": "7.0.0-alpha.21",
-=======
   "version": "7.0.0-alpha.23",
->>>>>>> 9b71ead5
   "description": "Inspect layouts by visualizing the box model",
   "keywords": [
     "storybook-addons",
@@ -65,19 +61,11 @@
     "prepare": "../../../scripts/prepare/bundle.ts"
   },
   "dependencies": {
-<<<<<<< HEAD
-    "@storybook/addons": "7.0.0-alpha.21",
-    "@storybook/api": "7.0.0-alpha.21",
-    "@storybook/client-logger": "7.0.0-alpha.21",
-    "@storybook/components": "7.0.0-alpha.21",
-    "@storybook/core-events": "7.0.0-alpha.21",
-=======
     "@storybook/addons": "7.0.0-alpha.23",
     "@storybook/api": "7.0.0-alpha.23",
     "@storybook/client-logger": "7.0.0-alpha.23",
     "@storybook/components": "7.0.0-alpha.23",
     "@storybook/core-events": "7.0.0-alpha.23",
->>>>>>> 9b71ead5
     "@storybook/csf": "0.0.2--canary.0899bb7.0",
     "core-js": "^3.8.2",
     "global": "^4.4.0"
@@ -107,11 +95,7 @@
       "./src/preview.tsx"
     ]
   },
-<<<<<<< HEAD
-  "gitHead": "d8cdc5b21af68e69c6eefeaae0e1efadd06947ea",
-=======
   "gitHead": "0900e20acfbc12551c6a3f788b8de5dd6af5f80a",
->>>>>>> 9b71ead5
   "storybook": {
     "displayName": "Measure",
     "unsupportedFrameworks": [
