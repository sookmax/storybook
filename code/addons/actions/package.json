{
  "name": "@storybook/addon-actions",
<<<<<<< HEAD
  "version": "7.4.0-alpha.1",
=======
  "version": "7.3.2",
>>>>>>> da3a4208
  "description": "Get UI feedback when an action is performed on an interactive element",
  "keywords": [
    "storybook",
    "essentials",
    "data-state"
  ],
  "homepage": "https://github.com/storybookjs/storybook/tree/next/code/addons/actions",
  "bugs": {
    "url": "https://github.com/storybookjs/storybook/issues"
  },
  "repository": {
    "type": "git",
    "url": "https://github.com/storybookjs/storybook.git",
    "directory": "code/addons/actions"
  },
  "funding": {
    "type": "opencollective",
    "url": "https://opencollective.com/storybook"
  },
  "license": "MIT",
  "exports": {
    ".": {
      "types": "./dist/index.d.ts",
      "node": "./dist/index.js",
      "require": "./dist/index.js",
      "import": "./dist/index.mjs"
    },
    "./decorator": {
      "types": "./dist/decorator.d.ts",
      "require": "./dist/decorator.js",
      "import": "./dist/decorator.mjs"
    },
    "./manager": {
      "types": "./dist/manager.d.ts",
      "require": "./dist/manager.js",
      "import": "./dist/manager.mjs"
    },
    "./preview": {
      "types": "./dist/preview.d.ts",
      "require": "./dist/preview.js",
      "import": "./dist/preview.mjs"
    },
    "./register.js": {
      "types": "./dist/manager.d.ts",
      "require": "./dist/manager.js",
      "import": "./dist/manager.mjs"
    },
    "./package.json": "./package.json"
  },
  "main": "dist/index.js",
  "module": "dist/index.mjs",
  "types": "dist/index.d.ts",
  "typesVersions": {
    "*": {
      "*": [
        "dist/index.d.ts"
      ],
      "manager": [
        "dist/manager.d.ts"
      ],
      "decorator": [
        "dist/decorator.d.ts"
      ],
      "preview": [
        "dist/preview.d.ts"
      ]
    }
  },
  "files": [
    "dist/**/*",
    "README.md",
    "*.js",
    "*.d.ts",
    "!src/**/*"
  ],
  "scripts": {
    "check": "../../../scripts/prepare/check.ts",
    "prep": "../../../scripts/prepare/bundle.ts"
  },
  "dependencies": {
    "@storybook/client-logger": "workspace:*",
    "@storybook/components": "workspace:*",
    "@storybook/core-events": "workspace:*",
    "@storybook/global": "^5.0.0",
    "@storybook/manager-api": "workspace:*",
    "@storybook/preview-api": "workspace:*",
    "@storybook/theming": "workspace:*",
    "@storybook/types": "workspace:*",
    "dequal": "^2.0.2",
    "lodash": "^4.17.21",
    "polished": "^4.2.2",
    "prop-types": "^15.7.2",
    "react-inspector": "^6.0.0",
    "telejson": "^7.2.0",
    "ts-dedent": "^2.0.0",
    "uuid": "^9.0.0"
  },
  "devDependencies": {
    "@types/lodash": "^4.14.167",
    "@types/uuid": "^9.0.1",
    "typescript": "~4.9.3"
  },
  "peerDependencies": {
    "react": "^16.8.0 || ^17.0.0 || ^18.0.0",
    "react-dom": "^16.8.0 || ^17.0.0 || ^18.0.0"
  },
  "peerDependenciesMeta": {
    "react": {
      "optional": true
    },
    "react-dom": {
      "optional": true
    }
  },
  "publishConfig": {
    "access": "public"
  },
  "bundler": {
    "entries": [
      "./src/index.ts",
      "./src/decorator.ts",
      "./src/manager.tsx",
      "./src/preview.ts"
    ]
  },
  "gitHead": "e6a7fd8a655c69780bc20b9749c2699e44beae17",
  "storybook": {
    "displayName": "Actions",
    "unsupportedFrameworks": [
      "react-native"
    ],
    "icon": "https://user-images.githubusercontent.com/263385/101991666-479cc600-3c7c-11eb-837b-be4e5ffa1bb8.png"
  }
}<|MERGE_RESOLUTION|>--- conflicted
+++ resolved
@@ -1,10 +1,6 @@
 {
   "name": "@storybook/addon-actions",
-<<<<<<< HEAD
-  "version": "7.4.0-alpha.1",
-=======
   "version": "7.3.2",
->>>>>>> da3a4208
   "description": "Get UI feedback when an action is performed on an interactive element",
   "keywords": [
     "storybook",
@@ -77,8 +73,7 @@
     "dist/**/*",
     "README.md",
     "*.js",
-    "*.d.ts",
-    "!src/**/*"
+    "*.d.ts"
   ],
   "scripts": {
     "check": "../../../scripts/prepare/check.ts",
@@ -98,7 +93,7 @@
     "polished": "^4.2.2",
     "prop-types": "^15.7.2",
     "react-inspector": "^6.0.0",
-    "telejson": "^7.2.0",
+    "telejson": "^7.0.3",
     "ts-dedent": "^2.0.0",
     "uuid": "^9.0.0"
   },
