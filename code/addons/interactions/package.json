{
  "name": "@storybook/addon-interactions",
  "version": "7.0.0-alpha.59",
  "description": "Automate, test and debug user interactions",
  "keywords": [
    "storybook-addons",
    "data-state",
    "test"
  ],
  "homepage": "https://github.com/storybookjs/storybook/tree/main/addons/interactions",
  "bugs": {
    "url": "https://github.com/storybookjs/storybook/issues"
  },
  "repository": {
    "type": "git",
    "url": "https://github.com/storybookjs/storybook.git",
    "directory": "addons/interactions"
  },
  "funding": {
    "type": "opencollective",
    "url": "https://opencollective.com/storybook"
  },
  "license": "MIT",
  "exports": {
    ".": {
      "require": "./dist/index.js",
      "import": "./dist/index.mjs",
      "types": "./dist/index.d.ts"
    },
    "./manager": {
      "require": "./dist/manager.js",
      "import": "./dist/manager.mjs",
      "types": "./dist/manager.d.ts"
    },
    "./preview": {
      "require": "./dist/preview.js",
      "import": "./dist/preview.mjs",
      "types": "./dist/preview.d.ts"
    },
    "./register.js": {
      "require": "./dist/manager.js",
      "import": "./dist/manager.mjs",
      "types": "./dist/manager.d.ts"
    },
    "./package.json": "./package.json"
  },
  "main": "dist/index.js",
  "module": "dist/index.mjs",
  "types": "dist/index.d.ts",
  "typesVersions": {
    "*": {
      "*": [
        "dist/index.d.ts"
      ],
      "manager": [
        "dist/manager.d.ts"
      ],
      "preview": [
        "dist/preview.d.ts"
      ]
    }
  },
  "files": [
    "dist/**/*",
    "README.md",
    "*.js",
    "*.d.ts"
  ],
  "scripts": {
    "check": "../../../scripts/node_modules/.bin/tsc --noEmit",
    "prep": "../../../scripts/prepare/bundle.ts"
  },
  "dependencies": {
<<<<<<< HEAD
    "@storybook/client-logger": "7.0.0-alpha.58",
    "@storybook/components": "7.0.0-alpha.58",
    "@storybook/core-common": "7.0.0-alpha.58",
    "@storybook/core-events": "7.0.0-alpha.58",
    "@storybook/instrumenter": "7.0.0-alpha.58",
    "@storybook/manager-api": "7.0.0-alpha.58",
    "@storybook/preview-api": "7.0.0-alpha.58",
    "@storybook/theming": "7.0.0-alpha.58",
    "@storybook/types": "7.0.0-alpha.58",
=======
    "@devtools-ds/object-inspector": "^1.1.2",
    "@storybook/client-logger": "7.0.0-alpha.59",
    "@storybook/components": "7.0.0-alpha.59",
    "@storybook/core-common": "7.0.0-alpha.59",
    "@storybook/core-events": "7.0.0-alpha.59",
    "@storybook/instrumenter": "7.0.0-alpha.59",
    "@storybook/manager-api": "7.0.0-alpha.59",
    "@storybook/preview-api": "7.0.0-alpha.59",
    "@storybook/theming": "7.0.0-alpha.59",
    "@storybook/types": "7.0.0-alpha.59",
>>>>>>> 66dc2b8e
    "global": "^4.4.0",
    "jest-mock": "^27.0.6",
    "polished": "^4.2.2",
    "ts-dedent": "^2.2.0"
  },
  "devDependencies": {
    "@devtools-ds/object-inspector": "^1.1.2",
    "@storybook/jest": "^0.0.10",
    "@storybook/testing-library": "0.0.14-next.0",
    "@types/node": "^16.0.0",
    "formik": "^2.2.9",
    "typescript": "~4.9.3"
  },
  "peerDependencies": {
    "react": "^16.8.0 || ^17.0.0 || ^18.0.0",
    "react-dom": "^16.8.0 || ^17.0.0 || ^18.0.0"
  },
  "peerDependenciesMeta": {
    "react": {
      "optional": true
    },
    "react-dom": {
      "optional": true
    }
  },
  "publishConfig": {
    "access": "public"
  },
  "bundler": {
    "entries": [
      "./src/index.ts",
      "./src/manager.tsx",
      "./src/preview.ts",
      "./src/preset/checkActionsLoaded.ts"
    ],
    "platform": "node"
  },
  "gitHead": "8d3068344b96cb740635b6fbb7a9052108a984bc",
  "storybook": {
    "displayName": "Interactions",
    "unsupportedFrameworks": [
      "react-native"
    ],
    "icon": "https://user-images.githubusercontent.com/263385/101991666-479cc600-3c7c-11eb-837b-be4e5ffa1bb8.png"
  }
}<|MERGE_RESOLUTION|>--- conflicted
+++ resolved
@@ -71,18 +71,6 @@
     "prep": "../../../scripts/prepare/bundle.ts"
   },
   "dependencies": {
-<<<<<<< HEAD
-    "@storybook/client-logger": "7.0.0-alpha.58",
-    "@storybook/components": "7.0.0-alpha.58",
-    "@storybook/core-common": "7.0.0-alpha.58",
-    "@storybook/core-events": "7.0.0-alpha.58",
-    "@storybook/instrumenter": "7.0.0-alpha.58",
-    "@storybook/manager-api": "7.0.0-alpha.58",
-    "@storybook/preview-api": "7.0.0-alpha.58",
-    "@storybook/theming": "7.0.0-alpha.58",
-    "@storybook/types": "7.0.0-alpha.58",
-=======
-    "@devtools-ds/object-inspector": "^1.1.2",
     "@storybook/client-logger": "7.0.0-alpha.59",
     "@storybook/components": "7.0.0-alpha.59",
     "@storybook/core-common": "7.0.0-alpha.59",
@@ -92,7 +80,6 @@
     "@storybook/preview-api": "7.0.0-alpha.59",
     "@storybook/theming": "7.0.0-alpha.59",
     "@storybook/types": "7.0.0-alpha.59",
->>>>>>> 66dc2b8e
     "global": "^4.4.0",
     "jest-mock": "^27.0.6",
     "polished": "^4.2.2",
