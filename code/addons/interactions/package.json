{
  "name": "@storybook/addon-interactions",
  "version": "7.0.0-alpha.41",
  "description": "Automate, test and debug user interactions",
  "keywords": [
    "storybook-addons",
    "data-state",
    "test"
  ],
  "homepage": "https://github.com/storybookjs/storybook/tree/main/addons/interactions",
  "bugs": {
    "url": "https://github.com/storybookjs/storybook/issues"
  },
  "repository": {
    "type": "git",
    "url": "https://github.com/storybookjs/storybook.git",
    "directory": "addons/interactions"
  },
  "funding": {
    "type": "opencollective",
    "url": "https://opencollective.com/storybook"
  },
  "license": "MIT",
  "exports": {
    ".": {
      "require": "./dist/index.js",
      "import": "./dist/index.mjs",
      "types": "./dist/index.d.ts"
    },
    "./manager": {
      "require": "./dist/manager.js",
      "import": "./dist/manager.mjs",
      "types": "./dist/manager.d.ts"
    },
    "./preview": {
      "require": "./dist/preset/preview.js",
      "import": "./dist/preset/preview.mjs",
      "types": "./dist/preset/preview.d.ts"
    },
    "./register.js": {
      "require": "./dist/manager.js",
      "import": "./dist/manager.mjs",
      "types": "./dist/manager.d.ts"
    },
    "./package.json": "./package.json"
  },
  "main": "dist/index.js",
  "module": "dist/index.mjs",
  "types": "dist/index.d.ts",
  "files": [
    "dist/**/*",
    "README.md",
    "*.js",
    "*.d.ts"
  ],
  "scripts": {
    "check": "../../../scripts/node_modules/.bin/tsc --noEmit",
    "prep": "../../../scripts/prepare/bundle.ts"
  },
  "dependencies": {
    "@devtools-ds/object-inspector": "^1.1.2",
<<<<<<< HEAD
    "@storybook/addons": "7.0.0-alpha.40",
    "@storybook/api": "7.0.0-alpha.40",
    "@storybook/client-logger": "7.0.0-alpha.40",
    "@storybook/components": "7.0.0-alpha.40",
    "@storybook/core-common": "7.0.0-alpha.40",
    "@storybook/core-events": "7.0.0-alpha.40",
    "@storybook/csf": "0.0.2--canary.51.26e6539.0",
    "@storybook/instrumenter": "7.0.0-alpha.40",
    "@storybook/theming": "7.0.0-alpha.40",
=======
    "@storybook/addons": "7.0.0-alpha.41",
    "@storybook/api": "7.0.0-alpha.41",
    "@storybook/client-logger": "7.0.0-alpha.41",
    "@storybook/components": "7.0.0-alpha.41",
    "@storybook/core-common": "7.0.0-alpha.41",
    "@storybook/core-events": "7.0.0-alpha.41",
    "@storybook/csf": "next",
    "@storybook/instrumenter": "7.0.0-alpha.41",
    "@storybook/theming": "7.0.0-alpha.41",
>>>>>>> 8d95548a
    "global": "^4.4.0",
    "jest-mock": "^27.0.6",
    "polished": "^4.2.2",
    "ts-dedent": "^2.2.0"
  },
  "devDependencies": {
    "@storybook/jest": "^0.0.10",
    "@storybook/testing-library": "0.0.14-next.0",
    "@types/node": "^16.0.0",
    "formik": "^2.2.9",
    "typescript": "~4.6.3"
  },
  "peerDependencies": {
    "react": "^16.8.0 || ^17.0.0 || ^18.0.0",
    "react-dom": "^16.8.0 || ^17.0.0 || ^18.0.0"
  },
  "peerDependenciesMeta": {
    "react": {
      "optional": true
    },
    "react-dom": {
      "optional": true
    }
  },
  "publishConfig": {
    "access": "public"
  },
  "bundler": {
    "entries": [
      "./src/index.ts",
      "./src/manager.tsx",
      "./src/preset/preview.ts",
      "./src/preset/checkActionsLoaded.ts"
    ],
    "platform": "node"
  },
  "gitHead": "7ec6f916eb875bd2e3cf3aa6b1afcd1fe25d1637",
  "storybook": {
    "displayName": "Interactions",
    "unsupportedFrameworks": [
      "react-native"
    ],
    "icon": "https://user-images.githubusercontent.com/263385/101991666-479cc600-3c7c-11eb-837b-be4e5ffa1bb8.png"
  }
}<|MERGE_RESOLUTION|>--- conflicted
+++ resolved
@@ -59,17 +59,6 @@
   },
   "dependencies": {
     "@devtools-ds/object-inspector": "^1.1.2",
-<<<<<<< HEAD
-    "@storybook/addons": "7.0.0-alpha.40",
-    "@storybook/api": "7.0.0-alpha.40",
-    "@storybook/client-logger": "7.0.0-alpha.40",
-    "@storybook/components": "7.0.0-alpha.40",
-    "@storybook/core-common": "7.0.0-alpha.40",
-    "@storybook/core-events": "7.0.0-alpha.40",
-    "@storybook/csf": "0.0.2--canary.51.26e6539.0",
-    "@storybook/instrumenter": "7.0.0-alpha.40",
-    "@storybook/theming": "7.0.0-alpha.40",
-=======
     "@storybook/addons": "7.0.0-alpha.41",
     "@storybook/api": "7.0.0-alpha.41",
     "@storybook/client-logger": "7.0.0-alpha.41",
@@ -79,7 +68,6 @@
     "@storybook/csf": "next",
     "@storybook/instrumenter": "7.0.0-alpha.41",
     "@storybook/theming": "7.0.0-alpha.41",
->>>>>>> 8d95548a
     "global": "^4.4.0",
     "jest-mock": "^27.0.6",
     "polished": "^4.2.2",
