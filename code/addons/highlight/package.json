{
  "name": "@storybook/addon-highlight",
  "version": "7.2.0-rc.0",
  "description": "Highlight DOM nodes within your stories",
  "keywords": [
    "storybook-addons",
    "essentials",
    "style",
    "appearance"
  ],
  "homepage": "https://github.com/storybookjs/storybook/tree/next/code/addons/highlight",
  "bugs": {
    "url": "https://github.com/storybookjs/storybook/issues"
  },
  "repository": {
    "type": "git",
    "url": "https://github.com/storybookjs/storybook.git",
    "directory": "code/addons/highlight"
  },
  "funding": {
    "type": "opencollective",
    "url": "https://opencollective.com/storybook"
  },
  "license": "MIT",
  "author": "winkerVSbecks",
  "exports": {
    ".": {
      "types": "./dist/index.d.ts",
      "node": "./dist/index.js",
      "require": "./dist/index.js",
      "import": "./dist/index.mjs"
    },
    "./preview": {
      "types": "./dist/preview.d.ts",
      "require": "./dist/preview.js",
      "import": "./dist/preview.mjs"
    },
    "./package.json": "./package.json"
  },
  "main": "dist/index.js",
  "module": "dist/index.mjs",
  "types": "dist/index.d.ts",
  "typesVersions": {
    "*": {
      "*": [
        "dist/index.d.ts"
      ],
      "preview": [
        "dist/preview.d.ts"
      ]
    }
  },
  "files": [
    "dist/**/*",
    "README.md",
    "*.js",
    "*.d.ts"
  ],
  "scripts": {
    "check": "../../../scripts/prepare/check.ts",
    "prep": "../../../scripts/prepare/bundle.ts"
  },
  "dependencies": {
<<<<<<< HEAD
    "@storybook/core-events": "workspace:*",
    "@storybook/global": "^5.0.0",
    "@storybook/preview-api": "workspace:*"
=======
    "@storybook/core-events": "7.2.0-rc.0",
    "@storybook/global": "^5.0.0",
    "@storybook/preview-api": "7.2.0-rc.0"
>>>>>>> 5bcced29
  },
  "devDependencies": {
    "@types/webpack-env": "^1.16.0",
    "typescript": "~4.9.3"
  },
  "publishConfig": {
    "access": "public"
  },
  "bundler": {
    "entries": [
      "./src/index.ts",
      "./src/preview.ts"
    ]
  },
  "gitHead": "e6a7fd8a655c69780bc20b9749c2699e44beae17",
  "sbmodern": "dist/modern/index.js",
  "storybook": {
    "displayName": "Highlight",
    "unsupportedFrameworks": [
      "react-native"
    ],
    "icon": "https://user-images.githubusercontent.com/42671/162045505-9d06fe2e-8fcb-4c41-9486-e0553bce10cc.png"
  }
}<|MERGE_RESOLUTION|>--- conflicted
+++ resolved
@@ -61,15 +61,9 @@
     "prep": "../../../scripts/prepare/bundle.ts"
   },
   "dependencies": {
-<<<<<<< HEAD
     "@storybook/core-events": "workspace:*",
     "@storybook/global": "^5.0.0",
     "@storybook/preview-api": "workspace:*"
-=======
-    "@storybook/core-events": "7.2.0-rc.0",
-    "@storybook/global": "^5.0.0",
-    "@storybook/preview-api": "7.2.0-rc.0"
->>>>>>> 5bcced29
   },
   "devDependencies": {
     "@types/webpack-env": "^1.16.0",
