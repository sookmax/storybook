--- conflicted
+++ resolved
@@ -1,10 +1,6 @@
 {
   "name": "@storybook/addon-highlight",
-<<<<<<< HEAD
-  "version": "7.3.2",
-=======
   "version": "7.4.0-alpha.2",
->>>>>>> aecfa179
   "description": "Highlight DOM nodes within your stories",
   "keywords": [
     "storybook-addons",
@@ -58,7 +54,8 @@
     "dist/**/*",
     "README.md",
     "*.js",
-    "*.d.ts"
+    "*.d.ts",
+    "!src/**/*"
   ],
   "scripts": {
     "check": "../../../scripts/prepare/check.ts",
