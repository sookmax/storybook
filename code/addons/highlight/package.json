{
  "name": "@storybook/addon-highlight",
  "version": "7.0.0-alpha.49",
  "description": "Highlight DOM nodes within your stories",
  "keywords": [
    "storybook-addons",
    "essentials",
    "style",
    "appearance"
  ],
  "homepage": "https://github.com/storybookjs/storybook/tree/main/addons/highlight",
  "bugs": {
    "url": "https://github.com/storybookjs/storybook/issues"
  },
  "repository": {
    "type": "git",
    "url": "https://github.com/storybookjs/storybook.git",
    "directory": "addons/highlight"
  },
  "funding": {
    "type": "opencollective",
    "url": "https://opencollective.com/storybook"
  },
  "license": "MIT",
  "author": "winkerVSbecks",
  "exports": {
    ".": {
      "require": "./dist/index.js",
      "import": "./dist/index.mjs",
      "types": "./dist/index.d.ts"
    },
    "./preview": {
      "require": "./dist/preview.js",
      "import": "./dist/preview.mjs",
      "types": "./dist/preview.d.ts"
    },
    "./package.json": "./package.json"
  },
  "main": "dist/index.js",
  "module": "dist/index.mjs",
  "types": "dist/index.d.ts",
  "typesVersions": {
    "*": {
      "*": [
        "dist/index.d.ts"
      ],
      "preview": [
        "dist/preview.d.ts"
      ]
    }
  },
  "files": [
    "dist/**/*",
    "README.md",
    "*.js",
    "*.d.ts"
  ],
  "scripts": {
    "check": "../../../scripts/node_modules/.bin/tsc --noEmit",
    "prep": "../../../scripts/prepare/bundle.ts"
  },
  "dependencies": {
<<<<<<< HEAD
    "@storybook/addons": "7.0.0-alpha.48",
    "@storybook/core-events": "7.0.0-alpha.48",
    "@storybook/preview-api": "7.0.0-alpha.48",
=======
    "@storybook/addons": "7.0.0-alpha.49",
    "@storybook/core-events": "7.0.0-alpha.49",
>>>>>>> 8cf492d7
    "global": "^4.4.0"
  },
  "devDependencies": {
    "@types/webpack-env": "^1.16.0",
    "typescript": "~4.6.3"
  },
  "publishConfig": {
    "access": "public"
  },
  "bundler": {
    "entries": [
      "./src/index.ts",
      "./src/preview.ts"
    ]
  },
  "gitHead": "d7eb433300cac55d3c7256c8181eb6fd7a47b4c8",
  "sbmodern": "dist/modern/index.js",
  "storybook": {
    "displayName": "Highlight",
    "unsupportedFrameworks": [
      "react-native"
    ],
    "icon": "https://user-images.githubusercontent.com/42671/162045505-9d06fe2e-8fcb-4c41-9486-e0553bce10cc.png"
  }
}<|MERGE_RESOLUTION|>--- conflicted
+++ resolved
@@ -60,14 +60,9 @@
     "prep": "../../../scripts/prepare/bundle.ts"
   },
   "dependencies": {
-<<<<<<< HEAD
-    "@storybook/addons": "7.0.0-alpha.48",
-    "@storybook/core-events": "7.0.0-alpha.48",
-    "@storybook/preview-api": "7.0.0-alpha.48",
-=======
     "@storybook/addons": "7.0.0-alpha.49",
     "@storybook/core-events": "7.0.0-alpha.49",
->>>>>>> 8cf492d7
+    "@storybook/preview-api": "7.0.0-alpha.49",
     "global": "^4.4.0"
   },
   "devDependencies": {
