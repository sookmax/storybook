--- conflicted
+++ resolved
@@ -60,14 +60,9 @@
     "prep": "../../../scripts/prepare/bundle.ts"
   },
   "dependencies": {
-<<<<<<< HEAD
-    "@storybook/addons": "7.0.0-alpha.47",
-    "@storybook/core-events": "7.0.0-alpha.47",
-    "@storybook/preview-api": "7.0.0-alpha.47",
-=======
     "@storybook/addons": "7.0.0-alpha.48",
     "@storybook/core-events": "7.0.0-alpha.48",
->>>>>>> e3a46f59
+    "@storybook/preview-api": "7.0.0-alpha.48",
     "global": "^4.4.0"
   },
   "devDependencies": {
