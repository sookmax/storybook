{
  "name": "@storybook/addon-highlight",
  "version": "7.0.0-alpha.52",
  "description": "Highlight DOM nodes within your stories",
  "keywords": [
    "storybook-addons",
    "essentials",
    "style",
    "appearance"
  ],
  "homepage": "https://github.com/storybookjs/storybook/tree/main/addons/highlight",
  "bugs": {
    "url": "https://github.com/storybookjs/storybook/issues"
  },
  "repository": {
    "type": "git",
    "url": "https://github.com/storybookjs/storybook.git",
    "directory": "addons/highlight"
  },
  "funding": {
    "type": "opencollective",
    "url": "https://opencollective.com/storybook"
  },
  "license": "MIT",
  "author": "winkerVSbecks",
  "exports": {
    ".": {
      "require": "./dist/index.js",
      "import": "./dist/index.mjs",
      "types": "./dist/index.d.ts"
    },
    "./preview": {
      "require": "./dist/preview.js",
      "import": "./dist/preview.mjs",
      "types": "./dist/preview.d.ts"
    },
    "./package.json": "./package.json"
  },
  "main": "dist/index.js",
  "module": "dist/index.mjs",
  "types": "dist/index.d.ts",
  "typesVersions": {
    "*": {
      "*": [
        "dist/index.d.ts"
      ],
      "preview": [
        "dist/preview.d.ts"
      ]
    }
  },
  "files": [
    "dist/**/*",
    "README.md",
    "*.js",
    "*.d.ts"
  ],
  "scripts": {
    "check": "../../../scripts/node_modules/.bin/tsc --noEmit",
    "prep": "../../../scripts/prepare/bundle.ts"
  },
  "dependencies": {
<<<<<<< HEAD
    "@storybook/addons": "7.0.0-alpha.50",
    "@storybook/core-events": "7.0.0-alpha.50",
    "@storybook/preview-api": "7.0.0-alpha.50",
=======
    "@storybook/addons": "7.0.0-alpha.52",
    "@storybook/core-events": "7.0.0-alpha.52",
>>>>>>> c0bfc957
    "global": "^4.4.0"
  },
  "devDependencies": {
    "@types/webpack-env": "^1.16.0",
    "typescript": "^4.9.3"
  },
  "publishConfig": {
    "access": "public"
  },
  "bundler": {
    "entries": [
      "./src/index.ts",
      "./src/preview.ts"
    ]
  },
  "gitHead": "d2494e3f51ce0f55bcb1ef693a6477c669fbe666",
  "sbmodern": "dist/modern/index.js",
  "storybook": {
    "displayName": "Highlight",
    "unsupportedFrameworks": [
      "react-native"
    ],
    "icon": "https://user-images.githubusercontent.com/42671/162045505-9d06fe2e-8fcb-4c41-9486-e0553bce10cc.png"
  }
}<|MERGE_RESOLUTION|>--- conflicted
+++ resolved
@@ -60,14 +60,9 @@
     "prep": "../../../scripts/prepare/bundle.ts"
   },
   "dependencies": {
-<<<<<<< HEAD
-    "@storybook/addons": "7.0.0-alpha.50",
-    "@storybook/core-events": "7.0.0-alpha.50",
-    "@storybook/preview-api": "7.0.0-alpha.50",
-=======
     "@storybook/addons": "7.0.0-alpha.52",
     "@storybook/core-events": "7.0.0-alpha.52",
->>>>>>> c0bfc957
+    "@storybook/preview-api": "7.0.0-alpha.52",
     "global": "^4.4.0"
   },
   "devDependencies": {
