--- conflicted
+++ resolved
@@ -60,15 +60,9 @@
     "prep": "../../../scripts/prepare/bundle.ts"
   },
   "dependencies": {
-<<<<<<< HEAD
-    "@storybook/core-events": "7.0.0-beta.2",
+    "@storybook/core-events": "7.0.0-beta.3",
     "@storybook/global": "^5.0.0",
-    "@storybook/preview-api": "7.0.0-beta.2"
-=======
-    "@storybook/core-events": "7.0.0-beta.3",
-    "@storybook/preview-api": "7.0.0-beta.3",
-    "global": "^4.4.0"
->>>>>>> df84a9fd
+    "@storybook/preview-api": "7.0.0-beta.3"
   },
   "devDependencies": {
     "@types/webpack-env": "^1.16.0",
