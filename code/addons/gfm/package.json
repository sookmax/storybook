{
  "name": "@storybook/addon-mdx-gfm",
  "version": "7.2.0-rc.0",
  "description": "GitHub Flavored Markdown in Storybook",
  "keywords": [
    "addon",
    "github",
    "markdown",
    "formatting",
    "tables",
    "links"
  ],
  "homepage": "https://github.com/storybookjs/storybook/tree/next/code/addons/gfm",
  "bugs": {
    "url": "https://github.com/storybookjs/storybook/issues"
  },
  "repository": {
    "type": "git",
    "url": "https://github.com/storybookjs/storybook.git",
    "directory": "code/addons/gfm"
  },
  "funding": {
    "type": "opencollective",
    "url": "https://opencollective.com/storybook"
  },
  "license": "MIT",
  "exports": {
    ".": {
      "types": "./dist/index.d.ts",
      "node": "./dist/index.js",
      "require": "./dist/index.js"
    },
    "./preset": {
      "types": "./dist/index.d.ts",
      "node": "./dist/index.js",
      "require": "./dist/index.js"
    },
    "./package.json": "./package.json"
  },
  "main": "dist/index.js",
  "module": "dist/index.mjs",
  "types": "dist/index.d.ts",
  "files": [
    "dist/**/*",
    "README.md",
    "*.js",
    "*.d.ts"
  ],
  "scripts": {
    "check": "../../../scripts/prepare/check.ts",
    "prep": "../../../scripts/prepare/bundle.ts"
  },
  "dependencies": {
<<<<<<< HEAD
    "@storybook/node-logger": "workspace:*",
=======
    "@storybook/node-logger": "7.2.0-rc.0",
>>>>>>> 5bcced29
    "remark-gfm": "^3.0.1",
    "ts-dedent": "^2.0.0"
  },
  "devDependencies": {
    "typescript": "~4.9.3"
  },
  "publishConfig": {
    "access": "public"
  },
  "bundler": {
    "entries": [
      "./src/index.ts"
    ],
    "formats": [
      "cjs"
    ]
  },
  "gitHead": "e6a7fd8a655c69780bc20b9749c2699e44beae17"
}<|MERGE_RESOLUTION|>--- conflicted
+++ resolved
@@ -51,11 +51,7 @@
     "prep": "../../../scripts/prepare/bundle.ts"
   },
   "dependencies": {
-<<<<<<< HEAD
     "@storybook/node-logger": "workspace:*",
-=======
-    "@storybook/node-logger": "7.2.0-rc.0",
->>>>>>> 5bcced29
     "remark-gfm": "^3.0.1",
     "ts-dedent": "^2.0.0"
   },
