--- conflicted
+++ resolved
@@ -40,11 +40,7 @@
 
 ```js
 import { storiesOf } from '@storybook/react';
-<<<<<<< HEAD
-import { addonKnobs, text, boolean, number } from '@storybook/addon-knobs';
-=======
 import { withKnobs, text, boolean, number } from '@storybook/addon-knobs/react';
->>>>>>> f90827a9
 
 const stories = storiesOf('Storybook Knobs', module);
 
@@ -258,12 +254,7 @@
 If you feel like this addon is not performing well enough there is an option to use `withKnobsOptions` instead of `withKnobs`.
 Usage:
 
-<<<<<<< HEAD
-    story.addDecorator(withKnobsOptions({
-       debounce: { wait: number, leading: boolean}, // Same as lodash debounce.
-       timestamps: true // Doesn't emit events while user is typing.
-    }));
-=======
+
 ```js
 import { storiesOf } from '@storybook/react';
 
@@ -274,7 +265,6 @@
   timestamps: true // Doesn't emit events while user is typing.
 }));
 ```
->>>>>>> f90827a9
 
 ## Typescript
 
