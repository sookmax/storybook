# Storybook Addon Knobs

Storybook Addon Knobs allow you to edit props dynamically using the Storybook UI.
You can also use Knobs as a dynamic variable inside stories in [Storybook](https://storybook.js.org).

[Framework Support](https://github.com/storybookjs/storybook/blob/master/ADDONS_SUPPORT.md).

This is what Knobs looks like:

[![Storybook Knobs Demo](docs/storybook-knobs-example.png)](https://storybooks-official.netlify.com/?knob-Dollars=12.5&knob-Name=Storyteller&knob-Years%20in%20NY=9&knob-background=%23ffff00&knob-Age=70&knob-Items%5B0%5D=Laptop&knob-Items%5B1%5D=Book&knob-Items%5B2%5D=Whiskey&knob-Other%20Fruit=lime&knob-Birthday=1484870400000&knob-Nice=true&knob-Styles=%7B%22border%22%3A%223px%20solid%20%23ff00ff%22%2C%22padding%22%3A%2210px%22%7D&knob-Fruit=apple&selectedKind=Addons%7CKnobs.withKnobs&selectedStory=tweaks%20static%20values&full=0&addons=1&stories=1&panelRight=0&addonPanel=storybooks%2Fstorybook-addon-knobs)

> Checkout the above [Live Storybook](https://storybooks-official.netlify.com/?knob-Dollars=12.5&knob-Name=Storyteller&knob-Years%20in%20NY=9&knob-background=%23ffff00&knob-Age=70&knob-Items%5B0%5D=Laptop&knob-Items%5B1%5D=Book&knob-Items%5B2%5D=Whiskey&knob-Other%20Fruit=lime&knob-Birthday=1484870400000&knob-Nice=true&knob-Styles=%7B%22border%22%3A%223px%20solid%20%23ff00ff%22%2C%22padding%22%3A%2210px%22%7D&knob-Fruit=apple&selectedKind=Addons%7CKnobs.withKnobs&selectedStory=tweaks%20static%20values&full=0&addons=1&stories=1&panelRight=0&addonPanel=storybooks%2Fstorybook-addon-knobs) or [watch this video](https://www.youtube.com/watch?v=kopW6vzs9dg&feature=youtu.be).

## Getting Started

First of all, you need to install Knobs into your project as a dev dependency.

```sh
yarn add @storybook/addon-knobs --dev
```

within `main.js`:

```js
module.exports = {
  addons: ['@storybook/addon-knobs/register']
}
```

Now, write your stories with Knobs.

### With React
```js
import React from "react";
import { withKnobs, text, boolean, number } from "@storybook/addon-knobs";

export default {
  title: "Storybook Knobs",
  decorators: [withKnobs]
};
// Add the `withKnobs` decorator to add knobs support to your stories.
// You can also configure `withKnobs` as a global decorator.

// Knobs for React props
export const withAButton = () => (
  <button disabled={boolean("Disabled", false)}>
    {text("Label", "Hello Storybook")}
  </button>
);

// Knobs as dynamic variables.
export const asDynamicVariables = () => {
  const name = text("Name", "James");
  const age = number("Age", 35);
  const content = `I am ${name} and I'm ${age} years old.`;

  return <div>{content}</div>;
};
```

### With Vue.js
MyButton.story.js:
```js
import { storiesOf } from '@storybook/vue';
import { withKnobs, text, boolean } from '@storybook/addon-knobs';

import MyButton from './MyButton.vue';

export default {
  title: "Storybook Knobs",
  decorators: [withKnobs]
};

// Assign `props` to the story's component, calling
// knob methods within the `default` property of each prop,
// then pass the story's prop data to the component’s prop in
// the template with `v-bind:` or by placing the prop within
// the component’s slot.
export const withKnobs = () => ({
  components: { MyButton },
  props: {
    isDisabled: {
      default: boolean('Disabled', false)
    },
    text: {
      default: text('Text', 'Hello Storybook')
    }
  },
  template: `<MyButton :isDisabled="isDisabled">{{ text }}</MyButton>`
});
```

MyButton.vue:
```vue
<template>
  <button :disabled="isDisabled">
    <slot></slot>
  </button>
</template>

<script>
export default {
  props: {
    isDisabled: {
      type: Boolean,
      default: false
    }
  }
}
</script>
```

### With Angular
```js
import { storiesOf } from '@storybook/angular';
import { boolean, number, text, withKnobs } from '@storybook/addon-knobs';

import { Button } from '@storybook/angular/demo';

export default {
  title: "Storybook Knobs",
  decorators: [withKnobs]
};

export const withKnobs = () => ({
  component: Button,
  props: {
    text: text('text', 'Hello Storybook'), // The first param of the knob function has to be exactly the same as the component input.
  },
<<<<<<< HEAD
});
=======
}));
```

### With Ember
```js
import { withKnobs, text, boolean } from '@storybook/addon-knobs';
import hbs from 'htmlbars-inline-precompile';

export default {
  title: 'StoryBook with Knobs',
  decorators: [withKnobs],
};

export const button = () => {
  return {
    template: hbs`
    <button disabled={{disabled}}>{{label}}</button>
    `,
    context: {
      label: text('label', 'Hello Storybook'),
      disabled: boolean('disabled', false),
    },
  };
};
>>>>>>> 9aa1358c
```

## Categorization

Categorize your Knobs by assigning them a `groupId`. When a `groupId` exists, tabs will appear in the Knobs storybook panel to filter between the groups. Knobs without a `groupId` are automatically categorized into the `ALL` group.

```js
export const inGroups = () => {
  const personalGroupId = 'personal info';
  const generalGroupId = 'general info';

  const name = text("Name", "James", personalGroupId);
  const age = number("Age", 35, personalGroupId);
  const message = text("Hello!", 35, generalGroupId);
  const content = `
    I am ${name} and I'm ${age} years old.
    ${message}
  `;

  return <div>{content}</div>;
};
```

You can see your Knobs in a Storybook panel as shown below.

![](docs/demo.png)

## Available Knobs

These are the Knobs available for you to use. You can import these Knobs from the `@storybook/addon-knobs` module.
Here's how to import the **text** Knob.

```js
import { text } from '@storybook/addon-knobs';
```

Just like that, you can import any other following Knobs:

### text

Allows you to get some text from the user.

```js
import { text } from '@storybook/addon-knobs';

const label = 'Your Name';
const defaultValue = 'James';
const groupId = 'GROUP-ID1';

const value = text(label, defaultValue, groupId);
```

### boolean

Allows you to get a boolean value from the user.

```js
import { boolean } from '@storybook/addon-knobs';

const label = 'Agree?';
const defaultValue = false;
const groupId = 'GROUP-ID1';

const value = boolean(label, defaultValue, groupId);
```

### number

Allows you to get a number from the user.

```js
import { number } from '@storybook/addon-knobs';

const label = 'Age';
const defaultValue = 78;
const groupId = 'GROUP-ID1';

const value = number(label, defaultValue);
```

For use with `groupId`, pass the default `options` as the third argument.

```js
const value = number(label, defaultValue, {}, groupId);
```

### number bound by range

Allows you to get a number from the user using a range slider.

```js
import { number } from '@storybook/addon-knobs';

const label = 'Temperature';
const defaultValue = 73;
const options = {
   range: true,
   min: 60,
   max: 90,
   step: 1,
};
const groupId = 'GROUP-ID1';

const value = number(label, defaultValue, options, groupId);
```

### color

Allows you to get a colour from the user.

```js
import { color } from '@storybook/addon-knobs';

const label = 'Color';
const defaultValue = '#ff00ff';
const groupId = 'GROUP-ID1';

const value = color(label, defaultValue, groupId);
```

### object

Allows you to get a JSON object or array from the user.

```js
import { object } from '@storybook/addon-knobs';

const label = 'Styles';
const defaultValue = {
  backgroundColor: 'red',
};
const groupId = 'GROUP-ID1';

const value = object(label, defaultValue, groupId);
```

> Make sure to enter valid JSON syntax while editing values inside the knob.

### array

Allows you to get an array of strings from the user.

```js
import { array } from '@storybook/addon-knobs';

const label = 'Styles';
const defaultValue = ['Red'];
const groupId = 'GROUP-ID1';

const value = array(label, defaultValue);
```

> While editing values inside the knob, you will need to use a separator.
> By default it is a comma, but this can be overridden by passing a separator variable.
>
> ```js
> import { array } from '@storybook/addon-knobs';
>
> const label = 'Styles';
> const defaultValue = ['Red'];
> const separator = ':';
> const value = array(label, defaultValue, separator);
> ```

For use with `groupId`, pass the default `separator` as the third argument.

```js
const value = array(label, defaultValue, ',', groupId);
```

### select

It allows you to get a value from a select box from the user.

```js
import { select } from '@storybook/addon-knobs';

const label = 'Colors';
const options = {
  Red: 'red',
  Blue: 'blue',
  Yellow: 'yellow',
  Rainbow: ['red', 'orange', 'etc'],
  None: null,
};
const defaultValue = 'red';
const groupId = 'GROUP-ID1';

const value = select(label, options, defaultValue, groupId);
```

Options can also be an array:

```js
import { select } from '@storybook/addon-knobs';
const label = 'Cats';
const options = ['linus', 'eleanor', 'lover']
const defaultValue = 'eleanor';
const groupId = 'GROUP-ID2';
const value = select(label, options, defaultValue, groupId);
```

Options can also be an array OF objects:

```js
const label = 'Dogs';
const arrayOfObjects = [
  {
    label: 'Sparky',
    dogParent: 'Matthew',
    location: 'Austin',
  },
  {
    label: 'Juniper',
    dogParent: 'Joshua',
    location: 'Austin',
  },
];
const defaultValue = arrayOfObjects[0];
const groupId = 'GROUP-ID3';
const value = select(label, options, defaultValue, groupId);
```

### radio buttons

It allows you to get a value from a list of radio buttons from the user.

```js
import { radios } from '@storybook/addon-knobs';

const label = 'Fruits';
const options = {
  Kiwi: 'kiwi',
  Guava: 'guava',
  Watermelon: 'watermelon',
};
const defaultValue = 'kiwi';
const groupId = 'GROUP-ID1';

const value = radios(label, options, defaultValue, groupId);
```

### options

Configurable UI for selecting a value from a set of options. 

```js
import { optionsKnob as options } from '@storybook/addon-knobs';

const label = 'Fruits';
const valuesObj = {
  Kiwi: 'kiwi',
  Guava: 'guava',
  Watermelon: 'watermelon',
};
const defaultValue = 'kiwi';
const optionsObj = {
  display: 'inline-radio'
};
const groupId = 'GROUP-ID1';

const value = options(label, valuesObj, defaultValue, optionsObj, groupId);
```
> The display property for `optionsObj` accepts:
> - `radio`
> - `inline-radio`
> - `check`
> - `inline-check`
> - `select`
> - `multi-select`

### files

It allows you to get a value from a file input from the user.

```js
import { files } from '@storybook/addon-knobs';

const label = 'Images';
const accept = '.xlsx, .pdf';
const defaultValue = [];
const groupId = 'GROUP-ID1';

const value = files(label, accept, defaultValue, groupId);
```

> You can optionally specify a [list of file types](https://developer.mozilla.org/en-US/docs/Web/HTML/Element/input/file#accept) which the file input should accept.
> Multiple files can be selected, and will be returned as an array of [Data URLs](https://developer.mozilla.org/en-US/docs/Web/HTTP/Basics_of_HTTP/Data_URIs).

### date

Allows you to get date (and time) from the user.

```js
import { date } from '@storybook/addon-knobs';

const label = 'Event Date';
const defaultValue = new Date('Jan 20 2017');
const groupId = 'GROUP-ID1';

const value = date(label, defaultValue, groupId);
```

> Note: the default value must not change - e.g., do not do `date('Label', new Date())` or `date('Label')`.

The `date` knob returns the selected date as stringified Unix timestamp (e.g. `"1510913096516"`).
If your component needs the date in a different form you can wrap the `date` function:

```js
function myDateKnob(name, defaultValue) {
  const stringTimestamp = date(name, defaultValue)
  return new Date(stringTimestamp)
}
```

### button

It allows you to include a button and associated handler.

```js
import { button } from '@storybook/addon-knobs';

const label = 'Do Something';
const handler = () => doSomething('foobar');
const groupId = 'GROUP-ID1';

button(label, handler, groupId);
```

Button knobs cause the story to re-render after the handler fires.
You can prevent this by having the handler return `false`.

### withKnobs options

withKnobs also accepts two optional options as story parameters.
Usage:

```js
import { withKnobs } from '@storybook/addon-knobs';

export default {
  title: 'Storybook Knobs',
  decorators: [withKnobs],
};

export const defaultView = () => (
  <div />
);
defaultView.story = {
  parameters: {
    knobs: {
      // Doesn't emit events while user is typing.
      timestamps: true,

      // Escapes strings to be safe for inserting as innerHTML. This option is true by default. It's safe to set it to `false` with frameworks like React which do escaping on their side.
      // You can still set it to false, but it's strongly discouraged to set to true in cases when you host your storybook on some route of your main site or web app.
      escapeHTML: true,
    }
  }
};
```

## Typescript

If you are using Typescript, make sure you have the type definitions installed for the following libs:

- node
- react

You can install them using: (*assuming you are using Typescript >2.0.*)

```sh
yarn add @types/node @types/react --dev
```
<|MERGE_RESOLUTION|>--- conflicted
+++ resolved
@@ -127,10 +127,7 @@
   props: {
     text: text('text', 'Hello Storybook'), // The first param of the knob function has to be exactly the same as the component input.
   },
-<<<<<<< HEAD
 });
-=======
-}));
 ```
 
 ### With Ember
@@ -143,18 +140,15 @@
   decorators: [withKnobs],
 };
 
-export const button = () => {
-  return {
-    template: hbs`
+export const button = () => ({
+  template: hbs`
     <button disabled={{disabled}}>{{label}}</button>
-    `,
-    context: {
-      label: text('label', 'Hello Storybook'),
-      disabled: boolean('disabled', false),
-    },
-  };
-};
->>>>>>> 9aa1358c
+  `,
+  context: {
+    label: text('label', 'Hello Storybook'),
+    disabled: boolean('disabled', false),
+  },
+});
 ```
 
 ## Categorization
