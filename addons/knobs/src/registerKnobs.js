--- conflicted
+++ resolved
@@ -8,11 +8,7 @@
 
 export const manager = new KnobManager();
 const { knobStore } = manager;
-<<<<<<< HEAD
 const COMPONENT_FORCE_RENDER_DEBOUNCE_DELAY_MS = 325;
-=======
-const KNOB_CHANGED_DEBOUNCE_DELAY_MS = 150;
->>>>>>> 3f94f5b7
 
 function forceReRender() {
   addons.getChannel().emit(FORCE_RE_RENDER);
@@ -24,32 +20,17 @@
 }
 
 // Increased performance by reducing the number of times a component is rendered during knob changes
-<<<<<<< HEAD
 const debouncedOnKnobChanged = debounce(() => {
   knobStore.markAllUnused();
   forceReRender();
 }, COMPONENT_FORCE_RENDER_DEBOUNCE_DELAY_MS);
-=======
-const debouncedOnKnobChanged = debounce(change => {
-  const { name, value } = change;
->>>>>>> 3f94f5b7
 
 function knobChanged(change) {
   const { name } = change;
   const { value } = change; // Update the related knob and it's value.
   const knobOptions = knobStore.get(name);
   knobOptions.value = value;
-<<<<<<< HEAD
   debouncedOnKnobChanged();
-=======
-  knobStore.markAllUnused();
-
-  forceReRender();
-}, KNOB_CHANGED_DEBOUNCE_DELAY_MS);
-
-function knobChanged(change) {
-  debouncedOnKnobChanged(change);
->>>>>>> 3f94f5b7
 }
 
 function knobClicked(clicked) {
