import deprecate from 'util-deprecate';
import KnobManager from './KnobManager';

export const manager = new KnobManager();

export function knob(name, options) {
  return manager.knob(name, options);
}

export function text(name, value, groupId) {
  return manager.knob(name, { type: 'text', value, groupId });
}

export function boolean(name, value, groupId) {
  return manager.knob(name, { type: 'boolean', value, groupId });
}

export function number(name, value, options = {}, groupId) {
  const rangeDefaults = {
    min: 0,
    max: 10,
    step: 1,
  };

  const mergedOptions = options.range
    ? {
        ...rangeDefaults,
        ...options,
      }
    : options;

  const finalOptions = {
    ...mergedOptions,
    type: 'number',
    value,
    groupId,
  };

  return manager.knob(name, finalOptions);
}

export function color(name, value, groupId) {
  return manager.knob(name, { type: 'color', value, groupId });
}

export function object(name, value, groupId) {
  return manager.knob(name, { type: 'object', value, groupId });
}

<<<<<<< HEAD
export function select(name, options, value, groupId) {
  return manager.knob(name, { type: 'select', options, value, groupId });
=======
export const select = deprecate(
  (name, options, value) => manager.knob(name, { type: 'select', options, value }),
  'in v4 keys/values of the options argument are reversed'
);

export function selectV2(name, options, value) {
  return manager.knob(name, { type: 'select', selectV2: true, options, value });
>>>>>>> a7211cd7
}

export function array(name, value, separator = ',', groupId) {
  return manager.knob(name, { type: 'array', value, separator, groupId });
}

export function date(name, value = new Date(), groupId) {
  const proxyValue = value ? value.getTime() : null;
  return manager.knob(name, { type: 'date', value: proxyValue, groupId });
}

export function button(name, callback, groupId) {
  return manager.knob(name, { type: 'button', callback, hideLabel: true, groupId });
}<|MERGE_RESOLUTION|>--- conflicted
+++ resolved
@@ -47,18 +47,13 @@
   return manager.knob(name, { type: 'object', value, groupId });
 }
 
-<<<<<<< HEAD
-export function select(name, options, value, groupId) {
-  return manager.knob(name, { type: 'select', options, value, groupId });
-=======
 export const select = deprecate(
-  (name, options, value) => manager.knob(name, { type: 'select', options, value }),
+  (name, options, value, groupId) => manager.knob(name, { type: 'select', options, value, groupId }),
   'in v4 keys/values of the options argument are reversed'
 );
 
-export function selectV2(name, options, value) {
-  return manager.knob(name, { type: 'select', selectV2: true, options, value });
->>>>>>> a7211cd7
+export function selectV2(name, options, value, groupId) {
+  return manager.knob(name, { type: 'select', selectV2: true, options, value, groupId });
 }
 
 export function array(name, value, separator = ',', groupId) {
