--- conflicted
+++ resolved
@@ -1,10 +1,6 @@
 {
   "name": "@storybook/addon-knobs",
-<<<<<<< HEAD
-  "version": "3.3.0-alpha.2",
-=======
   "version": "3.3.0-alpha.4",
->>>>>>> cd3ae79d
   "description": "Storybook Addon Prop Editor Component",
   "license": "MIT",
   "main": "dist/index.js",
@@ -19,11 +15,7 @@
   },
   "dependencies": {
     "@angular/core": "^5.0.0-beta.7",
-<<<<<<< HEAD
-    "@storybook/addons": "^3.3.0-alpha.2",
-=======
     "@storybook/addons": "^3.3.0-alpha.4",
->>>>>>> cd3ae79d
     "babel-runtime": "^6.26.0",
     "deep-equal": "^1.0.1",
     "global": "^4.3.2",
@@ -37,16 +29,9 @@
     "util-deprecate": "^1.0.2"
   },
   "devDependencies": {
-<<<<<<< HEAD
-    "git-url-parse": "^6.2.2",
-    "raw-loader": "^0.5.1",
-    "style-loader": "^0.19.0",
-    "vue": "^2.5.2"
-=======
     "raw-loader": "^0.5.1",
     "style-loader": "^0.19.0",
     "vue": "^2.5.8"
->>>>>>> cd3ae79d
   },
   "peerDependencies": {
     "react": "*",
