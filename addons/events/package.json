{
  "name": "@storybook/addon-events",
  "version": "5.0.0-alpha.1",
  "description": "Add events to your Storybook stories.",
  "keywords": [
    "addon",
    "events",
    "react",
    "storybook"
  ],
  "homepage": "https://github.com/storybooks/storybook/tree/master/addons/events",
  "bugs": {
    "url": "https://github.com/storybooks/storybook/issues"
  },
  "repository": {
    "type": "git",
    "url": "https://github.com/storybooks/storybook.git"
  },
  "license": "MIT",
  "main": "dist/index.js",
  "jsnext:main": "src/index.js",
  "scripts": {
    "prepare": "node ../../scripts/prepare.js"
  },
  "dependencies": {
<<<<<<< HEAD
    "@storybook/theming": "5.0.0-alpha.0",
    "@storybook/addons": "5.0.0-alpha.0",
    "@storybook/core-events": "5.0.0-alpha.0",
=======
    "@emotion/styled": "^10.0.5",
    "@storybook/addons": "5.0.0-alpha.1",
    "@storybook/core-events": "5.0.0-alpha.1",
>>>>>>> 651e4c2a
    "core-js": "^2.6.1",
    "format-json": "^1.0.3",
    "prop-types": "^15.6.2",
    "react": "^16.7.0",
    "react-lifecycles-compat": "^3.0.4",
    "react-textarea-autosize": "^7.0.4",
    "util-deprecate": "^1.0.2"
  },
  "peerDependencies": {
    "react": "*"
  },
  "publishConfig": {
    "access": "public"
  }
}<|MERGE_RESOLUTION|>--- conflicted
+++ resolved
@@ -23,15 +23,9 @@
     "prepare": "node ../../scripts/prepare.js"
   },
   "dependencies": {
-<<<<<<< HEAD
-    "@storybook/theming": "5.0.0-alpha.0",
-    "@storybook/addons": "5.0.0-alpha.0",
-    "@storybook/core-events": "5.0.0-alpha.0",
-=======
-    "@emotion/styled": "^10.0.5",
+    "@storybook/theming": "5.0.0-alpha.1",
     "@storybook/addons": "5.0.0-alpha.1",
     "@storybook/core-events": "5.0.0-alpha.1",
->>>>>>> 651e4c2a
     "core-js": "^2.6.1",
     "format-json": "^1.0.3",
     "prop-types": "^15.6.2",
