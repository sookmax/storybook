--- conflicted
+++ resolved
@@ -57,11 +57,7 @@
   outline: 0,
 });
 
-<<<<<<< HEAD
-const Label = styled.h6({
-=======
 const Label = styled.label({
->>>>>>> a2a2a914
   display: 'table-cell',
   boxSizing: 'border-box',
   verticalAlign: 'top',
