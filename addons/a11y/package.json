{
  "name": "@storybook/addon-a11y",
  "version": "5.1.0-alpha.30",
  "description": "a11y addon for storybook",
  "keywords": [
    "a11y",
    "accessibility",
    "addon",
    "storybook",
    "valid",
    "verify"
  ],
  "homepage": "https://github.com/storybooks/storybook#readme",
  "bugs": {
    "url": "https://github.com/storybooks/storybook/issues"
  },
  "repository": {
    "type": "git",
    "url": "git+https://github.com/storybooks/storybook.git",
    "directory": "addons/a11y"
  },
  "license": "MIT",
  "main": "dist/index.js",
  "types": "dist/index.d.ts",
  "scripts": {
    "prepare": "node ../../scripts/prepare.js"
  },
  "dependencies": {
    "@storybook/addons": "5.1.0-alpha.30",
    "@storybook/api": "5.1.0-alpha.30",
    "@storybook/client-logger": "5.1.0-alpha.30",
    "@storybook/components": "5.1.0-alpha.30",
    "@storybook/core-events": "5.1.0-alpha.30",
    "@storybook/theming": "5.1.0-alpha.30",
    "axe-core": "^3.2.2",
    "common-tags": "^1.8.0",
    "core-js": "^2.6.5",
    "global": "^4.3.2",
    "hoist-non-react-statics": "^3.3.0",
    "memoizerific": "^1.11.3",
    "react": "^16.8.4",
<<<<<<< HEAD
    "react-redux": "^6.0.1",
    "react-sizeme": "^2.5.2",
=======
    "react-redux": "^7.0.2",
>>>>>>> e887de7d
    "redux": "^4.0.1",
    "util-deprecate": "^1.0.2"
  },
  "devDependencies": {
    "@types/common-tags": "^1.8.0",
    "@types/react-redux": "^7.0.6"
  },
  "publishConfig": {
    "access": "public"
  }
}<|MERGE_RESOLUTION|>--- conflicted
+++ resolved
@@ -39,12 +39,8 @@
     "hoist-non-react-statics": "^3.3.0",
     "memoizerific": "^1.11.3",
     "react": "^16.8.4",
-<<<<<<< HEAD
-    "react-redux": "^6.0.1",
+    "react-redux": "^7.0.2",
     "react-sizeme": "^2.5.2",
-=======
-    "react-redux": "^7.0.2",
->>>>>>> e887de7d
     "redux": "^4.0.1",
     "util-deprecate": "^1.0.2"
   },
