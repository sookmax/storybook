{
  "name": "@storybook/addon-a11y",
  "version": "6.5.0-alpha.64",
  "description": "Test component compliance with web accessibility standards",
  "keywords": [
    "a11y",
    "accessibility",
    "addon",
    "storybook",
    "valid",
    "verify",
    "test"
  ],
  "homepage": "https://github.com/storybookjs/storybook/tree/main/addons/a11y",
  "bugs": {
    "url": "https://github.com/storybookjs/storybook/issues"
  },
  "repository": {
    "type": "git",
    "url": "https://github.com/storybookjs/storybook.git",
    "directory": "addons/a11y"
  },
  "funding": {
    "type": "opencollective",
    "url": "https://opencollective.com/storybook"
  },
  "license": "MIT",
  "main": "dist/cjs/index.js",
  "module": "dist/esm/index.js",
  "types": "dist/ts3.9/index.d.ts",
  "typesVersions": {
    "<3.8": {
      "dist/ts3.9/*": [
        "dist/ts3.4/*"
      ]
    }
  },
  "files": [
    "dist/**/*",
    "README.md",
    "*.js",
    "*.d.ts"
  ],
  "scripts": {
    "prepare": "node ../../scripts/prepare.js"
  },
  "dependencies": {
<<<<<<< HEAD
    "@storybook/addon-highlight": "6.5.0-alpha.63",
    "@storybook/addons": "6.5.0-alpha.63",
    "@storybook/api": "6.5.0-alpha.63",
    "@storybook/channels": "6.5.0-alpha.63",
    "@storybook/client-logger": "6.5.0-alpha.63",
    "@storybook/components": "6.5.0-alpha.63",
    "@storybook/core-events": "6.5.0-alpha.63",
=======
    "@storybook/addons": "6.5.0-alpha.64",
    "@storybook/api": "6.5.0-alpha.64",
    "@storybook/channels": "6.5.0-alpha.64",
    "@storybook/client-logger": "6.5.0-alpha.64",
    "@storybook/components": "6.5.0-alpha.64",
    "@storybook/core-events": "6.5.0-alpha.64",
>>>>>>> 2de4b0e9
    "@storybook/csf": "0.0.2--canary.7c6c115.0",
    "@storybook/theming": "6.5.0-alpha.64",
    "axe-core": "^4.2.0",
    "core-js": "^3.8.2",
    "global": "^4.4.0",
    "lodash": "^4.17.21",
    "react-sizeme": "^3.0.1",
    "regenerator-runtime": "^0.13.7",
    "ts-dedent": "^2.0.0",
    "util-deprecate": "^1.0.2"
  },
  "devDependencies": {
    "@testing-library/react": "^11.2.2",
    "@types/webpack-env": "^1.16.0"
  },
  "peerDependencies": {
    "react": "^16.8.0 || ^17.0.0 || ^18.0.0",
    "react-dom": "^16.8.0 || ^17.0.0 || ^18.0.0"
  },
  "peerDependenciesMeta": {
    "react": {
      "optional": true
    },
    "react-dom": {
      "optional": true
    }
  },
  "publishConfig": {
    "access": "public"
  },
  "gitHead": "7417a230d67b54d65caedcfb584f924b879ac9f5",
  "sbmodern": "dist/modern/index.js",
  "storybook": {
    "displayName": "Accessibility",
    "icon": "https://user-images.githubusercontent.com/263385/101991665-47042f80-3c7c-11eb-8f00-64b5a18f498a.png",
    "unsupportedFrameworks": [
      "react-native"
    ]
  }
}<|MERGE_RESOLUTION|>--- conflicted
+++ resolved
@@ -45,22 +45,13 @@
     "prepare": "node ../../scripts/prepare.js"
   },
   "dependencies": {
-<<<<<<< HEAD
-    "@storybook/addon-highlight": "6.5.0-alpha.63",
-    "@storybook/addons": "6.5.0-alpha.63",
-    "@storybook/api": "6.5.0-alpha.63",
-    "@storybook/channels": "6.5.0-alpha.63",
-    "@storybook/client-logger": "6.5.0-alpha.63",
-    "@storybook/components": "6.5.0-alpha.63",
-    "@storybook/core-events": "6.5.0-alpha.63",
-=======
+    "@storybook/addon-highlight": "6.5.0-alpha.64",
     "@storybook/addons": "6.5.0-alpha.64",
     "@storybook/api": "6.5.0-alpha.64",
     "@storybook/channels": "6.5.0-alpha.64",
     "@storybook/client-logger": "6.5.0-alpha.64",
     "@storybook/components": "6.5.0-alpha.64",
     "@storybook/core-events": "6.5.0-alpha.64",
->>>>>>> 2de4b0e9
     "@storybook/csf": "0.0.2--canary.7c6c115.0",
     "@storybook/theming": "6.5.0-alpha.64",
     "axe-core": "^4.2.0",
