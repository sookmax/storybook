--- conflicted
+++ resolved
@@ -1,10 +1,6 @@
 {
   "name": "@storybook/addon-a11y",
-<<<<<<< HEAD
-  "version": "6.5.0-beta.4",
-=======
   "version": "7.0.0-alpha.1",
->>>>>>> abbd4f91
   "description": "Test component compliance with web accessibility standards",
   "keywords": [
     "a11y",
@@ -42,16 +38,6 @@
     "prepare": "node ../../scripts/prepare.js"
   },
   "dependencies": {
-<<<<<<< HEAD
-    "@storybook/addons": "6.5.0-beta.4",
-    "@storybook/api": "6.5.0-beta.4",
-    "@storybook/channels": "6.5.0-beta.4",
-    "@storybook/client-logger": "6.5.0-beta.4",
-    "@storybook/components": "6.5.0-beta.4",
-    "@storybook/core-events": "6.5.0-beta.4",
-    "@storybook/csf": "0.0.2--canary.4566f4d.1",
-    "@storybook/theming": "6.5.0-beta.4",
-=======
     "@storybook/addons": "7.0.0-alpha.1",
     "@storybook/api": "7.0.0-alpha.1",
     "@storybook/channels": "7.0.0-alpha.1",
@@ -60,7 +46,6 @@
     "@storybook/core-events": "7.0.0-alpha.1",
     "@storybook/csf": "0.0.2--canary.4566f4d.1",
     "@storybook/theming": "7.0.0-alpha.1",
->>>>>>> abbd4f91
     "axe-core": "^4.2.0",
     "core-js": "^3.8.2",
     "global": "^4.4.0",
@@ -88,12 +73,7 @@
   "publishConfig": {
     "access": "public"
   },
-<<<<<<< HEAD
-  "gitHead": "55247a8e36da7061bfced80c588a539d3fda3f04",
-  "sbmodern": "dist/modern/index.js",
-=======
   "gitHead": "b90b85210f66da59656c2ef58b0910b156256bea",
->>>>>>> abbd4f91
   "storybook": {
     "displayName": "Accessibility",
     "icon": "https://user-images.githubusercontent.com/263385/101991665-47042f80-3c7c-11eb-8f00-64b5a18f498a.png",
