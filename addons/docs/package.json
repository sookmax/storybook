{
  "name": "@storybook/addon-docs",
  "version": "5.3.0-alpha.26",
  "description": "Superior documentation for your components",
  "keywords": [
    "addon",
    "notes",
    "storybook"
  ],
  "homepage": "https://github.com/storybookjs/storybook/tree/master/addons/docs",
  "bugs": {
    "url": "https://github.com/storybookjs/storybook/issues"
  },
  "repository": {
    "type": "git",
    "url": "https://github.com/storybookjs/storybook.git",
    "directory": "addons/docs"
  },
  "license": "MIT",
  "files": [
    "dist/**/*",
    "docs/**/*",
    "angular/**/*",
    "common/**/*",
    "html/**/*",
    "react/**/*",
    "vue/**/*",
    "README.md",
    "*.js",
    "*.d.ts"
  ],
  "main": "dist/public_api.js",
  "types": "dist/public_api.d.ts",
  "scripts": {
    "prepare": "node ../../scripts/prepare.js"
  },
  "dependencies": {
    "@babel/generator": "^7.4.0",
    "@babel/parser": "^7.4.2",
    "@babel/plugin-transform-react-jsx": "^7.3.0",
    "@egoist/vue-to-react": "^1.1.0",
    "@jest/transform": "^24.9.0",
    "@mdx-js/loader": "^1.1.0",
    "@mdx-js/mdx": "^1.1.0",
    "@mdx-js/react": "^1.0.27",
    "@storybook/addons": "5.3.0-alpha.26",
    "@storybook/api": "5.3.0-alpha.26",
    "@storybook/components": "5.3.0-alpha.26",
    "@storybook/router": "5.3.0-alpha.26",
    "@storybook/source-loader": "5.3.0-alpha.26",
    "@storybook/theming": "5.3.0-alpha.26",
    "core-js": "^3.0.1",
    "global": "^4.3.2",
    "js-string-escape": "^1.0.1",
<<<<<<< HEAD
    "lodash": "^4.17.11",
    "prop-types": "^15.7.2",
    "ts-dedent": "^1.1.0"
=======
    "lodash": "^4.17.15",
    "prop-types": "^15.7.2"
>>>>>>> 4dad6b3f
  },
  "devDependencies": {
    "@types/prop-types": "^15.5.9",
    "@types/util-deprecate": "^1.0.0",
    "@types/webpack-env": "^1.14.0"
  },
  "peerDependencies": {
    "babel-loader": "^8.0.0",
    "react": "^16.8.0"
  },
  "publishConfig": {
    "access": "public"
  }
}<|MERGE_RESOLUTION|>--- conflicted
+++ resolved
@@ -52,14 +52,9 @@
     "core-js": "^3.0.1",
     "global": "^4.3.2",
     "js-string-escape": "^1.0.1",
-<<<<<<< HEAD
-    "lodash": "^4.17.11",
+    "lodash": "^4.17.15",
     "prop-types": "^15.7.2",
     "ts-dedent": "^1.1.0"
-=======
-    "lodash": "^4.17.15",
-    "prop-types": "^15.7.2"
->>>>>>> 4dad6b3f
   },
   "devDependencies": {
     "@types/prop-types": "^15.5.9",
