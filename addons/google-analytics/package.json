{
  "name": "@storybook/addon-google-analytics",
  "version": "4.2.0-alpha.8",
  "description": "Storybook addon for google analytics",
  "keywords": [
    "addon",
    "storybook"
  ],
  "homepage": "https://github.com/storybooks/storybook/tree/master/addons/google-analytics",
  "bugs": {
    "url": "https://github.com/storybooks/storybook/issues"
  },
  "repository": {
    "type": "git",
    "url": "https://github.com/storybooks/storybook.git"
  },
  "license": "MIT",
  "jsnext:main": "src/index.js",
  "scripts": {
    "prepare": "node ../../scripts/prepare.js"
  },
  "dependencies": {
<<<<<<< HEAD
    "@storybook/addons": "4.2.0-alpha.7",
    "@storybook/core-events": "4.2.0-alpha.7",
=======
    "@storybook/addons": "4.2.0-alpha.8",
>>>>>>> 2297ca84
    "core-js": "^2.5.7",
    "global": "^4.3.2",
    "react-ga": "^2.5.3"
  },
  "publishConfig": {
    "access": "public"
  }
}<|MERGE_RESOLUTION|>--- conflicted
+++ resolved
@@ -20,12 +20,8 @@
     "prepare": "node ../../scripts/prepare.js"
   },
   "dependencies": {
-<<<<<<< HEAD
-    "@storybook/addons": "4.2.0-alpha.7",
-    "@storybook/core-events": "4.2.0-alpha.7",
-=======
     "@storybook/addons": "4.2.0-alpha.8",
->>>>>>> 2297ca84
+    "@storybook/core-events": "4.2.0-alpha.8",
     "core-js": "^2.5.7",
     "global": "^4.3.2",
     "react-ga": "^2.5.3"
