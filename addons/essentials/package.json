--- conflicted
+++ resolved
@@ -1,10 +1,6 @@
 {
   "name": "@storybook/addon-essentials",
-<<<<<<< HEAD
-  "version": "6.2.0-alpha.20",
-=======
   "version": "6.2.0-alpha.24",
->>>>>>> 013f2658
   "description": "Curated addons to bring out the best of Storybook",
   "keywords": [
     "addon",
@@ -39,17 +35,6 @@
     "prepare": "node ../../scripts/prepare.js"
   },
   "dependencies": {
-<<<<<<< HEAD
-    "@storybook/addon-actions": "6.2.0-alpha.20",
-    "@storybook/addon-backgrounds": "6.2.0-alpha.20",
-    "@storybook/addon-controls": "6.2.0-alpha.20",
-    "@storybook/addon-docs": "6.2.0-alpha.20",
-    "@storybook/addon-toolbars": "6.2.0-alpha.20",
-    "@storybook/addon-viewport": "6.2.0-alpha.20",
-    "@storybook/addons": "6.2.0-alpha.20",
-    "@storybook/api": "6.2.0-alpha.20",
-    "@storybook/node-logger": "6.2.0-alpha.20",
-=======
     "@storybook/addon-actions": "6.2.0-alpha.24",
     "@storybook/addon-backgrounds": "6.2.0-alpha.24",
     "@storybook/addon-controls": "6.2.0-alpha.24",
@@ -59,30 +44,19 @@
     "@storybook/addons": "6.2.0-alpha.24",
     "@storybook/api": "6.2.0-alpha.24",
     "@storybook/node-logger": "6.2.0-alpha.24",
->>>>>>> 013f2658
     "core-js": "^3.8.2",
     "regenerator-runtime": "^0.13.7",
     "ts-dedent": "^2.0.0"
   },
   "devDependencies": {
-<<<<<<< HEAD
     "@types/jest": "^26.0.16",
     "@babel/core": "^7.12.10",
-    "@storybook/vue": "6.2.0-alpha.20",
-=======
-    "@babel/core": "^7.12.10",
     "@storybook/vue": "6.2.0-alpha.24",
-    "@types/jest": "^25.2.3",
->>>>>>> 013f2658
     "@types/webpack-env": "^1.16.0"
   },
   "peerDependencies": {
     "@babel/core": "^7.9.6",
-<<<<<<< HEAD
-    "@storybook/vue": "6.2.0-alpha.20",
-=======
     "@storybook/vue": "6.2.0-alpha.24",
->>>>>>> 013f2658
     "babel-loader": "^8.0.0",
     "react": "^16.8.0 || ^17.0.0",
     "react-dom": "^16.8.0 || ^17.0.0",
@@ -105,9 +79,5 @@
   "publishConfig": {
     "access": "public"
   },
-<<<<<<< HEAD
   "gitHead": "20db16edcd0c76c54f0d80970a288ec94ebd19e6"
-=======
-  "gitHead": "8001ec00b1023170e0a57f53edad61f3afe1b111"
->>>>>>> 013f2658
 }