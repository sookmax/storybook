{
  "name": "@storybook/addon-essentials",
  "version": "6.1.0-alpha.30",
  "description": "Curated addons to bring out the best of Storybook",
  "keywords": [
    "addon",
    "essentials",
    "storybook"
  ],
  "homepage": "https://github.com/storybookjs/storybook/tree/master/addons/essentials",
  "bugs": {
    "url": "https://github.com/storybookjs/storybook/issues"
  },
  "repository": {
    "type": "git",
    "url": "https://github.com/storybookjs/storybook.git",
    "directory": "addons/essentials"
  },
  "license": "MIT",
  "main": "dist/index.js",
  "types": "dist/index.d.ts",
  "files": [
    "dist/**/*",
    "README.md",
    "ts3.4/**/*"
  ],
  "scripts": {
    "prepare": "node ../../scripts/prepare.js"
  },
  "dependencies": {
    "@storybook/addon-actions": "6.1.0-alpha.30",
    "@storybook/addon-backgrounds": "6.1.0-alpha.30",
    "@storybook/addon-controls": "6.1.0-alpha.30",
    "@storybook/addon-docs": "6.1.0-alpha.30",
    "@storybook/addon-toolbars": "6.1.0-alpha.30",
    "@storybook/addon-viewport": "6.1.0-alpha.30",
    "@storybook/addons": "6.1.0-alpha.30",
    "@storybook/api": "6.1.0-alpha.30",
    "@storybook/node-logger": "6.1.0-alpha.30",
    "core-js": "^3.0.1",
    "react": "^16.8.3 || ^17.0.0",
    "react-dom": "^16.8.3",
<<<<<<< HEAD
    "react-is": "^16.8.0",
    "regenerator-runtime": "^0.13.7",
    "ts-dedent": "^1.1.1"
=======
    "regenerator-runtime": "^0.13.3",
    "ts-dedent": "^2.0.0"
>>>>>>> dd5aab23
  },
  "devDependencies": {
    "@babel/core": "^7.9.6",
    "@storybook/vue": "6.1.0-alpha.30",
    "@types/jest": "^25.1.1",
    "@types/webpack-env": "^1.15.2"
  },
  "peerDependencies": {
    "@babel/core": "^7.9.6",
    "@storybook/vue": "6.1.0-alpha.30",
    "babel-loader": "^8.0.0",
    "webpack": ">=4"
  },
  "peerDependenciesMeta": {
    "@storybook/vue": {
      "optional": true
    },
    "webpack": {
      "optional": true
    }
  },
  "publishConfig": {
    "access": "public"
  },
  "gitHead": "f883f080f23e6cd3900bc3de7950180ee5e8b226",
  "typesVersions": {
    "<3.8": {
      "*": [
        "ts3.4/*"
      ]
    }
  }
}<|MERGE_RESOLUTION|>--- conflicted
+++ resolved
@@ -40,14 +40,8 @@
     "core-js": "^3.0.1",
     "react": "^16.8.3 || ^17.0.0",
     "react-dom": "^16.8.3",
-<<<<<<< HEAD
-    "react-is": "^16.8.0",
     "regenerator-runtime": "^0.13.7",
-    "ts-dedent": "^1.1.1"
-=======
-    "regenerator-runtime": "^0.13.3",
     "ts-dedent": "^2.0.0"
->>>>>>> dd5aab23
   },
   "devDependencies": {
     "@babel/core": "^7.9.6",
