--- conflicted
+++ resolved
@@ -22,23 +22,11 @@
     "read-pkg-up": "^3.0.0"
   },
   "devDependencies": {
-<<<<<<< HEAD
-    "@storybook/addons": "^3.2.16",
-    "@storybook/react": "^3.2.16"
-  },
-  "peerDependencies": {
-    "@storybook/addons": "^3.2.16",
-=======
     "@storybook/addons": "^3.2.17",
-    "@storybook/channels": "^3.2.17",
     "@storybook/react": "^3.2.17"
   },
   "peerDependencies": {
     "@storybook/addons": "^3.2.17",
-    "@storybook/channels": "^3.2.17",
-    "@storybook/react": "^3.2.17",
-    "babel-core": "^6.26.0",
->>>>>>> 0b256f55
     "react": "*",
     "react-test-renderer": "*"
   }
