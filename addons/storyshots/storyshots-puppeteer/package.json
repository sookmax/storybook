--- conflicted
+++ resolved
@@ -13,12 +13,8 @@
     "prepare": "node ../../../scripts/prepare.js"
   },
   "dependencies": {
-<<<<<<< HEAD
     "@babel/runtime": "^7.0.0-beta.51",
-    "@storybook/node-logger": "4.0.0-alpha.12",
-=======
     "@storybook/node-logger": "4.0.0-alpha.14",
->>>>>>> 6ca31680
     "jest-image-snapshot": "^2.4.2",
     "puppeteer": "^1.4.0"
   },
