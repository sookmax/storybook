--- conflicted
+++ resolved
@@ -30,25 +30,15 @@
     "prepare": "node ../../scripts/prepare.js"
   },
   "dependencies": {
-<<<<<<< HEAD
-    "@storybook/addons": "6.1.0-alpha.35",
-    "@storybook/api": "6.1.0-alpha.35",
-    "@storybook/client-api": "6.1.0-alpha.35",
-    "@storybook/components": "6.1.0-alpha.35",
+    "@storybook/addons": "6.1.0-beta.0",
+    "@storybook/api": "6.1.0-beta.0",
+    "@storybook/client-api": "6.1.0-beta.0",
+    "@storybook/components": "6.1.0-beta.0",
     "core-js": "^3.0.1"
   },
   "peerDependencies": {
     "react": "15 || 16 || ^17.0.0",
     "react-dom": "15 || 16 || ^17.0.0"
-=======
-    "@storybook/addons": "6.1.0-beta.0",
-    "@storybook/api": "6.1.0-beta.0",
-    "@storybook/client-api": "6.1.0-beta.0",
-    "@storybook/components": "6.1.0-beta.0",
-    "core-js": "^3.0.1",
-    "react": "^16.8.3 || ^17.0.0",
-    "react-dom": "^16.8.3 || ^17.0.0"
->>>>>>> 3ce06946
   },
   "publishConfig": {
     "access": "public"
