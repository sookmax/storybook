--- conflicted
+++ resolved
@@ -305,11 +305,7 @@
     executor:
       class: medium+
       name: sb_node_14_browsers
-<<<<<<< HEAD
-    parallelism: 14
-=======
-    parallelism: 15
->>>>>>> 83909704
+    parallelism: 16
     steps:
       - git-shallow-clone/checkout_advanced:
           clone_options: '--depth 1 --verbose'
@@ -343,11 +339,7 @@
     executor:
       class: medium+
       name: sb_node_14_browsers
-<<<<<<< HEAD
-    parallelism: 14
-=======
-    parallelism: 15
->>>>>>> 83909704
+    parallelism: 16
     steps:
       - git-shallow-clone/checkout_advanced:
           clone_options: '--depth 1 --verbose'
@@ -366,11 +358,7 @@
     executor:
       class: medium+
       name: sb_node_14_browsers
-<<<<<<< HEAD
-    parallelism: 14
-=======
-    parallelism: 15
->>>>>>> 83909704
+    parallelism: 16
     steps:
       - git-shallow-clone/checkout_advanced:
           clone_options: '--depth 1 --verbose'
@@ -385,11 +373,7 @@
     executor:
       class: medium+
       name: sb_node_14_browsers
-<<<<<<< HEAD
-    parallelism: 14
-=======
-    parallelism: 15
->>>>>>> 83909704
+    parallelism: 16
     steps:
       - git-shallow-clone/checkout_advanced:
           clone_options: '--depth 1 --verbose'
@@ -404,11 +388,7 @@
     executor:
       class: medium+
       name: sb_playwright
-<<<<<<< HEAD
-    parallelism: 14
-=======
-    parallelism: 15
->>>>>>> 83909704
+    parallelism: 16
     steps:
       - git-shallow-clone/checkout_advanced:
           clone_options: '--depth 1 --verbose'
