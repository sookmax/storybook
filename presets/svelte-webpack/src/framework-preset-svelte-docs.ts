--- conflicted
+++ resolved
@@ -1,9 +1,5 @@
 import path from 'path';
-<<<<<<< HEAD
-import type { StorybookConfig } from '@storybook/core-common';
-=======
-import { StorybookConfig } from '@storybook/core-webpack';
->>>>>>> d3ea4267
+import type { StorybookConfig } from '@storybook/core-webpack';
 
 export const webpackFinal: StorybookConfig['webpackFinal'] = async (config, options) => {
   const svelteOptions = await options.presets.apply('svelteOptions', {} as any, options);
