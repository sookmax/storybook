{
<<<<<<< HEAD
  "presets": [
    ["@babel/preset-env"],
    ["@babel/preset-stage-0", { "decoratorsLegacy": true }],
    "@babel/preset-react"
  ],
  "plugins": [
    "babel-plugin-emotion",
    "babel-plugin-macros",
    [
      "@babel/plugin-transform-runtime",
      {
=======
  "presets": ["env", "stage-0", "react"],
  "env": {
    "test": {
      "plugins": ["require-context-hook"]
    },
    "plugins": [
      "emotion",
      "babel-plugin-macros",
      ["transform-runtime", {
>>>>>>> 5468468f
        "polyfill": false,
        "regenerator": true
      }
    ]
  ]
}<|MERGE_RESOLUTION|>--- conflicted
+++ resolved
@@ -1,5 +1,4 @@
 {
-<<<<<<< HEAD
   "presets": [
     ["@babel/preset-env"],
     ["@babel/preset-stage-0", { "decoratorsLegacy": true }],
@@ -11,20 +10,14 @@
     [
       "@babel/plugin-transform-runtime",
       {
-=======
-  "presets": ["env", "stage-0", "react"],
-  "env": {
-    "test": {
-      "plugins": ["require-context-hook"]
-    },
-    "plugins": [
-      "emotion",
-      "babel-plugin-macros",
-      ["transform-runtime", {
->>>>>>> 5468468f
         "polyfill": false,
         "regenerator": true
       }
     ]
-  ]
+  ],
+  "env": {
+    "test": {
+      "plugins": ["babel-plugin-require-context-hook"]
+    }
+  }
 }