--- conflicted
+++ resolved
@@ -1,12 +1,9 @@
 <h1>Migration</h1>
 
 - [From version 6.4.x to 6.5.0](#from-version-64x-to-650)
-<<<<<<< HEAD
   - [Deprecated register.js](#deprecated-registerjs)
   - [Dropped support for addon-actions addDecorators](#dropped-support-for-addon-actions-adddecorators)
-=======
   - [Vite builder renamed](#vite-builder-renamed)
->>>>>>> c26cedd7
   - [Docs framework refactor for React](#docs-framework-refactor-for-react)
   - [Opt-in MDX2 support](#opt-in-mdx2-support)
   - [CSF3 auto-title improvements](#csf3-auto-title-improvements)
@@ -202,7 +199,6 @@
 
 ## From version 6.4.x to 6.5.0
 
-<<<<<<< HEAD
 ### Deprecated register.js
 
 In ancient versions of Storybook, addons were registered by referring to `addon-name/register.js`. This is going away in SB7.0. Instead you should just add `addon-name` to the `addons` array in `.storybook/main.js`.
@@ -222,7 +218,7 @@
 ### Dropped support for addon-actions addDecorators
 
 Prior to SB6.5, `addon-actions` provided an option called `addDecorators`. In SB6.5, decorators are applied always. This is technically a breaking change, so if this affects you please file an issue in Github and we can consider reverting this in a patch release.
-=======
+
 ### Vite builder renamed
 
 SB6.5 renames Storybook's [Vite builder](https://github.com/storybookjs/builder-vite) from `storybook-builder-vite` to `@storybook/builder-vite`. This move is part of a larger effort to improve Vite support in Storybook.
@@ -232,7 +228,6 @@
 1. Remove `storybook-builder-vite` from your `package.json` dependencies
 2. Install `@storybook/builder-vite`
 3. Update your `core.builder` setting in `.storybook/main.js` to `@storybook/builder-vite`.
->>>>>>> c26cedd7
 
 ### Docs framework refactor for React
 
