# Migration

- [Migration](#migration)
  - [From version 5.1.x to 5.2.x](#from-version-51x-to-52x)
    - [Grid toolbar-feature](#grid-toolbar-feature)
    - [Docs mode docgen](#docs-mode-docgen)
    - [storySort option](#storysort-option)
  - [From version 5.1.x to 5.1.10](#from-version-51x-to-5110)
    - [babel.config.js support](#babelconfigjs-support)
  - [From version 5.0.x to 5.1.x](#from-version-50x-to-51x)
    - [React native server](#react-native-server)
    - [Angular 7](#angular-7)
    - [CoreJS 3](#corejs-3)
  - [From version 5.0.1 to 5.0.2](#from-version-501-to-502)
    - [Deprecate webpack extend mode](#deprecate-webpack-extend-mode)
  - [From version 4.1.x to 5.0.x](#from-version-41x-to-50x)
    - [sortStoriesByKind](#sortstoriesbykind)
    - [Webpack config simplification](#webpack-config-simplification)
    - [Theming overhaul](#theming-overhaul)
    - [Story hierarchy defaults](#story-hierarchy-defaults)
    - [Options addon deprecated](#options-addon-deprecated)
    - [Individual story decorators](#individual-story-decorators)
    - [Addon backgrounds uses parameters](#addon-backgrounds-uses-parameters)
    - [Addon cssresources name attribute renamed](#addon-cssresources-name-attribute-renamed)
    - [Addon viewport uses parameters](#addon-viewport-uses-parameters)
    - [Addon a11y uses parameters, decorator renamed](#addon-a11y-uses-parameters-decorator-renamed)
    - [New keyboard shortcuts defaults](#new-keyboard-shortcuts-defaults)
    - [New URL structure](#new-url-structure)
    - [Rename of the `--secure` cli parameter to `--https`](#rename-of-the---secure-cli-parameter-to---https)
    - [Vue integration](#vue-integration)
  - [From version 4.0.x to 4.1.x](#from-version-40x-to-41x)
    - [Private addon config](#private-addon-config)
    - [React 15.x](#react-15x)
  - [From version 3.4.x to 4.0.x](#from-version-34x-to-40x)
    - [React 16.3+](#react-163)
    - [Generic addons](#generic-addons)
    - [Knobs select ordering](#knobs-select-ordering)
    - [Knobs URL parameters](#knobs-url-parameters)
    - [Keyboard shortcuts moved](#keyboard-shortcuts-moved)
    - [Removed addWithInfo](#removed-addwithinfo)
    - [Removed RN packager](#removed-rn-packager)
    - [Removed RN addons](#removed-rn-addons)
    - [Storyshots Changes](#storyshots-changes)
    - [Webpack 4](#webpack-4)
    - [Babel 7](#babel-7)
    - [Create-react-app](#create-react-app)
      - [Upgrade CRA1 to babel 7](#upgrade-cra1-to-babel-7)
      - [Migrate CRA1 while keeping babel 6](#migrate-cra1-while-keeping-babel-6)
    - [start-storybook opens browser](#start-storybook-opens-browser)
    - [CLI Rename](#cli-rename)
    - [Addon story parameters](#addon-story-parameters)
  - [From version 3.3.x to 3.4.x](#from-version-33x-to-34x)
  - [From version 3.2.x to 3.3.x](#from-version-32x-to-33x)
    - [`babel-core` is now a peer dependency (#2494)](#babel-core-is-now-a-peer-dependency-2494)
    - [Base webpack config now contains vital plugins (#1775)](#base-webpack-config-now-contains-vital-plugins-1775)
    - [Refactored Knobs](#refactored-knobs)
  - [From version 3.1.x to 3.2.x](#from-version-31x-to-32x)
    - [Moved TypeScript addons definitions](#moved-typescript-addons-definitions)
    - [Updated Addons API](#updated-addons-api)
  - [From version 3.0.x to 3.1.x](#from-version-30x-to-31x)
    - [Moved TypeScript definitions](#moved-typescript-definitions)
    - [Deprecated head.html](#deprecated-headhtml)
  - [From version 2.x.x to 3.x.x](#from-version-2xx-to-3xx)
    - [Webpack upgrade](#webpack-upgrade)
    - [Packages renaming](#packages-renaming)
    - [Deprecated embedded addons](#deprecated-embedded-addons)

## From version 5.1.x to 5.2.x

### default viewports

The default viewports have been reduced to a smaller set, we think is enough for most usecases.
You can get the old default back by adding the following to your `config.js`:

```js
import { INITIAL_VIEWPORTS } from '@storybook/addon-viewport';

addParameters({
<<<<<<< HEAD
  options: {
=======
  viewport: {
>>>>>>> 22deb2fe
    viewports: INITIAL_VIEWPORTS,
  },
});
```

### Grid toolbar-feature

The grid feature in the toolbar has been relocated to [addon-background](https://github.com/storybookjs/storybook/tree/next/addons/backgrounds), follow the setup intructions on that addon to get the feature again.

### Docs mode docgen

This isn't a breaking change per se, because `addon-docs` is a new feature. However it's intended to replace `addon-info`, so if you're migrating from `addon-info` there are a few things you should know:

1. Support for only one prop table
2. Prop table docgen info should be stored on the component and not in the global variable `STORYBOOK_REACT_CLASSES` as before.

### storySort option

In 5.0.x the global option `sortStoriesByKind` option was [inadverttly removed](#sortstoriesbykind). In 5.2 we've introduced a new option, `storySort`, to replace it. `storySort` takes a comparator function, so it is strictly more powerful than `sortStoriesByKind`.

For example, here's how to sort by story ID using `storySort`:

```js
addParameters({
  options: {
    storySort: (a, b) =>
      a[1].kind === b[1].kind ? 0 : a[1].id.localeCompare(b[1].id, { numeric: true }),
  },
});
```

## From version 5.1.x to 5.1.10

### babel.config.js support

SB 5.1.0 added [support for project root `babel.config.js` files](https://github.com/storybookjs/storybook/pull/6634), which was an [unintentional breaking change](https://github.com/storybookjs/storybook/issues/7058#issuecomment-515398228). 5.1.10 fixes this, but if you relied on project root `babel.config.js` support, this bugfix is a breaking change. The workaround is to copy the file into your `.storybook` config directory. We may add back project-level support in 6.0.

## From version 5.0.x to 5.1.x

### React native server

Storybook 5.1 contains a major overhaul of `@storybook/react-native` as compared to 4.1 (we didn't ship a version of RN in 5.0 due to timing constraints). Storybook for RN consists of an an UI for browsing stories on-device or in a simulator, and an optional webserver which can also be used to browse stories and web addons.

5.1 refactors both pieces:

- `@storybook/react-native` no longer depends on the Storybook UI and only contains on-device functionality
- `@storybook/react-native-server` is a new package for those who wish to run a web server alongside their device UI

In addition, both packages share more code with the rest of Storybook, which will reduce bugs and increase compatibility (e.g. with the latest versions of babel, etc.).

As a user with an existing 4.1.x RN setup, no migration should be necessary to your RN app. Simply upgrading the library should be enough.

If you wish to run the optional web server, you will need to do the following migration:

- Add `babel-loader` as a dev dependency
- Add `@storybook/react-native-server` as a dev dependency
- Change your "storybook" `package.json` script from `storybook start [-p ...]` to `start-storybook [-p ...]`

And with that you should be good to go!

### Angular 7

Storybook 5.1 relies on `core-js@^3.0.0` and therefore causes a conflict with Angular 7 that relies on `core-js@^2.0.0`. In order to get Storybook running on Angular 7 you can either update to Angular 8 (which dropped `core-js` as a dependency) or follow these steps:

- Remove `node_modules/@storybook`
- `npm i core-js@^3.0.0` / `yarn add core-js@^3.0.0`
- Add the following paths to your `tsconfig.json`

```json
{
  "compilerOptions": {
    "paths": {
      "core-js/es7/reflect": ["node_modules/core-js/proposals/reflect-metadata"],
      "core-js/es6/*": ["node_modules/core-js/es"]
    }
  }
}
```

You should now be able to run Storybook and Angular 7 without any errors.

Reference issue: [https://github.com/angular/angular-cli/issues/13954](https://github.com/angular/angular-cli/issues/13954)

### CoreJS 3

Following the rest of the JS ecosystem, Storybook 5.1 upgrades [CoreJS](https://github.com/zloirock/core-js) 2 to 3, which is a breaking change.

This upgrade is problematic because many apps/libraries still rely on CoreJS 2, and many users get corejs-related errors due to bad resolution. To address this, we're using [corejs-upgrade-webpack-plugin](https://github.com/ndelangen/corejs-upgrade-webpack-plugin), which attempts to automatically upgrade code to CoreJS 3.

After a few iterations, this approach seems to be working. However, there are a few exceptions:

- If your app uses `babel-polyfill`, try to remove it

We'll update this section as we find more problem cases. If you have a `core-js` problem, please file an issue (preferably with a repro), and we'll do our best to get you sorted.

## From version 5.0.1 to 5.0.2

### Deprecate webpack extend mode

Exporting an object from your custom webpack config puts storybook in "extend mode".

There was a bad bug in `v5.0.0` involving webpack "extend mode" that caused webpack issues for users migrating from `4.x`. We've fixed this problem in `v5.0.2` but it means that extend-mode has a different behavior if you're migrating from `5.0.0` or `5.0.1`. In short, `4.x` extended a base config with the custom config, whereas `5.0.0-1` extended the base with a richer config object that could conflict with the custom config in different ways from `4.x`.

We've also deprecated "extend mode" because it doesn't add a lot of value over "full control mode", but adds more code paths, documentation, user confusion etc. Starting in SB6.0 we will only support "full control mode" customization.

To migrate from extend-mode to full-control mode, if your extend-mode webpack config looks like this:

```js
module.exports = {
  module: {
    rules: [
      /* ... */
    ],
  },
};
```

In full control mode, you need modify the default config to have the rules of your liking:

```js
module.exports = ({ config }) => ({
  ...config,
  module: {
    ...config.module,
    rules: [
      /* your own rules "..." here and/or some subset of config.module.rules */
    ],
  },
});
```

Please refer to the [current custom webpack documentation](https://github.com/storybookjs/storybook/blob/next/docs/src/pages/configurations/custom-webpack-config/index.md) for more information on custom webpack config and to [Issue #6081](https://github.com/storybookjs/storybook/issues/6081) for more information about the change.

## From version 4.1.x to 5.0.x

Storybook 5.0 includes sweeping UI changes as well as changes to the addon API and custom webpack configuration. We've tried to keep backwards compatibility in most cases, but there are some notable exceptions documented below.

### sortStoriesByKind

In Storybook 5.0 we changed a lot of UI related code, and 1 oversight caused the `sortStoriesByKind` options to stop working.
We're working on providing a better way of sorting stories for now the feature has been removed. Stories appear in the order they are loaded.

If you're using webpack's `require.context` to load stories, you can sort the execution of requires:

```js
var context = require.context('../stories', true, /\.stories\.js$/);
var modules = context.keys();

// sort them
var sortedModules = modules.slice().sort((a, b) => {
  // sort the stories based on filename/path
  return a < b ? -1 : a > b ? 1 : 0;
});

// execute them
sortedModules.forEach(key => {
  context(key);
});
```

### Webpack config simplification

The API for custom webpack configuration has been simplifed in 5.0, but it's a breaking change. Storybook's "full control mode" for webpack allows you to override the webpack config with a function that returns a configuration object.

In Storybook 5 there is a single signature for full-control mode that takes a parameters object with the fields `config` and `mode`:

```js
module.exports = ({ config, mode }) => { config.module.rules.push(...); return config; }
```

In contrast, the 4.x configuration function accepted either two or three arguments (`(baseConfig, mode)`, or `(baseConfig, mode, defaultConfig)`). The `config` object in the 5.x signature is equivalent to 4.x's `defaultConfig`.

Please see the [current custom webpack documentation](https://github.com/storybookjs/storybook/blob/next/docs/src/pages/configurations/custom-webpack-config/index.md) for more information on custom webpack config.

### Theming overhaul

Theming has been rewritten in v5. If you used theming in v4, please consult the [theming docs](https://github.com/storybookjs/storybook/blob/next/docs/src/pages/configurations/theming/index.md) to learn about the new API.

### Story hierarchy defaults

Storybook's UI contains a hierarchical tree of stories that can be configured by `hierarchySeparator` and `hierarchyRootSeparator` [options](./addons/options/README.md).

In Storybook 4.x the values defaulted to `null` for both of these options, so that there would be no hierarchy by default.

In 5.0, we now provide recommended defaults:

```js
{
  hierarchyRootSeparator: '|',
  hierarchySeparator: /\/|\./,
}
```

This means if you use the characters { `|`, `/`, `.` } in your story kinds it will triggger the story hierarchy to appear. For example `storiesOf('UI|Widgets/Basics/Button')` will create a story root called `UI` containing a `Widgets/Basics` group, containing a `Button` component.

If you wish to opt-out of this new behavior and restore the flat UI, simply set them back to `null` in your storybook config, or remove { `|`, `/`, `.` } from your story kinds:

```js
addParameters({
  options: {
    hierarchyRootSeparator: null,
    hierarchySeparator: null,
  },
});
```

### Options addon deprecated

In 4.x we added story parameters. In 5.x we've deprecated the options addon in favor of [global parameters](./docs/src/pages/configurations/options-parameter/index.md), and we've also renamed some of the options in the process (though we're maintaining backwards compatibility until 6.0).

Here's an old configuration:

```js
addDecorator(
  withOptions({
    name: 'Storybook',
    url: 'https://storybook.js.org',
    goFullScreen: false,
    addonPanelInRight: true,
  })
);
```

And here's its new counterpart:

```js
import { create } from '@storybook/theming';
addParameters({
  options: {
    theme: create({
      base: 'light',
      brandTitle: 'Storybook',
      brandUrl: 'https://storybook.js.org',
      // To control appearance:
      // brandImage: 'http://url.of/some.svg',
    }),
    isFullscreen: false,
    panelPosition: 'right',
    isToolshown: true,
  },
});
```

Here is the mapping from old options to new:

| Old               | New              |
| ----------------- | ---------------- |
| name              | theme.brandTitle |
| url               | theme.brandUrl   |
| goFullScreen      | isFullscreen     |
| showStoriesPanel  | showNav          |
| showAddonPanel    | showPanel        |
| addonPanelInRight | panelPosition    |
| showSearchBox     |                  |
|                   | isToolshown      |

Storybook v5 removes the search dialog box in favor of a quick search in the navigation view, so `showSearchBox` has been removed.

Storybook v5 introduce a new tool bar above the story view and you can show\hide it with the new `isToolshown` option.

### Individual story decorators

The behavior of adding decorators to a kind has changed in SB5 ([#5781](https://github.com/storybookjs/storybook/issues/5781)).

In SB4 it was possible to add decorators to only a subset of the stories of a kind.

```js
storiesOf('Stories', module)
  .add('noncentered', () => 'Hello')
  .addDecorator(centered)
  .add('centered', () => 'Hello');
```

The semantics has changed in SB5 so that calling `addDecorator` on a kind adds a decorator to all its stories, no matter the order. So in the previous example, both stories would be centered.

To allow for a subset of the stories in a kind to be decorated, we've added the ability to add decorators to individual stories using parameters:

```js
storiesOf('Stories', module)
  .add('noncentered', () => 'Hello')
  .add('centered', () => 'Hello', { decorators: [centered] });
```

### Addon backgrounds uses parameters

Similarly, `@storybook/addon-backgrounds` uses parameters to pass background options. If you previously had:

```js
import { withBackgrounds } from `@storybook/addon-backgrounds`;

storiesOf('Stories', module)
  .addDecorator(withBackgrounds(options));
```

You should replace it with:

```js
storiesOf('Stories', module).addParameters({ backgrounds: options });
```

You can pass `backgrounds` parameters at the global level (via `addParameters` imported from `@storybook/react` et al.), and the story level (via the third argument to `.add()`).

### Addon cssresources name attribute renamed

In the options object for `@storybook/addon-cssresources`, the `name` attribute for each resource has been renamed to `id`. If you previously had:

```js
import { withCssResources } from '@storybook/addon-cssresources';
import { addDecorator } from '@storybook/react';

addDecorator(
  withCssResources({
    cssresources: [
      {
        name: `bluetheme`, // Previous
        code: `<style>body { background-color: lightblue; }</style>`,
        picked: false,
      },
    ],
  })
);
```

You should replace it with:

```js
import { withCssResources } from '@storybook/addon-cssresources';
import { addDecorator } from '@storybook/react';

addDecorator(
  withCssResources({
    cssresources: [
      {
        id: `bluetheme`, // Renamed
        code: `<style>body { background-color: lightblue; }</style>`,
        picked: false,
      },
    ],
  })
);
```

### Addon viewport uses parameters

Similarly, `@storybook/addon-viewport` uses parameters to pass viewport options. If you previously had:

```js
import { configureViewport } from `@storybook/addon-viewport`;

configureViewport(options);
```

You should replace it with:

```js
import { addParameters } from '@storybook/react'; // or others

addParameters({ viewport: options });
```

The `withViewport` decorator is also no longer supported and should be replaced with a parameter based API as above. Also the `onViewportChange` callback is no longer supported.

See the [viewport addon README](https://github.com/storybookjs/storybook/blob/master/addons/viewport/README.md) for more information.

### Addon a11y uses parameters, decorator renamed

Similarly, `@storybook/addon-a11y` uses parameters to pass a11y options. If you previously had:

```js
import { configureA11y } from `@storybook/addon-a11y`;

configureA11y(options);
```

You should replace it with:

```js
import { addParameters } from '@storybook/react'; // or others

addParameters({ a11y: options });
```

You can also pass `a11y` parameters at the component level (via `storiesOf(...).addParameters`), and the story level (via the third argument to `.add()`).

Furthermore, the decorator `checkA11y` has been deprecated and renamed to `withA11y` to make it consistent with other Storybook decorators.

See the [a11y addon README](https://github.com/storybookjs/storybook/blob/master/addons/a11y/README.md) for more information.

### New keyboard shortcuts defaults

Storybook's keyboard shortcuts are updated in 5.0, but they are configurable via the menu so if you want to set them back you can:

| Shorctut               | Old         | New   |
| ---------------------- | ----------- | ----- |
| Toggle sidebar         | cmd-shift-X | S     |
| Toggle addons panel    | cmd-shift-Z | A     |
| Toggle addons position | cmd-shift-G | D     |
| Toggle fullscreen      | cmd-shift-F | F     |
| Next story             | cmd-shift-→ | alt-→ |
| Prev story             | cmd-shift-← | alt-← |
| Next component         |             | alt-↓ |
| Prev component         |             | alt-↑ |
| Search                 |             | /     |

### New URL structure

We've update Storybook's URL structure in 5.0. The old structure used URL parameters to save the UI state, resulting in long ugly URLs. v5 respects the old URL parameters, but largely does away with them.

The old structure encoded `selectedKind` and `selectedStory` among other parameters. Storybook v5 respects these parameters but will issue a deprecation message in the browser console warning of potential future removal.

The new URL structure looks like:

```
https://url-of-storybook?path=/story/<storyId>
```

The structure of `storyId` is a slugified `<selectedKind>--<selectedStory>` (slugified = lowercase, hyphen-separated). Each `storyId` must be unique. We plan to build more features into Storybook in upcoming versions based on this new structure.

### Rename of the `--secure` cli parameter to `--https`

Storybook for React Native's start commands & the Web versions' start command were a bit different, for no reason.
We've changed the start command for Reactnative to match the other.

This means that when you previously used the `--secure` flag like so:

```sh
start-storybook --secure
# or
start-storybook --s
```

You have to replace it with:

```sh
start-storybook --https
```

### Vue integration

The Vue integration was updated, so that every story returned from a story or decorator function is now being normalized with `Vue.extend` **and** is being wrapped by a functional component. Returning a string from a story or decorator function is still supported and is treated as a component with the returned string as the template.

Currently there is no recommended way of accessing the component options of a story inside a decorator.

## From version 4.0.x to 4.1.x

There are are a few migrations you should be aware of in 4.1, including one unintentionally breaking change for advanced addon usage.

### Private addon config

If your Storybook contains custom addons defined that are defined in your app (as opposed to installed from packages) and those addons rely on reconfiguring webpack/babel, Storybook 4.1 may break for you. There's a workaround [described in the issue](https://github.com/storybookjs/storybook/issues/4995), and we're working on official support in the next release.

### React 15.x

Storybook 4.1 supports React 15.x (which had been [lost in the 4.0 release](#react-163)). So if you've been blocked on upgrading, we've got you covered. You should be able to upgrade according to the 4.0 migration notes below, or following the [4.0 upgrade guide](https://medium.com/storybookjs/migrating-to-storybook-4-c65b19a03d2c).

## From version 3.4.x to 4.0.x

With 4.0 as our first major release in over a year, we've collected a lot of cleanup tasks. Most of the deprecations have been marked for months, so we hope that there will be no significant impact on your project. We've also created a [step-by-step guide to help you upgrade](https://medium.com/storybookjs/migrating-to-storybook-4-c65b19a03d2c).

### React 16.3+

Storybook uses [Emotion](https://emotion.sh/) for styling which currently requires React 16.3 and above.

If you're using Storybook for anything other than React, you probably don't need to worry about this.

However, if you're developing React components, this means you need to upgrade to 16.3 or higher to use Storybook 4.0.

> **NOTE:** This is a temporary requirement, and we plan to restore 15.x compatibility in a near-term 4.x release.

Also, here's the error you'll get if you're running an older version of React:

```

core.browser.esm.js:15 Uncaught TypeError: Object(...) is not a function
at Module../node_modules/@emotion/core/dist/core.browser.esm.js (core.browser.esm.js:15)
at **webpack_require** (bootstrap:724)
at fn (bootstrap:101)
at Module../node_modules/@emotion/styled-base/dist/styled-base.browser.esm.js (styled-base.browser.esm.js:1)
at **webpack_require** (bootstrap:724)
at fn (bootstrap:101)
at Module../node_modules/@emotion/styled/dist/styled.esm.js (styled.esm.js:1)
at **webpack_require** (bootstrap:724)
at fn (bootstrap:101)
at Object../node_modules/@storybook/components/dist/navigation/MenuLink.js (MenuLink.js:12)

```

### Generic addons

4.x introduces generic addon decorators that are not tied to specific view layers [#3555](https://github.com/storybookjs/storybook/pull/3555). So for example:

```js
import { number } from '@storybook/addon-knobs/react';
```

Becomes:

```js
import { number } from '@storybook/addon-knobs';
```

### Knobs select ordering

4.0 also reversed the order of addon-knob's `select` knob keys/values, which had been called `selectV2` prior to this breaking change. See the knobs [package README](https://github.com/storybookjs/storybook/blob/master/addons/knobs/README.md#select) for usage.

### Knobs URL parameters

Addon-knobs no longer updates the URL parameters interactively as you edit a knob. This is a UI change but it shouldn't break any code because old URLs are still supported.

In 3.x, editing knobs updated the URL parameters interactively. The implementation had performance and architectural problems. So in 4.0, we changed this to a "copy" button in the addon which generates a URL with the updated knob values and copies it to the clipboard.

### Keyboard shortcuts moved

- Addon Panel to `Z`
- Stories Panel to `X`
- Show Search to `O`
- Addon Panel right side to `G`

### Removed addWithInfo

`Addon-info`'s `addWithInfo` has been marked deprecated since 3.2. In 4.0 we've removed it completely. See the package [README](https://github.com/storybookjs/storybook/blob/master/addons/info/README.md) for the proper usage.

### Removed RN packager

Since storybook version v4.0 packager is removed from storybook. The suggested storybook usage is to include it inside your app.
If you want to keep the old behaviour, you have to start the packager yourself with a different project root.
`npm run storybook start -p 7007 | react-native start --projectRoot storybook`

Removed cli options: `--packager-port --root --projectRoots -r, --reset-cache --skip-packager --haul --platform --metro-config`

### Removed RN addons

The `@storybook/react-native` had built-in addons (`addon-actions` and `addon-links`) that have been marked as deprecated since 3.x. They have been fully removed in 4.x. If your project still uses the built-ins, you'll need to add explicit dependencies on `@storybook/addon-actions` and/or `@storybook/addon-links` and import directly from those packages.

### Storyshots Changes

1.  `imageSnapshot` test function was extracted from `addon-storyshots`
    and moved to a new package - `addon-storyshots-puppeteer` that now will
    be dependant on puppeteer. [README](https://github.com/storybookjs/storybook/tree/master/addons/storyshots/storyshots-puppeteer)
2.  `getSnapshotFileName` export was replaced with the `Stories2SnapsConverter`
    class that now can be overridden for a custom implementation of the
    snapshot-name generation. [README](https://github.com/storybookjs/storybook/tree/master/addons/storyshots/storyshots-core#stories2snapsconverter)
3.  Storybook that was configured with Webpack's `require.context()` feature
    will need to add a babel plugin to polyfill this functionality.
    A possible plugin might be [babel-plugin-require-context-hook](https://github.com/smrq/babel-plugin-require-context-hook).
    [README](https://github.com/storybookjs/storybook/tree/master/addons/storyshots/storyshots-core#configure-jest-to-work-with-webpacks-requirecontext)

### Webpack 4

Storybook now uses webpack 4. If you have a [custom webpack config](https://storybook.js.org/configurations/custom-webpack-config/), make sure that all the loaders and plugins you use support webpack 4.

### Babel 7

Storybook now uses Babel 7. There's a couple of cases when it can break with your app:

- If you aren't using Babel yourself, and don't have .babelrc, install following dependencies:
  ```
  npm i -D @babel/core babel-loader@next
  ```
- If you're using Babel 6, make sure that you have direct dependencies on `babel-core@6` and `babel-loader@7` and that you have a `.babelrc` in your project directory.

### Create-react-app

If you are using `create-react-app` (aka CRA), you may need to do some manual steps to upgrade, depending on the setup.

- `create-react-app@1` may require manual migrations.
  - If you're adding storybook for the first time, it should just work: `sb init` should add the correct dependencies.
  - If you're upgrading an existing project, your `package.json` probably already uses Babel 6, making it incompatible with `@storybook/react@4` which uses Babel 7. There are two ways to make it compatible, each of which is spelled out in detail in the next section:
    - Upgrade to Babel 7 if you are not dependent on Babel 6-specific features.
    - Migrate Babel 6 if you're heavily dependent on some Babel 6-specific features).
- `create-react-app@2` should be compatible as is, since it uses babel 7.

#### Upgrade CRA1 to babel 7

```
yarn remove babel-core babel-runtime
yarn add @babel/core babel-loader --dev
```

#### Migrate CRA1 while keeping babel 6

```
yarn add babel-loader@7
```

Also, make sure you have a `.babelrc` in your project directory. You probably already do if you are using Babel 6 features (otherwise you should consider upgrading to Babel 7 instead). If you don't have one, here's a simple one that works:

```json
{
  "presets": ["env", "react"]
}
```

### start-storybook opens browser

If you're using `start-storybook` on CI, you may need to opt out of this using the new `--ci` flag.

### CLI Rename

We've deprecated the `getstorybook` CLI in 4.0. The new way to install storybook is `sb init`. We recommend using `npx` for convenience and to make sure you're always using the latest version of the CLI:

```
npx -p @storybook/cli sb init
```

### Addon story parameters

Storybook 4 introduces story parameters, a more convenient way to configure how addons are configured.

```js
storiesOf('My component', module)
  .add('story1', withNotes('some notes')(() => <Component ... />))
  .add('story2', withNotes('other notes')(() => <Component ... />));
```

Becomes:

```js
// config.js
addDecorator(withNotes);

// Component.stories.js
storiesOf('My component', module)
  .add('story1', () => <Component ... />, { notes: 'some notes' })
  .add('story2', () => <Component ... />, { notes: 'other notes' });
```

This example applies notes globally to all stories. You can apply it locally with `storiesOf(...).addDecorator(withNotes)`.

The story parameters correspond directly to the old withX arguments, so it's easy to migrate your code. See the parameters documentation for the packages that have been upgraded:

- [Notes](https://github.com/storybookjs/storybook/blob/master/addons/notes/README.md)
- [Jest](https://github.com/storybookjs/storybook/blob/master/addons/jest/README.md)
- [Knobs](https://github.com/storybookjs/storybook/blob/master/addons/knobs/README.md)
- [Viewport](https://github.com/storybookjs/storybook/blob/master/addons/viewport/README.md)
- [Backgrounds](https://github.com/storybookjs/storybook/blob/master/addons/backgrounds/README.md)
- [Options](https://github.com/storybookjs/storybook/blob/master/addons/options/README.md)

## From version 3.3.x to 3.4.x

There are no expected breaking changes in the 3.4.x release, but 3.4 contains a major refactor to make it easier to support new frameworks, and we will document any breaking changes here if they arise.

## From version 3.2.x to 3.3.x

It wasn't expected that there would be any breaking changes in this release, but unfortunately it turned out that there are some. We're revisiting our [release strategy](https://github.com/storybookjs/storybook/blob/master/RELEASES.md) to follow semver more strictly.
Also read on if you're using `addon-knobs`: we advise an update to your code for efficiency's sake.

### `babel-core` is now a peer dependency ([#2494](https://github.com/storybookjs/storybook/pull/2494))

This affects you if you don't use babel in your project. You may need to add `babel-core` as dev dependency:

```sh
yarn add babel-core --dev
```

This was done to support different major versions of babel.

### Base webpack config now contains vital plugins ([#1775](https://github.com/storybookjs/storybook/pull/1775))

This affects you if you use custom webpack config in [Full Control Mode](https://storybook.js.org/configurations/custom-webpack-config/#full-control-mode) while not preserving the plugins from `storybookBaseConfig`. Before `3.3`, preserving them was just a recommendation, but now it [became](https://github.com/storybookjs/storybook/pull/2578) a requirement.

### Refactored Knobs

Knobs users: there was a bug in 3.2.x where using the knobs addon imported all framework runtimes (e.g. React and Vue). To fix the problem, we [refactored knobs](https://github.com/storybookjs/storybook/pull/1832). Switching to the new style is easy:

In the case of React or React-Native, import knobs like this:

```js
import { withKnobs, text, boolean, number } from '@storybook/addon-knobs/react';
```

In the case of Vue: `import { ... } from '@storybook/addon-knobs/vue';`

In the case of Angular: `import { ... } from '@storybook/addon-knobs/angular';`

## From version 3.1.x to 3.2.x

**NOTE:** technically this is a breaking change, but only if you use TypeScript. Sorry people!

### Moved TypeScript addons definitions

TypeScript users: we've moved the rest of our addons type definitions into [DefinitelyTyped](http://definitelytyped.org/). Starting in 3.2.0 make sure to use the right addons types:

```sh
yarn add @types/storybook__addon-notes @types/storybook__addon-options @types/storybook__addon-knobs @types/storybook__addon-links --dev
```

See also [TypeScript definitions in 3.1.x](#moved-typescript-definitions).

### Updated Addons API

We're in the process of upgrading our addons APIs. As a first step, we've upgraded the Info and Notes addons. The old API will still work with your existing projects but will be deprecated soon and removed in Storybook 4.0.

Here's an example of using Notes and Info in 3.2 with the new API.

```js
storiesOf('composition', module).add(
  'new addons api',
  withInfo('see Notes panel for composition info')(
    withNotes({ text: 'Composition: Info(Notes())' })(context => (
      <MyComponent name={context.story} />
    ))
  )
);
```

It's not beautiful, but we'll be adding a more convenient/idiomatic way of using these [withX primitives](https://gist.github.com/shilman/792dc25550daa9c2bf37238f4ef7a398) in Storybook 3.3.

## From version 3.0.x to 3.1.x

**NOTE:** technically this is a breaking change and should be a 4.0.0 release according to semver. However, we're still figuring things out and didn't think this change necessitated a major release. Please bear with us!

### Moved TypeScript definitions

TypeScript users: we are in the process of moving our typescript definitions into [DefinitelyTyped](http://definitelytyped.org/). If you're using TypeScript, starting in 3.1.0 you need to make sure your type definitions are installed:

```sh
yarn add @types/node @types/react @types/storybook__react --dev
```

### Deprecated head.html

We have deprecated the use of `head.html` for including scripts/styles/etc. into stories, though it will still work with a warning.

Now we use:

- `preview-head.html` for including extra content into the preview pane.
- `manager-head.html` for including extra content into the manager window.

[Read our docs](https://storybook.js.org/configurations/add-custom-head-tags/) for more details.

## From version 2.x.x to 3.x.x

This major release is mainly an internal restructuring.
Upgrading requires work on behalf of users, this was unavoidable.
We're sorry if this inconveniences you, we have tried via this document and provided tools to make the process as easy as possible.

### Webpack upgrade

Storybook will now use webpack 2 (and only webpack 2).
If you are using a custom `webpack.config.js` you need to change this to be compatible.
You can find the guide to upgrading your webpack config [on webpack.js.org](https://webpack.js.org/guides/migrating/).

### Packages renaming

All our packages have been renamed and published to npm as version 3.0.0 under the `@storybook` namespace.

To update your app to use the new package names, you can use the cli:

```bash
npx -p @storybook/cli sb init
```

**Details**

If the above doesn't work, or you want to make the changes manually, the details are below:

> We have adopted the same versioning strategy that has been adopted by babel, jest and apollo.
> It's a strategy best suited for ecosystem type tools, which consist of many separately installable features / packages.
> We think this describes storybook pretty well.

The new package names are:

| old                                          | new                              |
| -------------------------------------------- | -------------------------------- |
| `getstorybook`                               | `@storybook/cli`                 |
| `@kadira/getstorybook`                       | `@storybook/cli`                 |
|                                              |                                  |
| `@kadira/storybook`                          | `@storybook/react`               |
| `@kadira/react-storybook`                    | `@storybook/react`               |
| `@kadira/react-native-storybook`             | `@storybook/react-native`        |
|                                              |                                  |
| `storyshots`                                 | `@storybook/addon-storyshots`    |
| `@kadira/storyshots`                         | `@storybook/addon-storyshots`    |
|                                              |                                  |
| `@kadira/storybook-ui`                       | `@storybook/ui`                  |
| `@kadira/storybook-addons`                   | `@storybook/addons`              |
| `@kadira/storybook-channels`                 | `@storybook/channels`            |
| `@kadira/storybook-channel-postmsg`          | `@storybook/channel-postmessage` |
| `@kadira/storybook-channel-websocket`        | `@storybook/channel-websocket`   |
|                                              |                                  |
| `@kadira/storybook-addon-actions`            | `@storybook/addon-actions`       |
| `@kadira/storybook-addon-links`              | `@storybook/addon-links`         |
| `@kadira/storybook-addon-info`               | `@storybook/addon-info`          |
| `@kadira/storybook-addon-knobs`              | `@storybook/addon-knobs`         |
| `@kadira/storybook-addon-notes`              | `@storybook/addon-notes`         |
| `@kadira/storybook-addon-options`            | `@storybook/addon-options`       |
| `@kadira/storybook-addon-graphql`            | `@storybook/addon-graphql`       |
| `@kadira/react-storybook-decorator-centered` | `@storybook/addon-centered`      |

If your codebase is small, it's probably doable to just replace them by hand. (in your codebase and in `package.json`).

But if you have a lot of occurrences in your codebase, you can use a [codemod we created](./lib/codemod) for you.

> A codemod makes automatic changed to your app's code.

You have to change your `package.json`, prune old and install new dependencies by hand.

`npm prune` will remove all dependencies from `node_modules` which are no longer referenced in `package.json`.

### Deprecated embedded addons

We used to ship 2 addons with every single installation of storybook: `actions` and `links`. But in practice not everyone is using them, so we decided to deprecate this and in the future, they will be completely removed. If you use `@storybook/react/addons` you will get a deprecation warning.

If you **are** using these addons, migrating is simple:

- add the addons you use to your `package.json`.
- update your code:
  change `addons.js` like so:
  ```js
  import '@storybook/addon-actions/register';
  import '@storybook/addon-links/register';
  ```
  change `x.story.js` like so:
  ```js
  import React from 'react';
  import { storiesOf } from '@storybook/react';
  import { action } from '@storybook/addon-actions';
  import { linkTo } from '@storybook/addon-links';
  ```<|MERGE_RESOLUTION|>--- conflicted
+++ resolved
@@ -76,11 +76,7 @@
 import { INITIAL_VIEWPORTS } from '@storybook/addon-viewport';
 
 addParameters({
-<<<<<<< HEAD
-  options: {
-=======
   viewport: {
->>>>>>> 22deb2fe
     viewports: INITIAL_VIEWPORTS,
   },
 });
