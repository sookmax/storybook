<h1>Migration</h1>

- [From version 6.5.x to 7.0.0](#from-version-65x-to-700)
  - [7.0 breaking changes](#70-breaking-changes)
    - [Dropped support for Node 15 and below](#dropped-support-for-node-15-and-below)
    - [Default export in Preview.js](#default-export-in-previewjs)
    - [ESM format in Main.js](#esm-format-in-mainjs)
    - [Modern browser support](#modern-browser-support)
    - [React peer dependencies required](#react-peer-dependencies-required)
    - [start-storybook / build-storybook binaries removed](#start-storybook--build-storybook-binaries-removed)
    - [New Addons API](#new-addons-api)
      - [Specific instructions for addon creators](#specific-instructions-for-addon-creators)
      - [Specific instructions for addon users](#specific-instructions-for-addon-users)
    - [New Framework API](#new-framework-api)
      - [Available framework packages](#available-framework-packages)
      - [Framework field mandatory](#framework-field-mandatory)
      - [frameworkOptions renamed](#frameworkoptions-renamed)
      - [builderOptions renamed](#builderoptions-renamed)
    - [TypeScript: StorybookConfig type moved](#typescript-storybookconfig-type-moved)
    - [Titles are statically computed](#titles-are-statically-computed)
    - [Framework standalone build moved](#framework-standalone-build-moved)
    - [Change of root html IDs](#change-of-root-html-ids)
    - [Stories glob matches MDX files](#stories-glob-matches-mdx-files)
    - [Add strict mode](#add-strict-mode)
    - [Importing plain markdown files with `transcludeMarkdown` has changed](#importing-plain-markdown-files-with-transcludemarkdown-has-changed)
    - [Stories field in .storybook/main.js is mandatory](#stories-field-in-storybookmainjs-is-mandatory)
  - [7.0 Core changes](#70-core-changes)
    - [7.0 feature flags removed](#70-feature-flags-removed)
    - [Story context is prepared before for supporting fine grained updates](#story-context-is-prepared-before-for-supporting-fine-grained-updates)
    - [Changed decorator order between preview.js and addons/frameworks](#changed-decorator-order-between-previewjs-and-addonsframeworks)
  - [7.0 core addons changes](#70-core-addons-changes)
    - [Removed auto injection of @storybook/addon-actions decorator](#removed-auto-injection-of-storybookaddon-actions-decorator)
    - [Addon-backgrounds: Removed deprecated grid parameter](#addon-backgrounds-removed-deprecated-grid-parameter)
    - [Addon-a11y: Removed deprecated withA11y decorator](#addon-a11y-removed-deprecated-witha11y-decorator)
    - [Addon-interactions: Interactions debugger is now default](#addon-interactions-interactions-debugger-is-now-default)
  - [7.0 Vite changes](#70-vite-changes)
    - [Vite builder uses Vite config automatically](#vite-builder-uses-vite-config-automatically)
    - [Vite cache moved to node\_modules/.cache/.vite-storybook](#vite-cache-moved-to-node_modulescachevite-storybook)
  - [7.0 Webpack changes](#70-webpack-changes)
    - [Webpack4 support discontinued](#webpack4-support-discontinued)
    - [Babel mode v7 exclusively](#babel-mode-v7-exclusively)
    - [Postcss removed](#postcss-removed)
    - [Removed DLL flags](#removed-dll-flags)
  - [7.0 Framework-specific changes](#70-framework-specific-changes)
    - [Angular: Removed deprecated `component` and `propsMeta` field](#angular-removed-deprecated-component-and-propsmeta-field)
    - [Angular: Drop support for Angular \< 14](#angular-drop-support-for-angular--14)
    - [Angular: Drop support for calling Storybook directly](#angular-drop-support-for-calling-storybook-directly)
    - [Angular: Application providers and ModuleWithProviders](#angular-application-providers-and-modulewithproviders)
    - [Angular: Removed legacy renderer](#angular-removed-legacy-renderer)
    - [Next.js: use the `@storybook/nextjs` framework](#nextjs-use-the-storybooknextjs-framework)
    - [SvelteKit: needs the `@storybook/sveltekit` framework](#sveltekit-needs-the-storybooksveltekit-framework)
    - [Vue3: replaced app export with setup](#vue3-replaced-app-export-with-setup)
    - [Web-components: dropped lit-html v1 support](#web-components-dropped-lit-html-v1-support)
    - [Create React App: dropped CRA4 support](#create-react-app-dropped-cra4-support)
    - [HTML: No longer auto-dedents source code](#html-no-longer-auto-dedents-source-code)
  - [7.0 Addon authors changes](#70-addon-authors-changes)
    - [register.js removed](#registerjs-removed)
    - [No more default export from `@storybook/addons`](#no-more-default-export-from-storybookaddons)
    - [No more configuration for manager](#no-more-configuration-for-manager)
    - [Icons API changed](#icons-api-changed)
    - [Removed global client APIs](#removed-global-client-apis)
    - [framework parameter renamed to renderer](#framework-parameter-renamed-to-renderer)
  - [7.0 Docs changes](#70-docs-changes)
    - [Autodocs changes](#autodocs-changes)
    - [MDX docs files](#mdx-docs-files)
    - [Unattached docs files](#unattached-docs-files)
    - [Doc Blocks](#doc-blocks)
      - [Meta block](#meta-block)
      - [Description block, `parameters.notes` and `parameters.info`](#description-block-parametersnotes-and-parametersinfo)
      - [Story block](#story-block)
      - [Source block](#source-block)
      - [Canvas block](#canvas-block)
      - [ArgsTable block](#argstable-block)
    - [Configuring Autodocs](#configuring-autodocs)
    - [MDX2 upgrade](#mdx2-upgrade)
    - [Legacy MDX1 support](#legacy-mdx1-support)
    - [Default docs styles will leak into non-story user components](#default-docs-styles-will-leak-into-non-story-user-components)
    - [Explicit `<code>` elements are no longer syntax highlighted](#explicit-code-elements-are-no-longer-syntax-highlighted)
    - [Dropped source loader / storiesOf static snippets](#dropped-source-loader--storiesof-static-snippets)
    - [Removed docs.getContainer and getPage parameters](#removed-docsgetcontainer-and-getpage-parameters)
    - [Addon-docs: Removed deprecated blocks.js entry](#addon-docs-removed-deprecated-blocksjs-entry)
    - [Dropped addon-docs manual babel configuration](#dropped-addon-docs-manual-babel-configuration)
    - [Dropped addon-docs manual configuration](#dropped-addon-docs-manual-configuration)
    - [Autoplay in docs](#autoplay-in-docs)
    - [Removed STORYBOOK\_REACT\_CLASSES global](#removed-storybook_react_classes-global)
  - [7.0 Deprecations and default changes](#70-deprecations-and-default-changes)
    - [storyStoreV7 enabled by default](#storystorev7-enabled-by-default)
    - [`Story` type deprecated](#story-type-deprecated)
    - [`ComponentStory`, `ComponentStoryObj`, `ComponentStoryFn` and `ComponentMeta` types are deprecated](#componentstory-componentstoryobj-componentstoryfn-and-componentmeta-types-are-deprecated)
    - [Renamed `renderToDOM` to `renderToCanvas`](#renamed-rendertodom-to-rendertocanvas)
    - [Renamed `XFramework` to `XRenderer`](#renamed-xframework-to-xrenderer)
    - [Renamed `DecoratorFn` to `Decorator`](#renamed-decoratorfn-to-decorator)
    - [CLI option `--use-npm` deprecated](#cli-option---use-npm-deprecated)
    - ['config' preset entry replaced with 'previewAnnotations'](#config-preset-entry-replaced-with-previewannotations)
- [From version 6.4.x to 6.5.0](#from-version-64x-to-650)
  - [Vue 3 upgrade](#vue-3-upgrade)
  - [React18 new root API](#react18-new-root-api)
  - [Renamed isToolshown to showToolbar](#renamed-istoolshown-to-showtoolbar)
  - [Dropped support for addon-actions addDecorators](#dropped-support-for-addon-actions-adddecorators)
  - [Vite builder renamed](#vite-builder-renamed)
  - [Docs framework refactor for React](#docs-framework-refactor-for-react)
  - [Opt-in MDX2 support](#opt-in-mdx2-support)
  - [CSF3 auto-title improvements](#csf3-auto-title-improvements)
    - [Auto-title filename case](#auto-title-filename-case)
    - [Auto-title redundant filename](#auto-title-redundant-filename)
    - [Auto-title always prefixes](#auto-title-always-prefixes)
  - [6.5 Deprecations](#65-deprecations)
    - [Deprecated register.js](#deprecated-registerjs)
- [From version 6.3.x to 6.4.0](#from-version-63x-to-640)
  - [Automigrate](#automigrate)
  - [CRA5 upgrade](#cra5-upgrade)
  - [CSF3 enabled](#csf3-enabled)
    - [Optional titles](#optional-titles)
    - [String literal titles](#string-literal-titles)
    - [StoryObj type](#storyobj-type)
  - [Story Store v7](#story-store-v7)
    - [Behavioral differences](#behavioral-differences)
    - [Main.js framework field](#mainjs-framework-field)
    - [Using the v7 store](#using-the-v7-store)
    - [v7-style story sort](#v7-style-story-sort)
    - [v7 Store API changes for addon authors](#v7-store-api-changes-for-addon-authors)
    - [Storyshots compatibility in the v7 store](#storyshots-compatibility-in-the-v7-store)
  - [Emotion11 quasi-compatibility](#emotion11-quasi-compatibility)
  - [Babel mode v7](#babel-mode-v7)
  - [Loader behavior with args changes](#loader-behavior-with-args-changes)
  - [6.4 Angular changes](#64-angular-changes)
    - [SB Angular builder](#sb-angular-builder)
    - [Angular13](#angular13)
    - [Angular component parameter removed](#angular-component-parameter-removed)
  - [6.4 deprecations](#64-deprecations)
    - [Deprecated --static-dir CLI flag](#deprecated---static-dir-cli-flag)
- [From version 6.2.x to 6.3.0](#from-version-62x-to-630)
  - [Webpack 5](#webpack-5)
    - [Fixing hoisting issues](#fixing-hoisting-issues)
      - [Webpack 5 manager build](#webpack-5-manager-build)
      - [Wrong webpack version](#wrong-webpack-version)
  - [Angular 12 upgrade](#angular-12-upgrade)
  - [Lit support](#lit-support)
  - [No longer inferring default values of args](#no-longer-inferring-default-values-of-args)
  - [6.3 deprecations](#63-deprecations)
    - [Deprecated addon-knobs](#deprecated-addon-knobs)
    - [Deprecated scoped blocks imports](#deprecated-scoped-blocks-imports)
    - [Deprecated layout URL params](#deprecated-layout-url-params)
- [From version 6.1.x to 6.2.0](#from-version-61x-to-620)
  - [MDX pattern tweaked](#mdx-pattern-tweaked)
  - [6.2 Angular overhaul](#62-angular-overhaul)
    - [New Angular storyshots format](#new-angular-storyshots-format)
    - [Deprecated Angular story component](#deprecated-angular-story-component)
    - [New Angular renderer](#new-angular-renderer)
    - [Components without selectors](#components-without-selectors)
  - [Packages now available as ESModules](#packages-now-available-as-esmodules)
  - [6.2 Deprecations](#62-deprecations)
    - [Deprecated implicit PostCSS loader](#deprecated-implicit-postcss-loader)
    - [Deprecated default PostCSS plugins](#deprecated-default-postcss-plugins)
    - [Deprecated showRoots config option](#deprecated-showroots-config-option)
    - [Deprecated control.options](#deprecated-controloptions)
    - [Deprecated storybook components html entry point](#deprecated-storybook-components-html-entry-point)
- [From version 6.0.x to 6.1.0](#from-version-60x-to-610)
  - [Addon-backgrounds preset](#addon-backgrounds-preset)
  - [Single story hoisting](#single-story-hoisting)
  - [React peer dependencies](#react-peer-dependencies)
  - [6.1 deprecations](#61-deprecations)
    - [Deprecated DLL flags](#deprecated-dll-flags)
    - [Deprecated storyFn](#deprecated-storyfn)
    - [Deprecated onBeforeRender](#deprecated-onbeforerender)
    - [Deprecated grid parameter](#deprecated-grid-parameter)
    - [Deprecated package-composition disabled parameter](#deprecated-package-composition-disabled-parameter)
- [From version 5.3.x to 6.0.x](#from-version-53x-to-60x)
  - [Hoisted CSF annotations](#hoisted-csf-annotations)
  - [Zero config typescript](#zero-config-typescript)
  - [Correct globs in main.js](#correct-globs-in-mainjs)
  - [CRA preset removed](#cra-preset-removed)
  - [Core-JS dependency errors](#core-js-dependency-errors)
  - [Args passed as first argument to story](#args-passed-as-first-argument-to-story)
  - [6.0 Docs breaking changes](#60-docs-breaking-changes)
    - [Remove framework-specific docs presets](#remove-framework-specific-docs-presets)
    - [Preview/Props renamed](#previewprops-renamed)
    - [Docs theme separated](#docs-theme-separated)
    - [DocsPage slots removed](#docspage-slots-removed)
    - [React prop tables with Typescript](#react-prop-tables-with-typescript)
    - [ConfigureJSX true by default in React](#configurejsx-true-by-default-in-react)
    - [User babelrc disabled by default in MDX](#user-babelrc-disabled-by-default-in-mdx)
    - [Docs description parameter](#docs-description-parameter)
    - [6.0 Inline stories](#60-inline-stories)
  - [New addon presets](#new-addon-presets)
  - [Removed babel-preset-vue from Vue preset](#removed-babel-preset-vue-from-vue-preset)
  - [Removed Deprecated APIs](#removed-deprecated-apis)
  - [New setStories event](#new-setstories-event)
  - [Removed renderCurrentStory event](#removed-rendercurrentstory-event)
  - [Removed hierarchy separators](#removed-hierarchy-separators)
  - [No longer pass denormalized parameters to storySort](#no-longer-pass-denormalized-parameters-to-storysort)
  - [Client API changes](#client-api-changes)
    - [Removed Legacy Story APIs](#removed-legacy-story-apis)
    - [Can no longer add decorators/parameters after stories](#can-no-longer-add-decoratorsparameters-after-stories)
    - [Changed Parameter Handling](#changed-parameter-handling)
  - [Simplified Render Context](#simplified-render-context)
  - [Story Store immutable outside of configuration](#story-store-immutable-outside-of-configuration)
  - [Improved story source handling](#improved-story-source-handling)
  - [6.0 Addon API changes](#60-addon-api-changes)
    - [Consistent local addon paths in main.js](#consistent-local-addon-paths-in-mainjs)
    - [Deprecated setAddon](#deprecated-setaddon)
    - [Deprecated disabled parameter](#deprecated-disabled-parameter)
    - [Actions addon uses parameters](#actions-addon-uses-parameters)
    - [Removed action decorator APIs](#removed-action-decorator-apis)
    - [Removed withA11y decorator](#removed-witha11y-decorator)
    - [Essentials addon disables differently](#essentials-addon-disables-differently)
    - [Backgrounds addon has a new api](#backgrounds-addon-has-a-new-api)
  - [6.0 Deprecations](#60-deprecations)
    - [Deprecated addon-info, addon-notes](#deprecated-addon-info-addon-notes)
    - [Deprecated addon-contexts](#deprecated-addon-contexts)
    - [Removed addon-centered](#removed-addon-centered)
    - [Deprecated polymer](#deprecated-polymer)
    - [Deprecated immutable options parameters](#deprecated-immutable-options-parameters)
    - [Deprecated addParameters and addDecorator](#deprecated-addparameters-and-adddecorator)
    - [Deprecated clearDecorators](#deprecated-cleardecorators)
    - [Deprecated configure](#deprecated-configure)
    - [Deprecated support for duplicate kinds](#deprecated-support-for-duplicate-kinds)
- [From version 5.2.x to 5.3.x](#from-version-52x-to-53x)
  - [To main.js configuration](#to-mainjs-configuration)
    - [Using main.js](#using-mainjs)
    - [Using preview.js](#using-previewjs)
    - [Using manager.js](#using-managerjs)
  - [Create React App preset](#create-react-app-preset)
  - [Description doc block](#description-doc-block)
  - [React Native Async Storage](#react-native-async-storage)
  - [Deprecate displayName parameter](#deprecate-displayname-parameter)
  - [Unified docs preset](#unified-docs-preset)
  - [Simplified hierarchy separators](#simplified-hierarchy-separators)
  - [Addon StoryShots Puppeteer uses external puppeteer](#addon-storyshots-puppeteer-uses-external-puppeteer)
- [From version 5.1.x to 5.2.x](#from-version-51x-to-52x)
  - [Source-loader](#source-loader)
  - [Default viewports](#default-viewports)
  - [Grid toolbar-feature](#grid-toolbar-feature)
  - [Docs mode docgen](#docs-mode-docgen)
  - [storySort option](#storysort-option)
- [From version 5.1.x to 5.1.10](#from-version-51x-to-5110)
  - [babel.config.js support](#babelconfigjs-support)
- [From version 5.0.x to 5.1.x](#from-version-50x-to-51x)
  - [React native server](#react-native-server)
  - [Angular 7](#angular-7)
  - [CoreJS 3](#corejs-3)
- [From version 5.0.1 to 5.0.2](#from-version-501-to-502)
  - [Deprecate webpack extend mode](#deprecate-webpack-extend-mode)
- [From version 4.1.x to 5.0.x](#from-version-41x-to-50x)
  - [sortStoriesByKind](#sortstoriesbykind)
  - [Webpack config simplification](#webpack-config-simplification)
  - [Theming overhaul](#theming-overhaul)
  - [Story hierarchy defaults](#story-hierarchy-defaults)
  - [Options addon deprecated](#options-addon-deprecated)
  - [Individual story decorators](#individual-story-decorators)
  - [Addon backgrounds uses parameters](#addon-backgrounds-uses-parameters)
  - [Addon cssresources name attribute renamed](#addon-cssresources-name-attribute-renamed)
  - [Addon viewport uses parameters](#addon-viewport-uses-parameters)
  - [Addon a11y uses parameters, decorator renamed](#addon-a11y-uses-parameters-decorator-renamed)
  - [Addon centered decorator deprecated](#addon-centered-decorator-deprecated)
  - [New keyboard shortcuts defaults](#new-keyboard-shortcuts-defaults)
  - [New URL structure](#new-url-structure)
  - [Rename of the `--secure` cli parameter to `--https`](#rename-of-the---secure-cli-parameter-to---https)
  - [Vue integration](#vue-integration)
- [From version 4.0.x to 4.1.x](#from-version-40x-to-41x)
  - [Private addon config](#private-addon-config)
  - [React 15.x](#react-15x)
- [From version 3.4.x to 4.0.x](#from-version-34x-to-40x)
  - [React 16.3+](#react-163)
  - [Generic addons](#generic-addons)
  - [Knobs select ordering](#knobs-select-ordering)
  - [Knobs URL parameters](#knobs-url-parameters)
  - [Keyboard shortcuts moved](#keyboard-shortcuts-moved)
  - [Removed addWithInfo](#removed-addwithinfo)
  - [Removed RN packager](#removed-rn-packager)
  - [Removed RN addons](#removed-rn-addons)
  - [Storyshots Changes](#storyshots-changes)
  - [Webpack 4](#webpack-4)
  - [Babel 7](#babel-7)
  - [Create-react-app](#create-react-app)
    - [Upgrade CRA1 to babel 7](#upgrade-cra1-to-babel-7)
    - [Migrate CRA1 while keeping babel 6](#migrate-cra1-while-keeping-babel-6)
  - [start-storybook opens browser](#start-storybook-opens-browser)
  - [CLI Rename](#cli-rename)
  - [Addon story parameters](#addon-story-parameters)
- [From version 3.3.x to 3.4.x](#from-version-33x-to-34x)
- [From version 3.2.x to 3.3.x](#from-version-32x-to-33x)
  - [`babel-core` is now a peer dependency #2494](#babel-core-is-now-a-peer-dependency-2494)
  - [Base webpack config now contains vital plugins #1775](#base-webpack-config-now-contains-vital-plugins-1775)
  - [Refactored Knobs](#refactored-knobs)
- [From version 3.1.x to 3.2.x](#from-version-31x-to-32x)
  - [Moved TypeScript addons definitions](#moved-typescript-addons-definitions)
  - [Updated Addons API](#updated-addons-api)
- [From version 3.0.x to 3.1.x](#from-version-30x-to-31x)
  - [Moved TypeScript definitions](#moved-typescript-definitions)
  - [Deprecated head.html](#deprecated-headhtml)
- [From version 2.x.x to 3.x.x](#from-version-2xx-to-3xx)
  - [Webpack upgrade](#webpack-upgrade)
  - [Packages renaming](#packages-renaming)
  - [Deprecated embedded addons](#deprecated-embedded-addons)

## From version 6.5.x to 7.0.0

<<<<<<< HEAD
A number of these changes can be made automatically by the Storybook CLI. To take advantage of these "automigrations", run `npx storybook@next upgrade --prerelease` or `pnpm dlx storybook@next upgrade --prerelease`.
=======
A number of these changes can be made automatically by the Storybook CLI. To take advantage of these "automigrations", run `npx storybook@latest upgrade --prerelease` or `pnpx storybook@latest upgrade --prerelease`.
>>>>>>> a7cf3989

### 7.0 breaking changes

#### Dropped support for Node 15 and below

Storybook 7.0 requires **Node 16** or above. If you are using an older version of Node, you will need to upgrade or keep using Storybook 6 in the meantime.

#### Default export in Preview.js

Storybook 7.0 supports a default export in `.storybook/preview.js` that should contain all of its annotations. The previous format is still compatible, but **the default export will be the recommended way going forward**.

If your `preview.js` file looks like this:

```js
export const parameters = {
  actions: { argTypesRegex: '^on[A-Z].*' },
};
```

Please migrate it to use a default export instead:

```js
const preview = {
  parameters: {
    actions: { argTypesRegex: '^on[A-Z].*' },
  },
};
export default preview;
```

Additionally, we introduced typings for that default export (Preview), so you can import it in your config file. If you're using Typescript, make sure to rename your file to be `preview.ts`.

The `Preview` type will come from the Storybook package for the **renderer** you are using. For example, if you are using Angular, you will import it from `@storybook/angular`, or if you're using Vue3, you will import it from `@storybook/vue3`:

```ts
import { Preview } from '@storybook/react';

const preview: Preview = {
  parameters: {
    actions: { argTypesRegex: '^on[A-Z].*' },
  },
};
export default preview;
```

In JavaScript projects using `preview.js`, it's also possible to use the `Preview` type (for autocompletion, not type safety), via the JSDoc @type tag:

```js
/** @type { import('@storybook/react').Preview } */
const preview = {
  parameters: {
    actions: { argTypesRegex: '^on[A-Z].*' },
  },
};
export default preview;
```

#### ESM format in Main.js

It's now possible to use ESM in `.storybook/main.js` out of the box. Storybook 7.0 supports a default export in `.storybook/main.js` that should contain all of its configurations. The previous format is still compatible, but **the default export will be the recommended way going forward**.

If your main.js file looks like this:

```js
module.exports = {
  stories: ['../stories/**/*.stories.mdx', '../stories/**/*.stories.@(js|jsx|ts|tsx)'],
  framework: { name: '@storybook/react-vite' },
};
```

Or like this:

```js
export const stories = ['../stories/**/*.stories.mdx', '../stories/**/*.stories.@(js|jsx|ts|tsx)'];
export const framework = { name: '@storybook/react-vite' };
```

Please migrate it to use a default export instead:

```js
const config = {
  stories: ['../stories/**/*.stories.mdx', '../stories/**/*.stories.@(js|jsx|ts|tsx)'],
  framework: { name: '@storybook/react-vite' },
};
export default config;
```

Additionally, we introduced typings for that default export (StorybookConfig), so you can import it in your config file. If you're using Typescript, make sure to rename your file to be `main.ts`.

The `StorybookConfig` type will come from the Storybook package for the **framework** you are using, which relates to the package in the "framework" field you have in your main.ts file. For example, if you are using React Vite, you will import it from `@storybook/react-vite`:

```ts
import { StorybookConfig } from '@storybook/react-vite';

const config: StorybookConfig = {
  stories: ['../stories/**/*.stories.mdx', '../stories/**/*.stories.@(js|jsx|ts|tsx)'],
  framework: { name: '@storybook/react-vite' },
};
export default config;
```

In JavaScript projects using `main.js`, it's also possible to use the `StorybookConfig` type (for autocompletion, not type safety), via the JSDoc @type tag:

```ts
/** @type { import('@storybook/react-vite').StorybookConfig } */
const config = {
  stories: ['../stories/**/*.stories.mdx', '../stories/**/*.stories.@(js|jsx|ts|tsx)'],
  framework: { name: '@storybook/react-vite' },
};
export default config;
```

#### Modern browser support

Starting in Storybook 7.0, Storybook will no longer support IE11, amongst other legacy browser versions.
We now transpile our code with a target of `chrome >= 100` and node code is transpiled with a target of `node >= 16`.

This means code-features such as (but not limited to) `async/await`, arrow-functions, `const`,`let`, etc will exist in the code at runtime, and thus the runtime environment must support it.
Not just the runtime needs to support it, but some legacy loaders for Webpack or other transpilation tools might need to be updated as well. For example, certain versions of Webpack 4 had parsers that could not parse the new syntax (e.g. optional chaining).

Some addons or libraries might depended on this legacy browser support, and thus might break. You might get an error like:

```
regeneratorRuntime is not defined
```

To fix these errors, the addon will have to be re-released with a newer browser-target for transpilation. This often looks something like this (but it's dependent on the build system the addon uses):

```js
// babel.config.js
module.exports = {
  presets: [
    [
      '@babel/preset-env',
      {
        shippedProposals: true,
        useBuiltIns: 'usage',
        corejs: '3',
        modules: false,
        targets: { chrome: '100' },
      },
    ],
  ],
};
```

Here's an example PR to one of the Storybook addons: https://github.com/storybookjs/addon-coverage/pull/3 doing just that.

#### React peer dependencies required

_Has automigration_

Starting in 7.0, `react` and `react-dom` are now required peer dependencies of Storybook when using addon-docs (or docs via addon-essentials).

Storybook uses `react` in a variety of docs-related packages. In the past, we've done various trickery hide this from non-React users. However, with stricter peer dependency handling by `npm8`, `npm`, and `yarn pnp` those tricks have started to cause problems for those users. Rather than resorting to even more complicated tricks, we are making `react` and `react-dom` required peer dependencies.

To upgrade manually, add any version of `react` and `react-dom` as devDependencies using your package manager of choice, e.g.

```
npm add react react-dom --dev
```

#### start-storybook / build-storybook binaries removed

_Has automigration_

SB6.x framework packages shipped binaries called `start-storybook` and `build-storybook`.

In SB7.0, we've removed these binaries and replaced them with new commands in Storybook's CLI: `storybook dev` and `storybook build`. These commands will look for the `framework` field in your `.storybook/main.js` config--[which is now required](#framework-field-mandatory)--and use that to determine how to start/build your Storybook. The benefit of this change is that it is now possible to install multiple frameworks in a project without having to worry about hoisting issues.

A typical Storybook project includes two scripts in your projects `package.json`:

```json
{
  "scripts": {
    "storybook": "start-storybook <some flags>",
    "build-storybook": "build-storybook <some flags>"
  }
}
```

To convert this project to 7.0:

```json
{
  "scripts": {
    "storybook": "storybook dev <some flags>",
    "build-storybook": "storybook build <some flags>"
  },
  "devDependencies": {
    "storybook": "next"
  }
}
```

The new CLI commands remove the following flags:

| flag     | migration                                                                                     |
| -------- | --------------------------------------------------------------------------------------------- |
| --modern | No migration needed. [All ESM code is modern in SB7](#modern-esm--ie11-support-discontinued). |

#### New Addons API

Storybook 7 adds 2 new packages for addon authors to use: `@storybook/preview-api` and `@storybook/manager-api`.
These 2 packages replace `@storybook/addons`.

When adding addons to storybook, you can (for example) add panels:
  
```js
import { addons } from '@storybook/manager-api';

addons.addPanel('my-panel', {
  title: 'My Panel',
  render: ({ active, key }) => <div>My Panel</div>,
});
```

Note that this before would import `addons` from `@storybook/addons`, but now it imports `{ addons }` from `@storybook/manager-api`.
The `addons` export is now a named export only, there's no default export anymore, so make sure to update this usage.

The package `@storybook/addons` is still available, but it's only for backwards compatibility. It's not recommended to use it anymore.

It's also been used by addon creators to gain access to a few APIs like `makeDecorator`. 
These APIs are now available in `@storybook/preview-api`.

Storybook users have had access to a few storybook-lifecycle hooks such as `useChannel`, `useParameter`, `useStorybookState`;
when these hooks are used in panels, they should be imported from `@storybook/manager-api`.
When these hooks are used in decorators/stories, they should be imported from `@storybook/preview-api`.

Storybook 7 includes `@storybook/addons` shim package that provides the old API and calls the new API under the hood.
This backwards compatibility will be removed in a future release of storybook.

Here's an example of using the new API:
The `@storybook/preview-api` is used here, because the `useEffect` hook is used in a decorator.

```js
import { useEffect, makeDecorator } from '@storybook/preview-api';

export const withMyAddon = makeDecorator({
  name: 'withMyAddon',
  parameterName: 'myAddon',
  wrapper: (getStory) => {
    useEffect(() => {
      // do something with the options
    }, []);
    return getStory(context);
  },
});
```

##### Specific instructions for addon creators

If you're an addon creator, you'll have to update your addon to use the new APIs.

That means you'll have to release a breaking release of your addon to make it compatible with Storybook 7.
It should no longer depend on `@storybook/addons`, but instead on `@storybook/preview-api` and/or `@storybook/manager-api`.

You might also depend (and use) these packages in your addon's decorators: `@storybook/store`, `@storybook/preview-web`, `@storybook/core-client`, `@storybook/client-api`; these have all been consolidated into `@storybook/preview-api`.
So if you use any of these packages, please import what you need from `@storybook/preview-api` instead.


Storybook 7 will prepare manager-code for the browser using ESbuild (before it was using a combination of webpack + babel).
This is a very important change, though it will not affect most addons.
It means that when creating custom addons, particularly custom addons within the repo in which they are consumed,
you will need to be aware that this code is not passed though babel, and thus will not use your babel config.
This can result in errors if you are using experimental JS features in your addon code, not supported yet by ESbuild,
or using babel dependent features such as Component selectors in Emotion.

ESbuild also places some constraints on things you can import into your addon's manager code: only woff2 files are supported, and not all image file types are supported.
Here's the list of supported file types:
https://github.com/storybookjs/storybook/blob/4a37372f649e85e7a0c35b0493da016dbb5dee17/code/lib/builder-manager/src/index.ts#L54-L64
This is not configurable.

If this is a problem for your addon, you need to pre-compile your addon's manager code to ensure it works.

If you addon also introduces preview code (such a decorators) it will be passed though whatever builder + config the user has configured for their project; this hasn't changed.

In both the preview and manager code it's good to remember [Storybook now targets modern browser only](#modern-browser-support).

The package `@storybook/components` contain a lot of components useful for building addons.
Some of these addons have been moved to a new package `@storybook/blocks`.
These components were moved: `ColorControl`, `ColorPalette`, `ArgsTable`, `ArgRow`, `TabbedArgsTable`, `SectionRow`, `Source`, `Code`.

##### Specific instructions for addon users

All of storybook's core addons have been updated and are ready to use with Storybook 7.

We're working with the community to update the most popular addons.
But if you're using an addon that hasn't been updated yet, it might not work.

It's possible for example for older addons to use APIs that are no longer available in Storybook 7. 
Your addon might not show upside of the storybook (manager) UI, or storybook might fail to start entirely.

When this happens to you please open an issue on the addon's repo, and ask the addon author to update their addon to be compatible with Storybook 7.
It's also useful for the storybook team to know which addons are not yet compatible, so please open an issue on the storybook repo as well; particularly if the addon is popular and causes a critical failure.

Here's a list of popular addons that are known not to be compatible with Storybook 7 yet:
- [ ] [storybook-addon-jsx](https://github.com/storybookjs/addon-jsx)
- [ ] [storybook-addon-dark-mode](https://github.com/hipstersmoothie/storybook-dark-mode)

Though storybook should de-duplicate storybook packages, storybook CLI's `upgrade` command will warn you when you have multiple storybook-dependencies, because it is a possibility that this causes addons/storybook to not work, so when running into issues, please run this:
```
npx sb upgrade
```

#### New Framework API

_Has automigration_

Storybook 7 introduces the concept of `frameworks`, which abstracts configuration for `renderers` (e.g. React, Vue), `builders` (e.g. Webpack, Vite) and defaults to make integrations easier. This requires quite a few changes, depending on what your project is using. **We recommend you to use the automigrations**, but in case the command fails or you'd like to do the changes manually, here's a guide:

> Note:
> All of the following changes can be done automatically either via `npx storybook@latest upgrade --prerelease` or via the `npx storybook@latest automigrate` command. It's highly recommended to use these commands, which will tell you exactly what to do.


##### Available framework packages

In 7.0, `frameworks` combine a `renderer` and a `builder`, with the exception of a few packages that do not contain multiple builders, such as `@storybook/angular`, which only has Webpack 5 support.

You have to pick which framework you want to use from the list below, which will depend on your project configuration. If you're using a framework that has multiple builders, you'll have to pick one. For example, if you're using `@storybook/react`, you'll have to pick between `@storybook/react-vite` and `@storybook/react-webpack5`. If you're using a framework that only has one builder (and therefore hasn't changed), you can just use that.

Additionally, there are framework packages which are specific to meta-frameworks, like Next.js and SvelteKit. If you pick them, make sure to also see [this section]().

The current list of frameworks include:

- `@storybook/angular` (did not change)
- `@storybook/ember` (did not change)
- `@storybook/html-vite`
- `@storybook/html-webpack5`
- `@storybook/preact-vite`
- `@storybook/preact-webpack5`
- `@storybook/react-vite`
- `@storybook/react-webpack5`
- `@storybook/nextjs`
- `@storybook/server-webpack5`
- `@storybook/svelte-vite`
- `@storybook/svelte-webpack5`
- `@storybook/sveltekit`
- `@storybook/vue-vite`
- `@storybook/vue-webpack5`
- `@storybook/vue3-vite`
- `@storybook/vue3-webpack5`
- `@storybook/web-components-vite`
- `@storybook/web-components-webpack5`

You can find more info on the rationale here: [Frameworks RFC](https://chromatic-ui.notion.site/Frameworks-RFC-89f8aafe3f0941ceb4c24683859ed65c).

**After picking your framework, you'll need to install it as a dev dependency.**

Because the new framework package will include the builder as well, you can remove any of the builder packages you were using before:

```js
'@storybook/builder-webpack5',
'@storybook/manager-webpack5',
'@storybook/builder-webpack4',
'@storybook/manager-webpack4',
'@storybook/builder-vite',
'storybook-builder-vite',
```

> Note:
> if your project is still using Webpack 4, you'll have to upgrade to Webpack 5 as [Webpack 4 support was discontinued](#webpack4-support-discontinued)

##### Framework field mandatory

In 6.4 we introduced a new `main.js` field called [`framework`](#mainjs-framework-field). Starting in 7.0, the `main.js` file has to include a `framework` field and it should be of the package you picked in earlier steps.

Here's an example, in case you picked `@storybook/react-vite`:

```js
// .storybook/main.js
export default {
  // ... your configuration
  framework: {
    name: '@storybook/react-vite',
    options: {},
  },
};
```

##### frameworkOptions renamed

In 7.0, the `main.js` fields `reactOptions` and `angularOptions` have been renamed. They are now options on the `framework` field.

For React, what used to be:

```js
export default {
  reactOptions: { fastRefresh: true },
  framework: {
    name: '@storybook/react-webpack5',
    options: {},
  },
};
```

Becomes:

```js
export default {
  framework: {
    name: '@storybook/react-webpack5',
    options: { fastRefresh: true },
  },
};
```

For Angular, what used to be:

```js
export default {
  angularOptions: { enableIvy: true },
  framework: {
    name: '@storybook/angular',
    options: {},
  },
};
```

Becomes:

```js
export default {
  framework: {
    name: '@storybook/angular',
    options: { enableIvy: true },
  },
};
```

##### builderOptions renamed

In 7.0, the `main.js` fields `core.builder` are now removed, in favor of the new frameworks api. The builder is defined as part of the framework package you pick, e.g. `@storybook/vue3-vite`. If you had options for your builder, they are now options on the `framework.builder` field.

What used to be:

```js
export default {
  core: {
    builder: {
      name: 'webpack5',
      options: { lazyCompilation: true }
    },
  }
  framework: {
    name: '@storybook/react-webpack5',
    options: {},
  },
};
```

Becomes:

```js
export default {
  framework: {
    name: '@storybook/react-webpack5',
    options: {
      builder: { lazyCompilation: true },
    },
  },
};
```

> Note:
> If after making this change, your `main.js` `core` field is empty, just delete it.

#### TypeScript: StorybookConfig type moved

If you are using TypeScript you should import the `StorybookConfig` type from your framework package.

For example:

```ts
import type { StorybookConfig } from '@storybook/react-vite';
const config: StorybookConfig = {
  framework: '@storybook/react-vite',
  // ... your configuration
};
export default config;
```

#### Titles are statically computed

Up until version 7.0, it was possible to generate the default export of a CSF story by calling a function, or mixing in variables defined in other ES Modules. For instance:

```js
// Dynamically computed local title
const categories = {
  atoms: 'Atoms',
  molecules: 'Molecules',
  // etc.
}

export default {
  title: `${categories.atoms}/MyComponent`
}

// Title returned by a function
import { genDefault } from '../utils/storybook'

export default genDefault({
  category: 'Atoms',
  title: 'MyComponent',
})
```

This is no longer possible in Storybook 7.0, as story titles are parsed at build time. In earlier versions, titles were mostly produced manually. Now that [CSF3 auto-title](#csf3-auto-title-improvements) is available, optimisations were made that constrain how `id` and `title` can be defined manually.

As a result, titles cannot depend on variables or functions, and cannot be dynamically computed (even with local variables). Stories must have a static `title` property, or a static `component` property used by the [CSF3 auto-title](#csf3-auto-title-improvements) feature to compute a title.

Likewise, the `id` property must be statically defined. The URL defined for a story in the sidebar will be statically computed, so if you dynamically add an `id` through a function call like above, the story URL will not match the one in the sidebar and the story will be unreachable.

To opt-out of the old behavior you can set the `storyStoreV7` feature flag to `false` in `main.js`. However, a variety of performance optimizations depend on the new behavior, and the old behavior is deprecated and will be removed from Storybook in 8.0.

```js
module.exports = {
  features: {
    storyStoreV7: false,
  },
};
```

#### Framework standalone build moved

In 7.0 the location of the standalone node API has moved to `@storybook/core-server`.

If you used the React standalone API, for example, you might have written:

```js
const { buildStandalone } = require('@storybook/react/standalone');
const options = {};
buildStandalone(options).then(() => console.log('done'));
```

In 7.0, you would now use:

```js
const build = require('@storybook/core-server/standalone');
const options = {};
build(options).then(() => console.log('done'));
```

#### Change of root html IDs

The root ID unto which Storybook renders stories is renamed from `root` to `#storybook-root` to avoid conflicts with user's code.

#### Stories glob matches MDX files

If you used a directory based stories glob, in 6.x it would match `.stories.js` (and other JS extensions) and `.stories.mdx` files. For instance:

```js
// in main.js
export default {
  stories: ['../path/to/directory']
};

// or
export default {
  stories: [{ directory: '../path/to/directory' }]
};
```

In 7.0, this pattern will also match `.mdx` files (the new extension for docs files - see docs changes below). If you have `.mdx` files you don't want to appear in your storybook, either move them out of the directory, or add a `files` specifier with the old pattern (`"**/*.stories.@(mdx|tsx|ts|jsx|js)"`):

```js
export default {
  stories: [{ directory: '../path/to/directory', files: '**/*.stories.@(mdx|tsx|ts|jsx|js)' }],
};
```

#### Add strict mode

Starting in 7.0, Storybook's build tools add [`"use strict"`](https://developer.mozilla.org/en-US/docs/Web/JavaScript/Reference/Strict_mode) to the compiled JS output.

If user code in `.storybook/preview.js` or stories relies on "sloppy" mode behavior, it will need to be updated. As a workaround, it is sometimes possible to move the sloppy mode code inside a script tag in `.storybook/preview-head.html`.

#### Importing plain markdown files with `transcludeMarkdown` has changed

The `transcludeMarkdown` option in `addon-docs` have been removed, and the automatic handling of `.md` files in Vite projects have also been disabled.

Instead `.md` files can be imported as plain strings by adding the `?raw` suffix to the import, and then passed to the new `Markdown` block. In an MDX file that would look like this:

```
import { Markdown } from '@storybook/blocks';
import ReadMe from './README.md?raw';

...

<Markdown>{ReadMe}</Markdown>

```

#### Stories field in .storybook/main.js is mandatory

In 6.x, the `stories` key field in `.storybook/main.js` was optional. In 7.0, it is mandatory.
Please follow up the [Configure your Storybook project](https://storybook.js.org/docs/react/configure/overview#configure-your-storybook-project) section to configure your Storybook project.

### 7.0 Core changes

#### 7.0 feature flags removed

Storybook uses temporary feature flags to opt-in to future breaking changes or opt-in to legacy behaviors. For example:

```js
module.exports = {
  features: {
    emotionAlias: false,
  },
};
```

In 7.0 we've removed the following feature flags:

| flag                | migration instructions                                      |
| ------------------- | ----------------------------------------------------------- |
| `emotionAlias`      | This flag is no longer needed and should be deleted.        |
| `breakingChangesV7` | This flag is no longer needed and should be deleted.        |
| `previewCsfV3`      | This flag is no longer needed and should be deleted.        |
| `babelModeV7`       | See [Babel mode v7 exclusively](#babel-mode-v7-exclusively) |

#### Story context is prepared before for supporting fine grained updates

This change modifies the way Storybook prepares stories to avoid reactive args to get lost for fine-grained updates JS frameworks as `SolidJS` or `Vue`. That's because those frameworks handle args/props as proxies behind the scenes to make reactivity work. So when `argType` mapping was done in `prepareStory` the Proxies were destroyed and args becomes a plain object again, losing the reactivity.

For avoiding that, this change passes the mapped args instead of raw args at `renderToCanvas` so that the proxies stay intact. Also decorators will benefit from this as well by receiving mapped args instead of raw args.

#### Changed decorator order between preview.js and addons/frameworks

In Storybook 7.0 we have changed the order of decorators being applied to allow you to access context information added by decorators defined in addons/frameworks from decorators defined in `preview.js`. To revert the order to the previous behavior, you can set the `features.legacyDecoratorFileOrder` flag to `true` in your `main.js` file:

```js
// main.js
export default {
  features: {
    legacyDecoratorFileOrder: true,
  },
};
```

### 7.0 core addons changes

#### Removed auto injection of @storybook/addon-actions decorator

The `withActions` decorator is no longer automatically added to stories. This is because it is really only used in the html renderer, for all other renderers it's redundant.
If you are using the html renderer and use the `handles` parameter, you'll need to manually add the `withActions` decorator:

```diff
import globalThis from 'global';
+import { withActions } from '@storybook/addon-actions/decorator';

export default {
  component: globalThis.Components.Button,
  args: {
    label: 'Click Me!',
  },
  parameters: {
    chromatic: { disable: true },
  },
};
export const Basic = {
  parameters: {
    handles: [{ click: 'clicked', contextmenu: 'right clicked' }],
  },
+  decorators: [withActions],
};
```

#### Addon-backgrounds: Removed deprecated grid parameter

Starting in 7.0 the `grid.cellSize` parameter should now be `backgrounds.grid.cellSize`. This was [deprecated in SB 6.1](#deprecated-grid-parameter).

#### Addon-a11y: Removed deprecated withA11y decorator

We removed the deprecated `withA11y` decorator. This was [deprecated in 6.0](#removed-witha11y-decorator)

#### Addon-interactions: Interactions debugger is now default

The interactions debugger in the panel is now displayed by default. The feature flag is now removed.

```js
// .storybook/main.js

const config = {
  features: {
    interactionsDebugger: true, // This should be removed!
  },
};
export default config;
```

### 7.0 Vite changes

#### Vite builder uses Vite config automatically

When using a [Vite-based framework](#framework-field-mandatory), Storybook will automatically use your `vite.config.(ctm)js` config file starting in 7.0.  
Some settings will be overridden by Storybook so that it can function properly, and the merged settings can be modified using `viteFinal` in `.storybook/main.js` (see the [Storybook Vite configuration docs](https://storybook.js.org/docs/react/builders/vite#configuration)).  
If you were using `viteFinal` in 6.5 to simply merge in your project's standard Vite config, you can now remove it.

For Svelte projects this means that the `svelteOptions` property in the `main.js` config should be omitted, as it will be loaded automatically via the project's `vite.config.js`.

#### Vite cache moved to node_modules/.cache/.vite-storybook

Previously, Storybook's Vite builder placed cache files in node_modules/.vite-storybook. However, it's more common for tools to place cached files into `node_modules/.cache`, and putting them there makes it quick and easy to clear the cache for multiple tools at once. We don't expect this change will cause any problems, but it's something that users of Storybook Vite projects should know about. It can be configured by setting `cacheDir` in `viteFinal` within `.storybook/main.js` [Storybook Vite configuration docs](https://storybook.js.org/docs/react/builders/vite#configuration)).

### 7.0 Webpack changes

#### Webpack4 support discontinued

SB7.0 no longer supports Webpack4.

Depending on your project specifics, it might be possible to run your Storybook using the webpack5 builder without error.

If you are running into errors, you can upgrade your project to Webpack5 or you can try debugging those errors.

To upgrade:

- If you're configuring Webpack directly, see the Webpack5 [release announcement](https://webpack.js.org/blog/2020-10-10-webpack-5-release/) and [migration guide](https://webpack.js.org/migrate/5).
- If you're using Create React App, see the [migration notes](https://github.com/facebook/create-react-app/blob/main/CHANGELOG.md#migrating-from-40x-to-500) to upgrade from V4 (Webpack4) to 5

During the 7.0 dev cycle we will be updating this section with useful resources as we run across them.

#### Babel mode v7 exclusively

_Has automigration_

Storybook now uses [Babel mode v7](#babel-mode-v7) exclusively. In 6.x, Storybook provided its own babel settings out of the box. Now, Storybook's uses your project's babel settings (`.babelrc`, `babel.config.js`, etc.) instead.

> Note:
> If you are using @storybook/react-webpack5 with the @storybook/preset-create-react-app package, you don't need to do anything. The preset already provides the babel configuration you need.

In the new mode, Storybook expects you to provide a configuration file. Depending on the complexity your project, Storybook will fail to run without a babel configuration. If you want a configuration file that's equivalent to the 6.x default, you can run the following command in your project directory:

```sh
npx storybook@latest babelrc
```

This command will create a `.babelrc.json` file in your project, containing a few babel plugins which will be installed as dev dependencies.

#### Postcss removed

Storybook 6.x installed postcss by default. In 7.0 built-in support has been removed for Webpack-based frameworks. If you need it, you can add it back using [`@storybook/addon-postcss`](https://github.com/storybookjs/addon-postcss).

#### Removed DLL flags

Earlier versions of Storybook used Webpack DLLs as a performance crutch. In 6.1, we've removed Storybook's built-in DLLs and have deprecated the command-line parameters `--no-dll` and `--ui-dll`. In 7.0 those options are removed.

### 7.0 Framework-specific changes

#### Angular: Removed deprecated `component` and `propsMeta` field

The deprecated fields `component` and `propsMeta` on the NgStory type have been removed.

#### Angular: Drop support for Angular < 14

Starting in 7.0, we drop support for Angular < 14

#### Angular: Drop support for calling Storybook directly

In Storybook 6.4 we have deprecated calling Storybook directly (`npm run storybook`) for Angular. In Storybook 7.0, we've removed it entirely. Instead you have to set up the Storybook builder in your `angular.json` and execute `ng run <your-project>:storybook` to start Storybook. Please visit https://github.com/storybookjs/storybook/tree/next/code/frameworks/angular to set up Storybook for Angular correctly.

#### Angular: Application providers and ModuleWithProviders

In Storybook 7.0 we use the new bootstrapApplication API to bootstrap a standalone component to the DOM. The component is configured in a way to respect your configured imports, declarations and schemas, which you can define via the `moduleMetadata` decorator imported from `@storybook/angular`.

This means also, that there is no root ngModule anymore. Previously you were able to add ModuleWithProviders, likely the result of a 'Module.forRoot()'-style call, to your 'imports' array of the moduleMetadata definition. This is now discouraged. Instead, you should use the `applicationConfig` decorator to add your application-wide providers. These providers will be passed to the bootstrapApplication function.

For example, if you want to configure BrowserAnimationModule in your stories, please extract the necessary providers the following way and provide them via the `applicationConfig` decorator:

```js
import { BrowserAnimationsModule } from '@angular/platform-browser/animations';
import { importProvidersFrom } from '@angular/core';
import { applicationConfig, Meta, StoryObj } from '@storybook/angular';
import {ExampleComponent} from './example.component';

const meta: Meta = {
  title: 'Example',
  component: ExampleComponent,
  decorators: [
    // Define application-wide providers with the applicationConfig decorator
    applicationConfig({
      providers: [
        importProvidersFrom(BrowserAnimationsModule),
        // Extract all providers (and nested ones) from a ModuleWithProviders
        importProvidersFrom(SomeOtherModule.forRoot()),
      ],
    }
  ],
};

export default meta;

type Story = StoryObj<typeof ExampleComponent>

export const Default: Story = {
  render: () => ({
    // Define application-wide providers directly in the render function
    applicationConfig: {
      providers: [importProvidersFrom(BrowserAnimationsModule)],
    }
  }),
};
```

You can also use the `provide-style` decorator to provide an application-wide service:

```js
import { provideAnimations } from '@angular/platform-browser/animations';
import { moduleMetadata } from '@storybook/angular';

export default {
  title: 'Example',
  decorators: [
    applicationConfig({
      providers: [provideAnimations()],
    }),
  ],
};
```

Please visit https://angular.io/guide/standalone-components#configuring-dependency-injection for more information.

#### Angular: Removed legacy renderer

The `parameters.angularLegacyRendering` option is removed. You cannot use the old legacy renderer anymore.

#### Next.js: use the `@storybook/nextjs` framework

In Storybook 7.0 we introduced a convenient package that provides an out of the box experience for Next.js projects: `@storybook/nextjs`. Please see the [following resource](./code/frameworks/nextjs/README.md#getting-started) to get started with it.

#### SvelteKit: needs the `@storybook/sveltekit` framework

In Storybook 7.0 we introduced a convenient package that provides an out of the box experience for SvelteKit projects: `@storybook/sveltekit`. Please see the [following resource](./code/frameworks/sveltekit/README.md#getting-started) to get started with it.

For existing users, SvelteKit projects need to use the `@storybook/sveltekit` framework in the `main.js` file. Previously it was enough to just setup Storybook with Svelte+Vite, but that is no longer the case.

```js
// .storybook/main.js
export default {
  framework: '@storybook/sveltekit',
};
```

Also see the note in [Vite builder uses Vite config automatically](#vite-builder-uses-vite-config-automatically) about removing `svelteOptions`.

#### Vue3: replaced app export with setup

In 6.x `@storybook/vue3` exported a Vue application instance called `app`. In 7.0, this has been replaced by a `setup` function that can be used to initialize the application in your `.storybook/preview.js`:

Before:

```js
import { app } from '@storybook/vue3';
import Button from './Button.vue';

app.component('GlobalButton', Button);
```

After:

```js
import { setup } from '@storybook/vue3';
import Button from './Button.vue';

setup((app) => {
  app.component('GlobalButton', Button);
});
```

#### Web-components: dropped lit-html v1 support

In v6.x `@storybook/web-components` had a peer dependency on `lit-html` v1 or v2. In 7.0 we've dropped support for `lit-html` v1 and now uses `lit` v2 instead. Please upgrade your project's `lit-html` dependency if you're still on 1.x.

#### Create React App: dropped CRA4 support

Since v7 [drops webpack4 support](#webpack4-support-discontinued), it longer supports Create React App < 5.0. If you're using an earlier version of CRA, please upgrade or stay on Storybook 6.x.

#### HTML: No longer auto-dedents source code

The `@storybook/html` renderer doesn't dedent the source code when displayed in the "Show Code" source viewer any more.

You can get the same result by setting [the parameter `parameters.docs.source.format = "dedent"`](https://storybook.js.org/docs/7.0/html/api/doc-block-source#format) either on a story level or globally in `preview.js`.

### 7.0 Addon authors changes

#### register.js removed

In SB 6.x and earlier, addons exported a `register.js` entry point by convention, and users would import this in `.storybook/manager.js`. This was [deprecated in SB 6.5](#deprecated-registerjs)

In 7.0, most of Storybook's addons now export a `manager.js` entry point, which is automatically registered in Storybook's manager when the addon is listed in `.storybook/main.js`'s `addons` field.

If your `.manager.js` config references `register.js` of any of the following addons, you can remove it: `a11y`, `actions`, `backgrounds`, `controls`, `interactions`, `jest`, `links`, `measure`, `outline`, `toolbars`, `viewport`.

#### No more default export from `@storybook/addons`

The default export from `@storybook/addons` has been removed. Please use the named exports instead:

```js
import { addons } from '@storybook/addons';
```

The named export has been available since 6.0 or earlier, so your updated code will be backwards-compatible with older versions of Storybook.

#### No more configuration for manager

The Storybook manager is no longer built with Webpack. Now it's built with esbuild.
Therefore, it's no longer possible to configure the manager. Esbuild comes preconfigured to handle importing CSS, and images.

If you're currently loading files other than CSS or images into the manager, you'll need to make changes so the files get converted to JS before publishing your addon.

This means the preset value `managerWebpack` is no longer respected, and should be removed from presets and `main.js` files.

Addons that run in the manager can depend on `react` and `@storybook/*` packages directly. They do not need to be peerDependencies.
But very importantly, the build system ensures there will only be 1 version of these packages at runtime. The version will come from the `@storybook/ui` package, and not from the addon.
For this reason it's recommended to have these dependencies as `devDependencies` in your addon's `package.json`.

The full list of packages that Storybook's manager bundler makes available for addons is here: https://github.com/storybookjs/storybook/blob/next/code/lib/ui/src/globals/types.ts

Addons in the manager will no longer be bundled together anymore, which means that if 1 fails, it doesn't break the whole manager.
Each addon is imported into the manager as an ESM module that's bundled separately.

#### Icons API changed

For addon authors who use the `Icons` component, its API has been updated in Storybook 7.

```diff
export interface IconsProps extends ComponentProps<typeof Svg> {
-  icon?: IconKey;
-  symbol?: IconKey;
+  icon: IconType;
+  useSymbol?: boolean;
}
```

Full change here: https://github.com/storybookjs/storybook/pull/18809

#### Removed global client APIs

The `addParameters` and `addDecorator` APIs to add global decorators and parameters, exported by the various frameworks (e.g. `@storybook/react`) and `@storybook/client` were deprecated in 6.0 and have been removed in 7.0.

Instead, use `export const parameters = {};` and `export const decorators = [];` in your `.storybook/preview.js`. Addon authors similarly should use such an export in a preview entry file (see [Preview entries](https://github.com/storybookjs/storybook/blob/next/docs/addons/writing-presets.md#preview-entries)).

#### framework parameter renamed to renderer

All SB6.x frameworks injected a parameter called `framework` indicating to addons which framework is running.
For example, the framework value of `@storybook/react` would be `react`, `@storybook/vue` would be `vue`, etc.
Now those packages are called renderers in SB7, so the renderer information is now available in the `renderer`
parameter.

### 7.0 Docs changes

The information hierarchy of docs in Storybook has changed in 7.0. The main difference is that each docs is listed in the sidebar as a separate entry underneath the component, rather than attached to individual stories. You can also opt-in to a Autodocs entry rather than having one for every component (previously stories).

We've also modernized the API for all the doc blocks (the MDX components you use to write custom docs pages), which we'll describe below.

#### Autodocs changes

In 7.0, rather than rendering each story in "docs view mode", Autodocs (formerly known as "Docs Page") operates by adding additional sidebar entries for each component. By default it uses the same template as was used in 6.x, and the entries are entitled `Docs`.

You can configure Autodocs in `main.js`:

```js
module.exports = {
  docs: {
    autodocs: true, // see below for alternatives
    defaultName: 'Docs', // set to change the name of generated docs entries
  },
};
```

If you are migrating from 6.x your `docs.autodocs` option will have been set to `true`, which has the effect of enabling docs page for _every_ CSF file. However, as of 7.0, the new default is `'tag'`, which requires opting into Autodocs per-CSF file, with the `autodocs` **tag** on your component export:

```ts
export default {
  component: MyComponent
  // Tags are a new feature coming in 7.1, that we are using to drive this behaviour.
  tags: ['autodocs']
}
```

You can also set `autodocs: false` to opt-out of Autodocs entirely. Further configuration of Autodocs is described below.

**Parameter changes**

We've renamed many of the parameters that control docs rendering for consistency with the blocks (see below). The old parameters are now deprecated and will be removed in 8.0. Here is a full list of changes:

- `docs.inlineStories` has been renamed `docs.story.inline`
- `docs.iframeHeight` has been renamed `docs.story.iframeHeight`
- `notes` and `info` are no longer supported, instead use `docs.description.story | component`

#### MDX docs files

Previously `.stories.mdx` files were used to both define and document stories. In 7.0, we have deprecated defining stories in MDX files, and consequently have changed the suffix to simply `.mdx`. Our default `stories` glob in `main.js` will now match such files -- if you want to write MDX files that do not appear in Storybook, you may need to adjust the glob accordingly.

If you were using `.stories.mdx` files to write stories, we encourage you to move the stories to a CSF file, and _attach_ an `.mdx` file to that CSF file to document them. You can use the `Meta` block to attach a MDX file to a CSF file, and the `Story` block to render the stories:

```mdx
import { Meta, Story } from '@storybook/blocks';
import * as ComponentStories from './some-component.stories';

<Meta of={ComponentStories} />

<Story of={ComponentStories.Primary} />
```

(Note the `of` prop is only supported if you change your MDX files to plain `.mdx`, it's not supported in `.stories.mdx` files)

You can create as many docs entries as you like for a given component. By default the docs entry will be named the same as the `.mdx` file (e.g. `Introduction.mdx` becomes `Introduction`). If the docs file is named the same as the component (e.g. `Button.mdx`, it will use the default autodocs name (`"Docs"`) and override autodocs).

By default docs entries are listed first for the component. You can sort them using story sorting.

#### Unattached docs files

In Storybook 6.x, to create a unattached docs MDX file (that is, one not attached to story or a CSF file), you'd have to create a `.stories.mdx` file, and describe its location with the `Meta` doc block:

```mdx
import { Meta } from '@storybook/addon-docs';

<Meta title="Introduction" />
```

In 7.0, things are a little simpler -- you should call the file `.mdx` (drop the `.stories`). This will mean behind the scenes there is no story attached to this entry. You may also drop the `title` and use autotitle (and leave the `Meta` component out entirely, potentially).

#### Doc Blocks

Additionally to changing the docs information architecture, we've updated the API of the doc blocks themselves to be more consistent and future proof.

**General changes**

- Each block now uses `of={}` as a primary API -- where the argument to the `of` prop is a CSF or story _export_. The `of` prop is only supported in plain `.mdx` files and not `.stories.mdx` files.

- When you've attached to a CSF file (with the `Meta` block, or in Autodocs), you can drop the `of` and the block will reference the first story or the CSF file as a whole.

- Most other props controlling rendering of blocks now correspond precisely to the parameters for that block [defined for autodocs above](#autodocs-changes).

##### Meta block

The primary change of the `Meta` block is the ability to attach to CSF files with `<Meta of={}>` as described above.

##### Description block, `parameters.notes` and `parameters.info`

In 6.5 the Description doc block accepted a range of different props, `markdown`, `type` and `children` as a way to customize the content.
The props have been simplified and the block now only accepts an `of` prop, which can be a reference to either a CSF file, a default export (meta) or a story export, depending on which description you want to be shown. See TDB DOCS LINK for a deeper explanation of the new prop.

`parameters.notes` and `parameters.info` have been deprecated as a way to specify descriptions. Instead use JSDoc comments above the default export or story export, or use `parameters.docs.description.story | component` directly. See TDB DOCS LINK for a deeper explanation on how to write descriptions.

If you were previously using the `Description` block to render plain markdown in your docs, that behavior can now be achieved with the new `Markdown` block instead like this:

```
import { Markdown } from '@storybook/blocks';
import ReadMe from './README.md?raw';

...

<Markdown>{ReadMe}</Markdown>

```

Notice the `?raw` suffix in the markdown import is needed for this to work.

##### Story block

To reference a story in a MDX file, you should reference it with `of`:

```mdx
import { Meta, Story } from '@storybook/blocks';
import * as ComponentStories from './some-component.stories';

<Meta of={ComponentStories} />

<Story of={ComponentStories.standard} />
```

You can also reference a story from a different component:

```mdx
import { Meta, Story } from '@storybook/blocks';
import * as ComponentStories from './some-component.stories';
import * as SecondComponentStories from './second-component.stories';

<Meta of={ComponentStories} />

<Story of={SecondComponentStories.standard} meta={SecondComponentStories} />
```

Referencing stories by `id="xyz--abc"` is deprecated and should be replaced with `of={}` as above.

##### Source block

The source block now references a single story, the component, or a CSF file itself via the `of={}` parameter.

Referencing stories by `id="xyz--abc"` is deprecated and should be replaced with `of={}` as above. Referencing multiple stories via `ids={["xyz--abc"]}` is now deprecated and should be avoided (instead use two source blocks).

The parameter to transform the source has been consolidated from the multiple parameters of `parameters.docs.transformSource`, `parameters.docs.source.transformSource`, and `parameters.jsx.transformSource` to the single `parameters.docs.source.transform`. The behavior is otherwise unchanged.

##### Canvas block

The Canvas block follows the same changes as [the Story block described above](#story-block).

Previously the Canvas block accepted children (Story blocks) as a way to reference stories. That has now been replaced with the `of={}` prop that accepts a reference to _a story_.
That also means the Canvas block no longer supports containing multiple stories or elements, and thus the props related to that - `isColumn` and `columns` - have also been deprecated.

- To pass props to the inner Story block use the `story={{ }}` prop
- Similarly, to pass props to the inner Source block use the `source={{ }}` prop.
- The `mdxSource` prop has been deprecated in favor of using `source={{ code: '...' }}`
- The `withSource` prop has been renamed to `sourceState`

Here's a full example of the new API:

```mdx
import { Meta, Canvas } from '@storybook/blocks';
import * as ComponentStories from './some-component.stories';

<Meta of={ComponentStories} />

<Canvas
  of={ComponentStories.standard}
  story={{
    inline: false,
    height: '200px'
  }}
  source={{
    language: 'html',
    code: 'custom code...'
  }}
  withToolbar={true}
  additionalActions={[...]}
  layout="fullscreen"
  className="custom-class"
/>
```

##### ArgsTable block

The `ArgsTable` block is now deprecated, and two new blocks: `ArgTypes` and `Controls` should be preferred.

- `<ArgTypes of={storyExports OR metaExports OR component} />` will render a readonly table of args/props descriptions for a story, CSF file or component. If `of` omitted and the MDX file is attached it will render the arg types defined at the CSF file level.

- `<Controls of={storyExports} />` will render the controls for a story (or the primary story if `of` is omitted and the MDX file is attached).

The following props are not supported in the new blocks:

- `components` - to render more than one component in a single table
- `showComponent` to show the component's props as well as the story's args
- the `subcomponents` annotation to show more components on the table.
- `of="^"` to reference the meta (just omit `of` in that case, for `ArgTypes`).
- `story="^"` to reference the primary story (just omit `of` in that case, for `Controls`).
- `story="."` to reference the current story (this no longer makes sense in Docs 2).
- `story="name"` to reference a story (use `of={}`).

#### Configuring Autodocs

As in 6.x, you can override the docs container to configure docs further. This is the container that each docs entry is rendered inside:

```js
// in preview.js

export const parameters = {
  docs: {
    container: // your container
  }
}
```

Note that the container must be implemented as a _React component_.

You likely want to use the `DocsContainer` component exported by `@storybook/blocks` and consider the following examples:

**Overriding theme**:

To override the theme, you can continue to use the `docs.theme` parameter.

**Overriding MDX components**

If you want to override the MDX components supplied to your docs page, use the `MDXProvider` from `@mdx-js/react`:

```js
import { MDXProvider } from '@mdx-js/react';
import { DocsContainer } from '@storybook/blocks';
import * as DesignSystem from 'your-design-system';

export const MyDocsContainer = (props) => (
  <MDXProvider
    components={{
      h1: DesignSystem.H1,
      h2: DesignSystem.H2,
    }}
  >
    <DocsContainer {...props} />
  </MDXProvider>
);
```

**_NOTE_**: due to breaking changes in MDX2, such override will _only_ apply to elements you create via the MDX syntax, not pure HTML -- ie. `## content` not `<h2>content</h2>`.

#### MDX2 upgrade

Storybook 7 Docs uses MDXv2 instead of MDXv1. This means an improved syntax, support for inline JS expression, and improved performance among [other benefits](https://mdxjs.com/blog/v2/).

If you use `.stories.mdx` files in your project, you'll probably need to edit them since MDX2 contains [breaking changes](https://mdxjs.com/migrating/v2/#update-mdx-files). In general, MDX2 is stricter and more structured than MDX1.

We've provided an automigration, `mdx1to2` that makes a few of these changes automatically. For example, `mdx1to2` automatically converts MDX1-style HTML comments into MDX2-style JSX comments to save you time.

Unfortunately, the set of changes from MDX1 to MDX2 is vast, and many changes are subtle, so the bulk of the migration will be manual. You can use the [MDX Playground](https://mdxjs.com/playground/) to try out snippets interactively.

#### Legacy MDX1 support

If you get stuck with the [MDX2 upgrade](#mdx2-upgrade), we also provide opt-in legacy MDX1 support. This is intended as a temporary solution while you upgrade your Storybook; MDX1 will be discontinued in Storybook 8.0. The MDX1 library is no longer maintained and installing it results in `npm audit` security warnings.

To process your `.stories.mdx` files with MDX1, first install the `@storybook/mdx1-csf` package in your project:

```
yarn add -D @storybook/mdx1-csf@latest
```

Then enable the `legacyMdx1` feature flag in your `.storybook/main.js` file:

```js
export default {
  features: {
    legacyMdx1: true,
  },
};
```

NOTE: This only affects `.(stories|story).mdx` files. Notably, if you want to use Storybook 7's "pure" `.mdx` format, you'll need to use MDX2 for that.

#### Default docs styles will leak into non-story user components

Storybook's default styles in docs are now globally applied to any element instead of using classes. This means that any component that you add directly in a docs file will also get the default styles.

To mitigate this you need to wrap any content you don't want styled with the `Unstyled` block like this:

```mdx
import { Unstyled } from '@storybook/blocks';
import { MyComponent } from './MyComponent';

# This is a header

<Unstyled>
  <MyComponent />
</Unstyled>
```

Components that are part of your stories or in a canvas will not need this mitigation, as the `Story` and `Canvas` blocks already have this built-in.

#### Explicit `<code>` elements are no longer syntax highlighted

Due to how MDX2 works differently from MDX1, manually defined `<code>` elements are no longer transformed to the `Code` component, so it will not be syntax highlighted. This is not the case for markdown \`\`\` code-fences, that will still end up as `Code` with syntax highlighting.

Luckily [MDX2 supports markdown (like code-fences) inside elements better now](https://mdxjs.com/blog/v2/#improvements-to-the-mdx-format), so most cases where you needed a `<code>` element before, you can use code-fences instead:

<!-- prettier-ignore-start -->
````md
<code>This will now be an unstyled line of code</code>

```js
const a = 'This is still a styled code block.';
```

<div style={{ background: 'red', padding: '10px' }}>
  ```js
  const a = 'MDX2 supports markdown in elements better now, so this is possible.';
  ```
</div>
````
<!-- prettier-ignore-end -->

#### Dropped source loader / storiesOf static snippets

In SB 6.x, Storybook Docs used a Webpack loader called `source-loader` to help display static code snippets. This was configurable using the `options.sourceLoaderOptions` field.

In SB 7.0, we've moved to a faster, simpler alternative called `csf-plugin` that **only supports CSF**. It is configurable using the `options.csfPluginOptions` field.

If you're using `storiesOf` and want to restore the previous behavior, you can add `source-loader` by hand to your Webpack config using the following snippet in `main.js`:

```js
module.exports = {
  webpackFinal: (config) => {
    config.modules.rules.push({
      test: /\.stories\.[tj]sx?$/,
      use: [
        {
          loader: require.resolve('@storybook/source-loader'),
          options: {} /* your sourceLoaderOptions here */,
        },
      ],
      enforce: 'pre',
    });
    return config;
  },
};
```

#### Removed docs.getContainer and getPage parameters

It is no longer possible to set `parameters.docs.getContainer()` and `getPage()`. Instead use `parameters.docs.container` or `parameters.docs.page` directly.

#### Addon-docs: Removed deprecated blocks.js entry

Removed `@storybook/addon-docs/blocks` entry. Import directly from `@storybook/blocks` instead. This was [deprecated in SB 6.3](#deprecated-scoped-blocks-imports).

#### Dropped addon-docs manual babel configuration

Addon-docs previously accepted `configureJsx` and `mdxBabelOptions` options, which allowed full customization of the babel options used to process markdown and mdx files. This has been simplified in 7.0, with a new option, `jsxOptions`, which can be used to customize the behavior of `@babel/preset-react`.

#### Dropped addon-docs manual configuration

Storybook Docs 5.x shipped with instructions for how to manually configure Webpack and Storybook without the use of Storybook's "presets" feature. Over time, these docs went out of sync. Now in Storybook 7 we have removed support for manual configuration entirely.

#### Autoplay in docs

Running play functions in docs is generally tricky, as they can steal focus and cause the window to scroll. Consequently, we've disabled play functions in docs by default.

If your story depends on a play function to render correctly, _and_ you are confident the function autoplaying won't mess up your docs, you can set `parameters.docs.autoplay = true` to have it auto play.

#### Removed STORYBOOK_REACT_CLASSES global

This was a legacy global variable from the early days of react docgen. If you were using this variable, you can instead use docgen information which is added directly to components using `.__docgenInfo`.

### 7.0 Deprecations and default changes

#### storyStoreV7 enabled by default

SB6.4 introduced [Story Store V7](#story-store-v7), an optimization which allows code splitting for faster build and load times. This was an experimental, opt-in change and you can read more about it in [the migration notes below](#story-store-v7). TLDR: you can't use the legacy `storiesOf` API or dynamic titles in CSF.

Now in 7.0, Story Store V7 is the default. You can opt-out of it by setting the feature flag in `.storybook/main.js`:

```js
module.exports = {
  features: {
    storyStoreV7: false,
  },
};
```

During the 7.0 dev cycle we will be preparing recommendations and utilities to make it easier for `storiesOf` users to upgrade.

#### `Story` type deprecated

In 6.x you were able to do this:

```ts
import type { Story } from '@storybook/react';

export const MyStory: Story = () => <div />;
```

But this will produce a deprecation warning in 7.0 because `Story` has been deprecated.
To fix the deprecation warning, use the `StoryFn` type:

```ts
import type { StoryFn } from '@storybook/react';

export const MyStory: StoryFn = () => <div />;
```

This change is part of our move to CSF3, which uses objects instead of functions to represent stories.
You can read more about the CSF3 format here: https://storybook.js.org/blog/component-story-format-3-0/

#### `ComponentStory`, `ComponentStoryObj`, `ComponentStoryFn` and `ComponentMeta` types are deprecated

The type of StoryObj and StoryFn have been changed in 7.0 so that both the "component" as "the props of the component" will be accepted as the generic parameter.

```ts
import type { Story } from '@storybook/react';
import { Button, ButtonProps } from './Button';

// This works in 7.0, making the ComponentX types redundant.
const meta: Meta<typeof Button> = { component: Button };

export const CSF3Story: StoryObj<typeof Button> = { args: { label: 'Label' } };

export const CSF2Story: StoryFn<typeof Button> = (args) => <Button {...args} />;
CSF2Story.args = { label: 'Label' };

// Passing props directly still works as well.
const meta: Meta<ButtonProps> = { component: Button };

export const CSF3Story: StoryObj<ButtonProps> = { args: { label: 'Label' } };

export const CSF2Story: StoryFn<ButtonProps> = (args) => <Button {...args} />;
CSF2Story.args = { label: 'Label' };
```

#### Renamed `renderToDOM` to `renderToCanvas`

The "rendering" function that renderers (ex-frameworks) must export (`renderToDOM`) has been renamed to `renderToCanvas` to acknowledge that some consumers of frameworks/the preview do not work with DOM elements.

#### Renamed `XFramework` to `XRenderer`

In 6.x you could import XFramework types:

```ts
import type { ReactFramework } from '@storybook/react';
import type { VueFramework } from '@storybook/vue';
import type { SvelteFramework } from '@storybook/svelte';

// etc.
```

Those are deprecated in 7.0 as they are renamed to:

```ts
import type { ReactRenderer } from '@storybook/react';
import type { VueRenderer } from '@storybook/vue';
import type { SvelteRenderer } from '@storybook/svelte';

// etc.
```

#### Renamed `DecoratorFn` to `Decorator`

In 6.x you could import the type `DecoratorFn`:

```ts
import type { DecoratorFn } from '@storybook/react';
```

This type is deprecated in 7.0, instead you can use the type `Decorator`, which is now available for all renderers:

```ts
import type { Decorator } from '@storybook/react';
// or
import type { Decorator } from '@storybook/vue';
// or
import type { Decorator } from '@storybook/svelte';
// etc.
```

The type `Decorator` accepts a generic parameter `TArgs`. This can be used like this:

```tsx
import type { Decorator } from '@storybook/react';
import { LocaleProvider } from './locale';

const withLocale: Decorator<{ locale: 'en' | 'es' }> = (Story, { args }) => (
  <LocaleProvider lang={args.locale}>
    <Story />
  </LocaleProvider>
);
```

If you want to use `Decorator` in a backwards compatible way to `DecoratorFn`, you can use:

```tsx
import type { Args, Decorator } from '@storybook/react';

// Decorator<Args> behaves the same as DecoratorFn (without generic)
const withLocale: Decorator<Args> = (Story, { args }) => // args has type { [name: string]: any }
```

#### CLI option `--use-npm` deprecated

With increased support for more package managers (pnpm), we have introduced the `--package-manager` CLI option. Please use `--package-manager=npm` to force NPM to be used to install dependencies when running Storybook CLI commands. Other valid options are `pnpm`, `yarn1`, and `yarn2` (`yarn2` is for versions 2 and higher).

#### 'config' preset entry replaced with 'previewAnnotations'

The preset field `'config'` has been replaced with `'previewAnnotations'`. `'config'` is now deprecated and will be removed in Storybook 8.0.

Additionally, the internal field `'previewEntries'` has been removed. If you need a preview entry, just use a `'previewAnnotations'` file and don't export anything.

## From version 6.4.x to 6.5.0

### Vue 3 upgrade

Storybook 6.5 supports Vue 3 out of the box when you install it fresh. However, if you're upgrading your project from a previous version, you'll need to [follow the steps for opting-in to webpack 5](#webpack-5).

### React18 new root API

React 18 introduces a [new root API](https://reactjs.org/blog/2022/03/08/react-18-upgrade-guide.html#updates-to-client-rendering-apis). Starting in 6.5, Storybook for React will auto-detect your react version and use the new root API automatically if you're on React18.

If you wish to opt out of the new root API, set the `reactOptions.legacyRootApi` flag in your `.storybook/main.js` config:

```js
module.exports = {
  reactOptions: { legacyRootApi: true },
};
```

### Renamed isToolshown to showToolbar

Storybook's [manager API](docs/addons/addons-api.md) has deprecated the `isToolshown` option (to show/hide the toolbar) and renamed it to `showToolbar` for consistency with other similar UI options.

Example:

```js
// .storybook/manager.js
import { addons } from '@storybook/addons';

addons.setConfig({
  showToolbar: false,
});
```

### Dropped support for addon-actions addDecorators

Prior to SB6.5, `addon-actions` provided an option called `addDecorators`. In SB6.5, decorators are applied always. This is technically a breaking change, so if this affects you please file an issue in Github and we can consider reverting this in a patch release.

### Vite builder renamed

SB6.5 renames Storybook's [Vite builder](https://github.com/storybookjs/builder-vite) from `storybook-builder-vite` to `@storybook/builder-vite`. This move is part of a larger effort to improve Vite support in Storybook.

Storybook's `automigrate` command can migrate for you. To manually migrate:

1. Remove `storybook-builder-vite` from your `package.json` dependencies
2. Install `@storybook/builder-vite`
3. Update your `core.builder` setting in `.storybook/main.js` to `@storybook/builder-vite`.

### Docs framework refactor for React

SB6.5 moves framework specializations (e.g. ArgType inference, dynamic snippet rendering) out of `@storybook/addon-docs` and into the specific framework packages to which they apply (e.g. `@storybook/react`).

This change should not require any specific migrations on your part if you are using the docs addon as described in the documentation. However, if you are using `react-docgen` or `react-docgen-typescript` information in some custom way outside of `addon-docs`, you should be aware of this change.

In SB6.4, `@storybook/react` added `react-docgen` to its babel settings and `react-docgen-typescript` to its Webpack settings. In SB6.5, this only happens if you are using `addon-docs` or `addon-controls`, either directly or indirectly through `addon-essentials`. If you're not using either of those addons, but require that information for some other addon, please configure that manually in your `.storybook/main.js` configuration. You can see the docs configuration here: https://github.com/storybookjs/storybook/blob/next/code/presets/react-webpack/src/framework-preset-react-docs.ts

### Opt-in MDX2 support

SB6.5 adds experimental opt-in support for MDXv2. To install:

```sh
yarn add @storybook/mdx2-csf -D
```

Then add the `previewMdx2` feature flag to your `.storybook/main.js` config:

```js
module.exports = {
  features: {
    previewMdx2: true,
  },
};
```

### CSF3 auto-title improvements

SB 6.4 introduced experimental "auto-title", in which a story's location in the sidebar (aka `title`) can be automatically inferred from its location on disk. For example, the file `atoms/Button.stories.js` might result in the title `Atoms/Button`.

We've made two improvements to Auto-title based on user feedback:

- Auto-title preserves filename case
- Auto-title removes redundant filenames from the path

#### Auto-title filename case

SB 6.4's implementation of auto-title ran `startCase` on each path component. For example, the file `atoms/MyButton` would be transformed to `Atoms/My Button`.

We've changed this in SB 6.5 to preserve the filename case, so that instead it the same file would result in the title `atoms/MyButton`. The rationale is that this gives more control to users about what their auto-title will be.

This might be considered a breaking change. However, we feel justified to release this in 6.5 because:

1. We consider it a bug in the initial auto-title implementation
2. CSF3 and the auto-title feature are experimental, and we reserve the right to make breaking changes outside of semver (tho we try to avoid it)

If you want to restore the old titles in the UI, you can customize your sidebar with the following code snippet in `.storybook/manager.js`:

```js
import { addons } from '@storybook/addons';
import startCase from 'lodash/startCase';

addons.setConfig({
  sidebar: {
    renderLabel: ({ name, type }) => (type === 'story' ? name : startCase(name)),
  },
});
```

#### Auto-title redundant filename

The heuristic failed in the common scenario in which each component gets its own directory, e.g. `atoms/Button/Button.stories.js`, which would result in the redundant title `Atoms/Button/Button`. Alternatively, `atoms/Button/index.stories.js` would result in `Atoms/Button/Index`.

To address this problem, 6.5 introduces a new heuristic to removes the filename if it matches the directory name or `index`. So `atoms/Button/Button.stories.js` and `atoms/Button/index.stories.js` would both result in the title `Atoms/Button` (or `atoms/Button` if `autoTitleFilenameCase` is set, see above).

Since CSF3 is experimental, we are introducing this technically breaking change in a minor release. If you desire the old structure, you can manually specify the title in file. For example:

```js
// atoms/Button/Button.stories.js
export default { title: 'Atoms/Button/Button' };
```

#### Auto-title always prefixes

When the user provides a `prefix` in their `main.js` `stories` field, it now prefixes all titles to matching stories, whereas in 6.4 and earlier it only prefixed auto-titles.

Consider the following example:

```js
// main.js
module.exports = {
  stories: [{ directory: '../src', titlePrefix: 'Custom' }]
}

// ../src/NoTitle.stories.js
export default { component: Foo };

// ../src/Title.stories.js
export default { component: Bar, title: 'Bar' }
```

In 6.4, the final titles would be:

- `NoTitle.stories.js` => `Custom/NoTitle`
- `Title.stories.js` => `Bar`

In 6.5, the final titles would be:

- `NoTitle.stories.js` => `Custom/NoTitle`
- `Title.stories.js` => `Custom/Bar`

<!-- markdown-link-check-disable -->

### 6.5 Deprecations

#### Deprecated register.js

In ancient versions of Storybook, addons were registered by referring to `addon-name/register.js`. This is going away in SB7.0. Instead you should just add `addon-name` to the `addons` array in `.storybook/main.js`.

Before:

```js
module.exports = { addons: ['my-addon/register.js'] };
```

After:

```js
module.exports = { addons: ['my-addon'] };
```

## From version 6.3.x to 6.4.0

### Automigrate

Automigrate is a new 6.4 feature that provides zero-config upgrades to your dependencies, configurations, and story files.

Each automigration analyzes your project, and if it's is applicable, propose a change alongside relevant documentation. If you accept the changes, the automigration will update your files accordingly.

For example, if you're in a webpack5 project but still use Storybook's default webpack4 builder, the automigration can detect this and propose an upgrade. If you opt-in, it will install the webpack5 builder and update your `main.js` configuration automatically.

You can run the existing suite of automigrations to see which ones apply to your project. This won't update any files unless you accept the changes:

```

npx sb@latest automigrate

```

The automigration suite also runs when you create a new project (`sb init`) or when you update Storybook (`sb upgrade`).

### CRA5 upgrade

Storybook 6.3 supports CRA5 out of the box when you install it fresh. However, if you're upgrading your project from a previous version, you'll need to upgrade the configuration. You can do this automatically by running:

```

npx sb@latest automigrate

```

Or you can do the following steps manually to force Storybook to use Webpack 5 for building your project:

```shell
yarn add @storybook/builder-webpack5 @storybook/manager-webpack5 --dev
# Or
npm install @storybook/builder-webpack5 @storybook/manager-webpack5 --save-dev
```

Then edit your `.storybook/main.js` config:

```js
module.exports = {
  core: {
    builder: 'webpack5',
  },
};
```

### CSF3 enabled

SB6.3 introduced a feature flag, `features.previewCsfV3`, to opt-in to experimental [CSF3 syntax support](https://storybook.js.org/blog/component-story-format-3-0/). In SB6.4, CSF3 is supported regardless of `previewCsfV3`'s value. This should be a fully backwards-compatible change. The `previewCsfV3` flag has been deprecated and will be removed in SB7.0.

#### Optional titles

In SB6.3 and earlier, component titles were required in CSF default exports. Starting in 6.4, they are optional.
If you don't specify a component file, it will be inferred from the file's location on disk.

Consider a project configuration `/path/to/project/.storybook/main.js` containing:

```js
module.exports = { stories: ['../src/**/*.stories.*'] };
```

And the file `/path/to/project/src/components/Button.stories.tsx` containing the default export:

```js
import { Button } from './Button';
export default { component: Button };
// named exports...
```

The inferred title of this file will be `components/Button` based on the stories glob in the configuration file.
We will provide more documentation soon on how to configure this.

#### String literal titles

Starting in 6.4 CSF component [titles are optional](#optional-titles). However, if you do specify titles, title handing is becoming more strict in V7 and is limited to string literals.

Earlier versions of Storybook supported story titles that are dynamic Javascript expressions

```js
// ✅ string literals 6.3 OK / 7.0 OK
export default {
  title: 'Components/Atoms/Button',
};

// ✅ undefined 6.3 OK / 7.0 OK
export default {
  component: Button,
};

// ❌ expressions: 6.3 OK / 7.0 KO
export default {
  title: foo('bar'),
};

// ❌ template literals 6.3 OK / 7.0 KO
export default {
  title: `${bar}`,
};
```

#### StoryObj type

The TypeScript type for CSF3 story objects is `StoryObj`, and this will become the default in Storybook 7.0. In 6.x, the `StoryFn` type is the default, and `Story` is aliased to `StoryFn`.

If you are migrating to experimental CSF3, the following is compatible with 6.4 and requires the least amount of change to your code today:

```ts
// CSF2 function stories, current API, will break in 7.0
import type { Story } from '@storybook/<framework>';

// CSF3 object stories, will persist in 7.0
import type { StoryObj } from '@storybook/<framework>';
```

The following is compatible with 6.4 and also forward-compatible with anticipated 7.0 changes:

```ts
// CSF2 function stories, forward-compatible mode
import type { StoryFn } from '@storybook/<framework>';

// CSF3 object stories, using future 7.0 types
import type { Story } from '@storybook/<framework>/types-7-0';
```

### Story Store v7

SB6.4 introduces an opt-in feature flag, `features.storyStoreV7`, which loads stories in an "on demand" way (that is when rendered), rather than up front when the Storybook is booted. This way of operating will become the default in 7.0 and will likely be switched to opt-out in that version.

The key benefit of the on demand store is that stories are code-split automatically (in `builder-webpack4` and `builder-webpack5`), which allows for much smaller bundle sizes, faster rendering, and improved general performance via various opt-in Webpack features.

The on-demand store relies on the "story index" data structure which is generated in the server (node) via static code analysis. As such, it has the following limitations:

- Does not work with `storiesOf()`
- Does not work if you use dynamic story names or component titles.

However, the `autoTitle` feature is supported.

#### Behavioral differences

The key behavioral differences of the v7 store are:

- `SET_STORIES` is not emitted on boot up. Instead the manager loads the story index independently.
- A new event `STORY_PREPARED` is emitted when a story is rendered for the first time, which contains metadata about the story, such as `parameters`.
- All "entire" store APIs such as `extract()` need to be proceeded by an async call to `loadAllCSFFiles()` which fetches all CSF files and processes them.

#### Main.js framework field

In earlier versions of Storybook, each framework package (e.g. `@storybook/react`) provided its own `start-storybook` and `build-storybook` binaries, which automatically filled in various settings.

In 7.0, we're moving towards a model where the user specifies their framework in `main.js`.

```js
module.exports = {
  // ... your existing config
  framework: '@storybook/react', // OR whatever framework you're using
};
```

Each framework must export a `renderToDOM` function and `parameters.framework`. We'll be adding more documentation for framework authors in a future release.

#### Using the v7 store

To activate the v7 mode set the feature flag in your `.storybook/main.js` config:

```js
module.exports = {
  // ... your existing config
  framework: '@storybook/react', // OR whatever framework you're using
  features: {
    storyStoreV7: true,
  },
};
```

NOTE: `features.storyStoreV7` implies `features.buildStoriesJson` and has the same limitations.

#### v7-style story sort

If you've written a custom `storySort` function, you'll need to rewrite it for V7.

SB6.x supports a global story function specified in `.storybook/preview.js`. It accepts two arrays which each contain:

- The story ID
- A story object that contains the name, title, etc.
- The component's parameters
- The project-level parameters

SB 7.0 streamlines the story function. It now accepts a `StoryIndexEntry` which is
an object that contains only the story's `id`, `title`, `name`, and `importPath`.

Consider the following example, before and after:

```js
// v6-style sort
function storySort(a, b) {
  return a[1].kind === b[1].kind
    ? 0
    : a[1].id.localeCompare(b[1].id, undefined, { numeric: true });
},
```

And the after version using `title` instead of `kind` and not receiving the full parameters:

```js
// v7-style sort
function storySort(a, b) {
  return a.title === b.title
    ? 0
    : a.id.localeCompare(b.id, undefined, { numeric: true });
},
```

#### v7 Store API changes for addon authors

The Story Store in v7 mode is async, so synchronous story loading APIs no longer work. In particular:

- `store.fromId()` has been replaced by `store.loadStory()`, which is async (i.e. returns a `Promise` you will need to await).
- `store.raw()/store.extract()` and friends that list all stories require a prior call to `store.cacheAllCSFFiles()` (which is async). This will load all stories, and isn't generally a good idea in an addon, as it will force the whole store to load.

#### Storyshots compatibility in the v7 store

Storyshots is not currently compatible with the v7 store. However, you can use the following workaround to opt-out of the v7 store when running storyshots; in your `main.js`:

```js
module.exports = {
  features: {
    storyStoreV7: !global.navigator?.userAgent?.match?.('jsdom'),
  },
};
```

There are some caveats with the above approach:

- The code path in the v6 store is different to the v7 store and your mileage may vary in identical behavior. Buyer beware.
- The story sort API [changed between the stores](#v7-style-story-sort). If you are using a custom story sort function, you will need to ensure it works in both contexts (perhaps using the check `global.navigator.userAgent.match('jsdom')`).

### Emotion11 quasi-compatibility

Now that the web is moving to Emotion 11 for styling, popular libraries like MUI5 and ChakraUI are breaking with Storybook 6.3 which only supports emotion@10.

Unfortunately we're unable to upgrade Storybook to Emotion 11 without a semver major release, and we're not ready for that. So, as a workaround, we've created a feature flag which opts-out of the previous behavior of pinning the Emotion version to v10. To enable this workaround, add the following to your `.storybook/main.js` config:

```js
module.exports = {
  features: {
    emotionAlias: false,
  },
};
```

Setting this should unlock theming for emotion11-based libraries in Storybook 6.4.

### Babel mode v7

SB6.4 introduces an opt-in feature flag, `features.babelModeV7`, that reworks the way Babel is configured in Storybook to make it more consistent with the Babel is configured in your app. This breaking change will become the default in SB 7.0, but we encourage you to migrate today.

> NOTE: CRA apps using `@storybook/preset-create-react-app` use CRA's handling, so the new flag has no effect on CRA apps.

In SB6.x and earlier, Storybook provided its own default configuration and inconsistently handled configurations from the user's babelrc file. This resulted in a final configuration that differs from your application's configuration AND is difficult to debug.

In `babelModeV7`, Storybook no longer provides its own default configuration and is primarily configured via babelrc file, with small, incremental updates from Storybook addons.

In 6.x, Storybook supported a `.storybook/babelrc` configuration option. This is no longer supported and it's up to you to reconcile this with your project babelrc.

To activate the v7 mode set the feature flag in your `.storybook/main.js` config:

```js
module.exports = {
  // ... your existing config
  features: {
    babelModeV7: true,
  },
};
```

In the new mode, Storybook expects you to provide a configuration file. If you want a configuration file that's equivalent to the 6.x default, you can run the following command in your project directory:

```sh
npx sb@latest babelrc
```

This will create a `.babelrc.json` file. This file includes a bunch of babel plugins, so you may need to add new package devDependencies accordingly.

### Loader behavior with args changes

In 6.4 the behavior of loaders when arg changes occurred was tweaked so loaders do not re-run. Instead the previous value of the loader is passed to the story, irrespective of the new args.

### 6.4 Angular changes

#### SB Angular builder

Since SB6.3, Storybook for Angular supports a builder configuration in your project's `angular.json`. This provides an Angular-style configuration for running and building your Storybook. An example builder configuration is now part of the [get started documentation page](https://storybook.js.org/docs/angular/get-started/install).

If you want to know all the available options, please checks the builders' validation schemas :

- `start-storybook`: [schema](https://github.com/storybookjs/storybook/blob/next/code/frameworks/angular/src/builders/start-storybook/schema.json)
- `build-storybook`: [schema](https://github.com/storybookjs/storybook/blob/next/code/frameworks/angular/src/builders/build-storybook/schema.json)

#### Angular13

Angular 13 introduces breaking changes that require updating your Storybook configuration if you are migrating from a previous version of Angular.

Most notably, the documented way of including global styles is no longer supported by Angular13. Previously you could write the following in your `.storybook/preview.js` config:

```
import '!style-loader!css-loader!sass-loader!./styles.scss';
```

If you use Angular 13 and above, you should use the builder configuration instead:

```json
   "my-default-project": {
      "architect": {
        "build": {
          "builder": "@angular-devkit/build-angular:browser",
          "options": {
            "styles": ["src/styles.css", "src/styles.scss"],
          }
        }
      },
   },
```

If you need storybook-specific styles separate from your app, you can configure the styles in the [SB Angular builder](#sb-angular-builder), which completely overrides your project's styles:

```json
      "storybook": {
        "builder": "@storybook/angular:start-storybook",
        "options": {
          "browserTarget": "my-default-project:build",
          "styles": [".storybook/custom-styles.scss"],
        },
      }
```

Then, once you've set this up, you should run Storybook through the builder:

```sh
ng run my-default-project:storybook
ng run my-default-project:build-storybook
```

#### Angular component parameter removed

In SB6.3 and earlier, the `default.component` metadata was implemented as a parameter, meaning that stories could set `parameters.component` to override the default export. This was an internal implementation that was never documented, but it was mistakenly used in some Angular examples.

If you have Angular stories of the form:

```js
export const MyStory = () => ({ ... })
SomeStory.parameters = { component: MyComponent };
```

You should rewrite them as:

```js
export const MyStory = () => ({ component: MyComponent, ... })
```

[More discussion here.](https://github.com/storybookjs/storybook/pull/16010#issuecomment-917378595)

### 6.4 deprecations

#### Deprecated --static-dir CLI flag

In 6.4 we've replaced the `--static-dir` CLI flag with the `staticDirs` field in `.storybook/main.js`. Note that the CLI directories are relative to the current working directory, whereas the `staticDirs` are relative to the location of `main.js`.

Before:

```sh
start-storybook --static-dir ./public,./static,./foo/assets:/assets
```

After:

```js
// .storybook/main.js
module.exports = {
  staticDirs: ['../public', '../static', { from: '../foo/assets', to: '/assets' }],
};
```

The `--static-dir` flag has been deprecated and will be removed in Storybook 7.0.

## From version 6.2.x to 6.3.0

### Webpack 5

Storybook 6.3 brings opt-in support for building both your project and the manager UI with webpack 5. To do so, there are two ways:

1 - Upgrade command

If you're upgrading your Storybook version, run this command, which will both upgrade your dependencies but also detect whether you should migrate to webpack5 builders and apply the changes automatically:

```shell
npx sb upgrade
```

2 - Automigrate command

If you don't want to change your Storybook version but want Storybook to detect whether you should migrate to webpack5 builders and apply the changes automatically:

```shell
npx sb automigrate
```

3 - Manually

If either methods did not work or you just want to proceed manually, do the following steps:

Install the dependencies:

```shell
yarn add @storybook/builder-webpack5 @storybook/manager-webpack5 --dev
# Or
npm install @storybook/builder-webpack5 @storybook/manager-webpack5 --save-dev
```

Then edit your `.storybook/main.js` config:

```js
module.exports = {
  core: {
    builder: 'webpack5',
  },
};
```

> NOTE: If you're using `@storybook/preset-create-react-app` make sure to update it to version 4.0.0 as well.

#### Fixing hoisting issues

##### Webpack 5 manager build

Storybook 6.2 introduced **experimental** webpack5 support for building user components. Storybook 6.3 also supports building the manager UI in webpack 5 to avoid strange hoisting issues.

If you're upgrading from 6.2 and already using the experimental webpack5 feature, this might be a breaking change (hence the 'experimental' label) and you should try adding the manager builder:

```shell
yarn add @storybook/manager-webpack5 --dev
# Or
npm install @storybook/manager-webpack5 --save-dev
```

##### Wrong webpack version

Because Storybook uses `webpack@4` as the default, it's possible for the wrong version of webpack to get hoisted by your package manager. If you receive an error that looks like you might be using the wrong version of webpack, install `webpack@5` explicitly as a dev dependency to force it to be hoisted:

```shell
yarn add webpack@5 --dev
# Or
npm install webpack@5 --save-dev
```

Alternatively or additionally you might need to add a resolution to your package.json to ensure that a consistent webpack version is provided across all of storybook packages. Replacing the {app} with the app (react, vue, etc.) that you're using:

```js
// package.json
...
resolutions: {
  "@storybook/{app}/webpack": "^5"
}
...
```

### Angular 12 upgrade

Storybook 6.3 supports Angular 12 out of the box when you install it fresh. However, if you're upgrading your project from a previous version, you'll need to [follow the steps for opting-in to webpack 5](#webpack-5).

### Lit support

Storybook 6.3 introduces Lit 2 support in a non-breaking way to ease migration from `lit-html`/`lit-element` to `lit`.

To do so, it relies on helpers added in the latest minor versions of `lit-html`/`lit-element`. So when upgrading to Storybook 6.3, please ensure your project is using `lit-html` 1.4.x or `lit-element` 2.5.x.

According to the package manager you are using, it can be handled automatically when updating Storybook or can require to manually update the versions and regenerate the lockfile.

### No longer inferring default values of args

Previously, unset `args` were set to the `argType.defaultValue` if set or inferred from the component's prop types (etc.). In 6.3 we no longer infer default values and instead set arg values to `undefined` when unset, allowing the framework to supply the default value.

If you were using `argType.defaultValue` to fix issues with the above inference, it should no longer be necessary, you can remove that code.

If you were using `argType.defaultValue` or relying on inference to set a default value for an arg, you should now set a value for the arg at the component level:

```js
export default {
  component: MyComponent,
  args: {
    argName: 'default-value',
  },
};
```

To manually configure the value that is shown in the ArgsTable doc block, you can configure the `table.defaultValue` setting:

```js
export default {
  component: MyComponent,
  argTypes: {
    argName: {
      table: { defaultValue: { summary: 'SomeType<T>' } },
    },
  },
};
```

### 6.3 deprecations

#### Deprecated addon-knobs

We are replacing `@storybook/addon-knobs` with `@storybook/addon-controls`.

- [Rationale & discussion](https://github.com/storybookjs/storybook/discussions/15060)
- [Migration notes](https://github.com/storybookjs/storybook/blob/next/addons/controls/README.md#how-do-i-migrate-from-addon-knobs)

#### Deprecated scoped blocks imports

In 6.3, we changed doc block imports from `@storybook/addon-docs/blocks` to `@storybook/addon-docs`. This makes it possible for bundlers to automatically choose the ESM or CJS version of the library depending on the context.

To update your code, you should be able to global replace `@storybook/addon-docs/blocks` with `@storybook/addon-docs`. Example:

```js
// before
import { Meta, Story } from '@storybook/addon-docs/blocks';

// after
import { Meta, Story } from '@storybook/addon-docs';
```

#### Deprecated layout URL params

Several URL params to control the manager layout have been deprecated and will be removed in 7.0:

- `addons=0`: use `panel=false` instead
- `panelRight=1`: use `panel=right` instead
- `stories=0`: use `nav=false` instead

Additionally, support for legacy URLs using `selectedKind` and `selectedStory` will be removed in 7.0. Use `path` instead.

## From version 6.1.x to 6.2.0

### MDX pattern tweaked

In 6.2 files ending in `stories.mdx` or `story.mdx` are now processed with Storybook's MDX compiler. Previously it only applied to files ending in `.stories.mdx` or `.story.mdx`. See more here: [#13996](https://github.com/storybookjs/storybook/pull/13996).

### 6.2 Angular overhaul

#### New Angular storyshots format

We've updated the Angular storyshots format in 6.2, which is technically a breaking change. Apologies to semver purists: if you're using storyshots, you'll need to [update your snapshots](https://jestjs.io/docs/en/snapshot-testing#updating-snapshots).

The new format hides the implementation details of `@storybook/angular` so that we can evolve its renderer without breaking your snapshots in the future.

#### Deprecated Angular story component

Storybook 6.2 for Angular uses `parameters.component` as the preferred way to specify your stories' components. The previous method, in which the component was a return value of the story, has been deprecated.

Consider the existing story from 6.1 or earlier:

```ts
export default { title: 'Button' };
export const Basic = () => ({
  component: Button,
  props: { label: 'Label' },
});
```

From 6.2 this should be rewritten as:

```ts
export default { title: 'Button', component: Button };
export const Basic = () => ({
  props: { label: 'Label' },
});
```

The new convention is consistent with how other frameworks and addons work in Storybook. The old way will be supported until 7.0. For a full discussion see <https://github.com/storybookjs/storybook/issues/8673>.

#### New Angular renderer

We've rewritten the Angular renderer in Storybook 6.2. It's meant to be entirely backwards compatible, but if you need to use the legacy renderer it's still available via a [parameter](https://storybook.js.org/docs/angular/writing-stories/parameters). To opt out of the new renderer, add the following to `.storybook/preview.ts`:

```ts
export const parameters = {
  angularLegacyRendering: true,
};
```

Please also file an issue if you need to opt out. We plan to remove the legacy renderer in 7.0.

#### Components without selectors

When the new Angular renderer is used, all Angular Story components must either have a selector, or be added to the `entryComponents` array of the story's `moduleMetadata`. If the component has any `Input`s or `Output`s to be controlled with `args`, a selector should be added.

### Packages now available as ESModules

Many Storybook packages are now available as ESModules in addition to CommonJS. If your jest tests stop working, this is likely why. One common culprit is doc blocks, which [is fixed in 6.3](#deprecated-scoped-blocks-imports). In 6.2, you can configure jest to transform the packages like so ([more info](https://jestjs.io/docs/configuration#transformignorepatterns-arraystring)):

```json
// In your jest config
transformIgnorePatterns: ['/node_modules/(?!@storybook)']
```

### 6.2 Deprecations

#### Deprecated implicit PostCSS loader

Previously, `@storybook/core` would automatically add the `postcss-loader` to your preview. This caused issues for consumers when PostCSS upgraded to v8 and tools, like Autoprefixer and Tailwind, starting requiring the new version. Implicitly adding `postcss-loader` will be removed in Storybook 7.0.

Instead of continuing to include PostCSS inside the core library, it has been moved to [`@storybook/addon-postcss`](https://github.com/storybookjs/addon-postcss). This addon provides more fine-grained customization and will be upgraded more flexibly to track PostCSS upgrades.

If you require PostCSS support, please install `@storybook/addon-postcss` in your project, add it to your list of addons inside `.storybook/main.js`, and configure a `postcss.config.js` file.

Further information is available at <https://github.com/storybookjs/storybook/issues/12668> and <https://github.com/storybookjs/storybook/pull/13669>.

If you're not using Postcss and you don't want to see the warning, you can disable it by adding the following to your `.storybook/main.js`:

```js
module.exports = {
  features: {
    postcss: false,
  },
};
```

#### Deprecated default PostCSS plugins

When relying on the [implicit PostCSS loader](#deprecated-implicit-postcss-loader), it would also add [autoprefixer v9](https://www.npmjs.com/package/autoprefixer/v/9.8.6) and [postcss-flexbugs-fixes v4](https://www.npmjs.com/package/postcss-flexbugs-fixes/v/4.2.1) plugins to the `postcss-loader` configuration when you didn't have a PostCSS config file (such as `postcss.config.js`) within your project.

They will no longer be applied when switching to `@storybook/addon-postcss` and the implicit PostCSS features will be removed in Storybook 7.0.

If you depend upon these plugins being applied, install them and create a `postcss.config.js` file within your project that contains:

```js
module.exports = {
  plugins: [
    require('postcss-flexbugs-fixes'),
    require('autoprefixer')({
      flexbox: 'no-2009',
    }),
  ],
};
```

#### Deprecated showRoots config option

Config options for the sidebar are now under the `sidebar` namespace. The `showRoots` option should be set as follows:

```js
addons.setConfig({
  sidebar: {
    showRoots: false,
  },
  // showRoots: false   <- this is deprecated
});
```

The top-level `showRoots` option will be removed in Storybook 7.0.

#### Deprecated control.options

Possible `options` for a radio/check/select controls has been moved up to the argType level, and no longer accepts an object. Instead, you should specify `options` as an array. You can use `control.labels` to customize labels. Additionally, you can use a `mapping` to deal with complex values.

```js
argTypes: {
  answer:
    options: ['yes', 'no'],
    mapping: {
      yes: <Check />,
      no: <Cross />,
    },
    control: {
      type: 'radio',
      labels: {
        yes: 'да',
        no: 'нет',
      }
    }
  }
}
```

Keys in `control.labels` as well as in `mapping` should match the values in `options`. Neither object has to be exhaustive, in case of a missing property, the option value will be used directly.

If you are currently using an object as value for `control.options`, be aware that the key and value are reversed in `control.labels`.

#### Deprecated storybook components html entry point

Storybook HTML components are now exported directly from '@storybook/components' for better ESM and Typescript compatibility. The old entry point will be removed in SB 7.0.

```js
// before
import { components } from '@storybook/components/html';

// after
import { components } from '@storybook/components';
```

## From version 6.0.x to 6.1.0

### Addon-backgrounds preset

In 6.1 we introduced an unintentional breaking change to `addon-backgrounds`.

The addon uses decorators which are set up automatically by a preset. The required preset is ignored if you register the addon in `main.js` with the `/register` entry point. This used to be valid in `v6.0.x` and earlier:

```js
module.exports = {
  stories: ['../**/*.stories.js'],
  addons: ['@storybook/addon-backgrounds/register'],
};
```

To fix it, just replace `@storybook/addon-backgrounds/register` with `@storybook/addon-backgrounds`:

```js
module.exports = {
  stories: ['../**/*.stories.js'],
  addons: ['@storybook/addon-backgrounds'],
};
```

### Single story hoisting

Stories which have **no siblings** (i.e. the component has only one story) and which name **exactly matches** the component name will now be hoisted up to replace their parent component in the sidebar. This means you can have a hierarchy like this:

```
DESIGN SYSTEM   [root]
- Atoms         [group]
  - Button      [component]
    - Button    [story]
  - Checkbox    [component]
    - Checkbox  [story]
```

This will then be visually presented in the sidebar like this:

```
DESIGN SYSTEM   [root]
- Atoms         [group]
  - Button      [story]
  - Checkbox    [story]
```

See [Naming components and hierarchy](https://storybook.js.org/docs/react/writing-stories/naming-components-and-hierarchy#single-story-hoisting) for details.

### React peer dependencies

Starting in 6.1, `react` and `react-dom` are required peer dependencies of `@storybook/react`, meaning that if your React project does not have dependencies on them, you need to add them as `devDependencies`. If you don't you'll see errors like this:

```
Error: Cannot find module 'react-dom/package.json'
```

They were also peer dependencies in earlier versions, but due to the package structure they would be installed by Storybook if they were not required by the user's project. For more discussion: <https://github.com/storybookjs/storybook/issues/13269>

### 6.1 deprecations

#### Deprecated DLL flags

Earlier versions of Storybook used Webpack DLLs as a performance crutch. In 6.1, we've removed Storybook's built-in DLLs and have deprecated the command-line parameters `--no-dll` and `--ui-dll`. They will be removed in 7.0.

#### Deprecated storyFn

Each item in the story store contains a field called `storyFn`, which is a fully decorated story that's applied to the denormalized story parameters. Starting in 6.0 we've stopped using this API internally, and have replaced it with a new field called `unboundStoryFn` which, unlike `storyFn`, must passed a story context, typically produced by `applyLoaders`;

Before:

```js
const { storyFn } = store.fromId('some--id');
console.log(storyFn());
```

After:

```js
const { unboundStoryFn, applyLoaders } = store.fromId('some--id');
const context = await applyLoaders();
console.log(unboundStoryFn(context));
```

If you're not using loaders, `storyFn` will work as before. If you are, you'll need to use the new approach.

> NOTE: If you're using `@storybook/addon-docs`, this deprecation warning is triggered by the Docs tab in 6.1. It's safe to ignore and we will be providing a proper fix in a future release. You can track the issue at <https://github.com/storybookjs/storybook/issues/13074>.

#### Deprecated onBeforeRender

The `@storybook/addon-docs` previously accepted a `jsx` option called `onBeforeRender`, which was unfortunately named as it was called after the render.

We've renamed it `transformSource` and also allowed it to receive the `StoryContext` in case source rendering requires additional information.

#### Deprecated grid parameter

Previously when using `@storybook/addon-backgrounds` if you wanted to customize the grid, you would define a parameter like this:

```js
export const Basic = () => <Button />
Basic.parameters: {
  grid: {
    cellSize: 10
  }
},
```

As grid is not an addon, but rather backgrounds is, the grid configuration was moved to be inside `backgrounds` parameter instead. Also, there are new properties that can be used to further customize the grid. Here's an example with the default values:

```js
export const Basic = () => <Button />
Basic.parameters: {
  backgrounds: {
    grid: {
      disable: false,
      cellSize: 20,
      opacity: 0.5,
      cellAmount: 5,
      offsetX: 16, // default is 0 if story has 'fullscreen' layout, 16 if layout is 'padded'
      offsetY: 16, // default is 0 if story has 'fullscreen' layout, 16 if layout is 'padded'
    }
  }
},
```

#### Deprecated package-composition disabled parameter

Like [Deprecated disabled parameter](#deprecated-disabled-parameter). The `disabled` parameter has been deprecated, please use `disable` instead.

For more information, see the [the related documentation](https://storybook.js.org/docs/react/workflows/package-composition#configuring).

## From version 5.3.x to 6.0.x

### Hoisted CSF annotations

Storybook 6 introduces hoisted CSF annotations and deprecates the `StoryFn.story` object-style annotation.

In 5.x CSF, you would annotate a story like this:

```js
export const Basic = () => <Button />
Basic.story = {
  name: 'foo',
  parameters: { ... },
  decorators: [ ... ],
};
```

In 6.0 CSF this becomes:

```js
export const Basic = () => <Button />
Basic.storyName = 'foo';
Basic.parameters = { ... };
Basic.decorators = [ ... ];
```

1. The new syntax is slightly more compact/ergonomic compared the old one
2. Similar to React's `displayName`, `propTypes`, `defaultProps` annotations
3. We're introducing a new feature, [Storybook Args](https://docs.google.com/document/d/1Mhp1UFRCKCsN8pjlfPdz8ZdisgjNXeMXpXvGoALjxYM/edit?usp=sharing), where the new syntax will be significantly more ergonomic

To help you upgrade your stories, we've created a codemod:

```
npx @storybook/cli@latest migrate csf-hoist-story-annotations --glob="**/*.stories.js"
```

For more information, [see the documentation](https://github.com/storybookjs/storybook/blob/next/lib/codemod/README.md#csf-hoist-story-annotations).

### Zero config typescript

Storybook has built-in Typescript support in 6.0. That means you should remove your complex Typescript configurations from your `.storybook` config. We've tried to pick sensible defaults that work out of the box, especially for nice prop table generation in `@storybook/addon-docs`.

To migrate from an old setup, we recommend deleting any typescript-specific webpack/babel configurations in your project. You should also remove `@storybook/preset-typescript`, which is superceded by the built-in configuration.

If you want to override the defaults, see the [typescript configuration docs](https://storybook.js.org/docs/react/configure/typescript).

### Correct globs in main.js

In 5.3 we introduced the `main.js` file with a `stories` property. This property was documented as a "glob" pattern. This was our intention, however the implementation allowed for non valid globs to be specified and work. In fact, we promoted invalid globs in our documentation and CLI templates.

We've corrected this, the CLI templates have been changed to use valid globs.

We've also changed the code that resolves these globs, so that invalid globs will log a warning. They will break in the future, so if you see this warning, please ensure you're specifying a valid glob.

Example of an **invalid** glob:

```
stories: ['./**/*.stories.(ts|js)']
```

Example of a **valid** glob:

```
stories: ['./**/*.stories.@(ts|js)']
```

### CRA preset removed

The built-in create-react-app preset, which was [previously deprecated](#create-react-app-preset), has been fully removed.

If you're using CRA and migrating from an earlier Storybook version, please install [`@storybook/preset-create-react-app`](https://github.com/storybookjs/presets/tree/master/packages/preset-create-react-app) if you haven't already.

### Core-JS dependency errors

Some users have experienced `core-js` dependency errors when upgrading to 6.0, such as:

```
Module not found: Error: Can't resolve 'core-js/modules/web.dom-collections.iterator'
```

We think this comes from having multiple versions of `core-js` installed, but haven't isolated a good solution (see [#11255](https://github.com/storybookjs/storybook/issues/11255) for discussion).

For now, the workaround is to install `core-js` directly in your project as a dev dependency:

```sh
npm install core-js@^3.0.1 --save-dev
```

### Args passed as first argument to story

Starting in 6.0, the first argument to a story function is an [Args object](https://storybook.js.org/docs/react/api/csf#args-story-inputs). In 5.3 and earlier, the first argument was a [StoryContext](https://github.com/storybookjs/storybook/blob/next/lib/addons/src/types.ts#L49-L61), and that context is now passed as the second argument by default.

This breaking change only affects you if your stories actually use the context, which is not common. If you have any stories that use the context, you can either (1) update your stories, or (2) set a flag to opt-out of new behavior.

Consider the following story that uses the context:

```js
export const Dummy = ({ parameters }) => <div>{JSON.stringify(parameters)}</div>;
```

Here's an updated story for 6.0 that ignores the args object:

```js
export const Dummy = (_args, { parameters }) => <div>{JSON.stringify(parameters)}</div>;
```

Alternatively, if you want to opt out of the new behavior, you can add the following to your `.storybook/preview.js` config:

```js
export const parameters = {
  passArgsFirst: false,
};
```

### 6.0 Docs breaking changes

#### Remove framework-specific docs presets

In SB 5.2, each framework had its own preset, e.g. `@storybook/addon-docs/react/preset`. In 5.3 we [unified this into a single preset](#unified-docs-preset): `@storybook/addon-docs/preset`. In 6.0 we've removed the deprecated preset.

#### Preview/Props renamed

In 6.0 we renamed `Preview` to `Canvas`, `Props` to `ArgsTable`. The change should be otherwise backwards-compatible.

#### Docs theme separated

In 6.0, you should theme Storybook Docs with the `docs.theme` parameter.

In 5.x, the Storybook UI and Storybook Docs were themed using the same theme object. However, in 5.3 we introduced a new API, `addons.setConfig`, which improved UI theming but broke Docs theming. Rather than trying to keep the two unified, we introduced a separate theming mechanism for docs, `docs.theme`. [Read about Docs theming here](https://github.com/storybookjs/storybook/blob/next/addons/docs/docs/theming.md#storybook-theming).

#### DocsPage slots removed

In SB5.2, we introduced the concept of [DocsPage slots](https://github.com/storybookjs/storybook/blob/0de8575eab73bfd5c5c7ba5fe33e53a49b92db3a/addons/docs/docs/docspage.md#docspage-slots) for customizing the DocsPage.

In 5.3, we introduced `docs.x` story parameters like `docs.prepareForInline` which get filled in by frameworks and can also be overwritten by users, which is a more natural/convenient way to make global customizations.

We also introduced [Custom DocsPage](https://github.com/storybookjs/storybook/blob/next/addons/docs/docs/docspage.md#replacing-docspage), which makes it possible to add/remove/update DocBlocks on the page.

These mechanisms are superior to slots, so we've removed slots in 6.0. For each slot, we provide a migration path here:

| Slot        | Slot function     | Replacement                                  |
| ----------- | ----------------- | -------------------------------------------- |
| Title       | `titleSlot`       | Custom DocsPage                              |
| Subtitle    | `subtitleSlot`    | Custom DocsPage                              |
| Description | `descriptionSlot` | `docs.extractComponentDescription` parameter |
| Primary     | `primarySlot`     | Custom DocsPage                              |
| Props       | `propsSlot`       | `docs.extractProps` parameter                |
| Stories     | `storiesSlot`     | Custom DocsPage                              |

#### React prop tables with Typescript

Props handling in React has changed in 6.0 and should be much less error-prone. This is not a breaking change per se, but documenting the change here since this is an area that has a lot of issues and we've gone back and forth on it.

Starting in 6.0, we have [zero-config typescript support](#zero-config-typescript). The out-of-box experience should be much better now, since the default configuration is designed to work well with `addon-docs`.

There are also two typescript handling options that can be set in `.storybook/main.js`. `react-docgen-typescript` (default) and `react-docgen`. This is [discussed in detail in the docs](https://github.com/storybookjs/storybook/blob/next/addons/docs/react/README.md#typescript-props-with-react-docgen).

#### ConfigureJSX true by default in React

In SB 6.0, the Storybook Docs preset option `configureJSX` is now set to `true` for all React projects. It was previously `false` by default for React only in 5.x). This `configureJSX` option adds `@babel/plugin-transform-react-jsx`, to process the output of the MDX compiler, which should be a safe change for all projects.

If you need to restore the old JSX handling behavior, you can configure `.storybook/main.js`:

```js
module.exports = {
  addons: [
    {
      name: '@storybook/addon-docs',
      options: { configureJSX: false },
    },
  ],
};
```

#### User babelrc disabled by default in MDX

In SB 6.0, the Storybook Docs no longer applies the user's babelrc by default when processing MDX files. It caused lots of hard-to-diagnose bugs.

To restore the old behavior, or pass any MDX-specific babel options, you can configure `.storybook/main.js`:

```js
module.exports = {
  addons: [
    {
      name: '@storybook/addon-docs',
      options: { mdxBabelOptions: { babelrc: true, configFile: true } },
    },
  ],
};
```

#### Docs description parameter

In 6.0, you can customize a component description using the `docs.description.component` parameter, and a story description using `docs.description.story` parameter.

Example:

```js
import { Button } from './Button';

export default {
  title: 'Button'
  parameters: { docs: { description: { component: 'some component **markdown**' }}}
}

export const Basic = () => <Button />
Basic.parameters = { docs: { description: { story: 'some story **markdown**' }}}
```

In 5.3 you customized a story description with the `docs.storyDescription` parameter. This has been deprecated, and support will be removed in 7.0.

#### 6.0 Inline stories

The following frameworks now render stories inline on the Docs tab by default, rather than in an iframe: `react`, `vue`, `web-components`, `html`.

To disable inline rendering, set the `docs.stories.inline` parameter to `false`.

### New addon presets

In Storybook 5.3 we introduced a declarative [main.js configuration](#to-mainjs-configuration), which is now the recommended way to configure Storybook. Part of the change is a simplified syntax for registering addons, which in 6.0 automatically registers many addons _using a preset_, which is a slightly different behavior than in earlier versions.

This breaking change currently applies to: `addon-a11y`, `addon-actions`, `addon-knobs`, `addon-links`, `addon-queryparams`.

Consider the following `main.js` config for `addon-knobs`:

```js
module.exports = {
  stories: ['../**/*.stories.js'],
  addons: ['@storybook/addon-knobs'],
};
```

In earlier versions of Storybook, this would automatically call `@storybook/addon-knobs/register`, which adds the knobs panel to the Storybook UI. As a user you would also add a decorator:

```js
import { withKnobs } from '../index';

addDecorator(withKnobs);
```

Now in 6.0, `addon-knobs` comes with a preset, `@storybook/addon-knobs/preset`, that does this automatically for you. This change simplifies configuration, since now you don't need to add that decorator.

If you wish to disable this new behavior, you can modify your `main.js` to force it to use the `register` logic rather than the `preset`:

```js
module.exports = {
  stories: ['../**/*.stories.js'],
  addons: ['@storybook/addon-knobs/register'],
};
```

If you wish to selectively disable `knobs` checks for a subset of stories, you can control this with story parameters:

```js
export const MyNonCheckedStory = () => <SomeComponent />;
MyNonCheckedStory.story = {
  parameters: {
    knobs: { disable: true },
  },
};
```

### Removed babel-preset-vue from Vue preset

`babel-preset-vue` is not included by default anymore when using Storybook with Vue.
This preset is outdated and [caused problems](https://github.com/storybookjs/storybook/issues/4475) with more modern setups.

If you have an older Vue setup that relied on this preset, make sure it is included in your babel config
(install `babel-preset-vue` and add it to the presets).

```json
{
  "presets": ["babel-preset-vue"]
}
```

However, please take a moment to review why this preset is necessary in your setup.
One usecase used to be to enable JSX in your stories. For this case, we recommend to use `@vue/babel-preset-jsx` instead.

### Removed Deprecated APIs

In 6.0 we removed a number of APIs that were previously deprecated.

See the migration guides for further details:

- [Addon a11y uses parameters, decorator renamed](#addon-a11y-uses-parameters-decorator-renamed)
- [Addon backgrounds uses parameters](#addon-backgrounds-uses-parameters)
- [Source-loader](#source-loader)
- [Unified docs preset](#unified-docs-preset)
- [Addon centered decorator deprecated](#addon-centered-decorator-deprecated)

### New setStories event

The `setStories`/`SET_STORIES` event has changed and now denormalizes global and kind-level parameters. The new format of the event data is:

```js
{
  globalParameters: { p: 'q' },
  kindParameters: { kind: { p: 'q' } },
  stories: /* as before but with only story-level parameters */
}
```

If you want the full denormalized parameters for a story, you can do something like:

```js
import { combineParameters } from '@storybook/api';

const story = data.stories[storyId];
const parameters = combineParameters(
  data.globalParameters,
  data.kindParameters[story.kind],
  story.parameters
);
```

### Removed renderCurrentStory event

The story store no longer emits `renderCurrentStory`/`RENDER_CURRENT_STORY` to tell the renderer to render the story. Instead it emits a new declarative `CURRENT_STORY_WAS_SET` (in response to the existing `SET_CURRENT_STORY`) which is used to decide to render.

### Removed hierarchy separators

We've removed the ability to specify the hierarchy separators (how you control the grouping of story kinds in the sidebar). From Storybook 6.0 we have a single separator `/`, which cannot be configured.

If you are currently using custom separators, we encourage you to migrate to using `/` as the sole separator. If you are using `|` or `.` as a separator currently, we provide a codemod, [`upgrade-hierarchy-separators`](https://github.com/storybookjs/storybook/blob/next/lib/codemod/README.md#upgrade-hierarchy-separators), that can be used to rename your components. **Note: the codemod will not work for `.mdx` components, you will need to make the changes by hand.**

```
npx sb@latest migrate upgrade-hierarchy-separators --glob="*/**/*.stories.@(tsx|jsx|ts|js)"
```

We also now default to showing "roots", which are non-expandable groupings in the sidebar for the top-level groups. If you'd like to disable this, set the `showRoots` option in `.storybook/manager.js`:

```js
import { addons } from '@storybook/addons';

addons.setConfig({
  showRoots: false,
});
```

### No longer pass denormalized parameters to storySort

The `storySort` function (set via the `parameters.options.storySort` parameter) previously compared two entries `[storyId, storeItem]`, where `storeItem` included the full "denormalized" set of parameters of the story (i.e. the global, kind and story parameters that applied to that story).

For performance reasons, we now store the parameters uncombined, and so pass the format: `[storyId, storeItem, kindParameters, globalParameters]`.

### Client API changes

#### Removed Legacy Story APIs

In 6.0 we removed a set of APIs from the underlying `StoryStore` (which wasn't publicly accessible):

- `getStories`, `getStoryFileName`, `getStoryAndParameters`, `getStory`, `getStoryWithContext`, `hasStoryKind`, `hasStory`, `dumpStoryBook`, `size`, `clean`

Although these were private APIs, if you were using them, you could probably use the newer APIs (which are still private): `getStoriesForKind`, `getRawStory`, `removeStoryKind`, `remove`.

#### Can no longer add decorators/parameters after stories

You can no longer add decorators and parameters globally after you added your first story, and you can no longer add decorators and parameters to a kind after you've added your first story to it.

It's unclear and confusing what would happened if you did. If you want to disable a decorator for certain stories, use a parameter to do so:

```js
export StoryOne = ...;
StoryOne.story = { parameters: { addon: { disable: true } } };
```

If you want to use a parameter for a subset of stories in a kind, simply use a variable to do so:

```js
const commonParameters = { x: { y: 'z' } };
export StoryOne = ...;
StoryOne.story = { parameters: { ...commonParameters, other: 'things' } };
```

> NOTE: also the use of `addParameters` and `addDecorator` at arbitrary points is also deprecated, see [the deprecation warning](#deprecated-addparameters-and-adddecorator).

#### Changed Parameter Handling

There have been a few rationalizations of parameter handling in 6.0 to make things more predictable and fit better with the intention of parameters:

_All parameters are now merged recursively to arbitrary depth._

In 5.3 we sometimes merged parameters all the way down and sometimes did not depending on where you added them. It was confusing. If you were relying on this behaviour, let us know.

_Array parameters are no longer "merged"._

If you override an array parameter, the override will be the end product. If you want the old behaviour (appending a new value to an array parameter), export the original and use array spread. This will give you maximum flexibility:

```js
import { allBackgrounds } from './util/allBackgrounds';

export StoryOne = ...;
StoryOne.story = { parameters: { backgrounds: [...allBackgrounds, '#zyx' ] } };
```

_You cannot set parameters from decorators_

Parameters are intended to be statically set at story load time. So setting them via a decorator doesn't quite make sense. If you were using this to control the rendering of a story, chances are using the new `args` feature is a more idiomatic way to do this.

_You can only set storySort globally_

If you want to change the ordering of stories, use `export const parameters = { options: { storySort: ... } }` in `preview.js`.

### Simplified Render Context

The `RenderContext` that is passed to framework rendering layers in order to render a story has been simplified, dropping a few members that were not used by frameworks to render stories. In particular, the following have been removed:

- `selectedKind`/`selectedStory` -- replaced by `kind`/`name`
- `configApi`
- `storyStore`
- `channel`
- `clientApi`

### Story Store immutable outside of configuration

You can no longer change the contents of the StoryStore outside of a `configure()` call. This is to ensure that any changes are properly published to the manager. If you want to add stories "out of band" you can call `store.startConfiguring()` and `store.finishConfiguring()` to ensure that your changes are published.

### Improved story source handling

The story source code handling has been improved in both `addon-storysource` and `addon-docs`.

In 5.x some users used an undocumented _internal_ API, `mdxSource` to customize source snippetization in `addon-docs`. This has been removed in 6.0.

The preferred way to customize source snippets for stories is now:

```js
export const Example = () => <Button />;
Example.story = {
  parameters: {
    storySource: {
      source: 'custom source',
    },
  },
};
```

The MDX analog:

```jsx
<Story name="Example" parameters={{ storySource: { source: 'custom source' } }}>
  <Button />
</Story>
```

### 6.0 Addon API changes

#### Consistent local addon paths in main.js

If you use `.storybook/main.js` config and have locally-defined addons in your project, you need to update your file paths.

In 5.3, `addons` paths were relative to the project root, which was inconsistent with `stories` paths, which were relative to the `.storybook` folder. In 6.0, addon paths are now relative to the config folder.

So, for example, if you had:

```js
module.exports = { addons: ['./.storybook/my-local-addon/register'] };
```

You'd need to update this to:

```js
module.exports = { addons: ['./my-local-addon/register'] };
```

#### Deprecated setAddon

We've deprecated the `setAddon` method of the `storiesOf` API and plan to remove it in 7.0.

Since early versions, Storybook shipped with a `setAddon` API, which allows you to extend `storiesOf` with arbitrary code. We've removed this from all core addons long ago and recommend writing stories in [Component Story Format](https://medium.com/storybookjs/component-story-format-66f4c32366df) rather than using the internal Storybook API.

#### Deprecated disabled parameter

Starting in 6.0.17, we've renamed the `disabled` parameter to `disable` to resolve an inconsistency where `disabled` had been used to hide the addon panel, whereas `disable` had been used to disable an addon's execution. Since `disable` was much more widespread in the code, we standardized on that.

So, for example:

```
Story.parameters = { actions: { disabled: true } }
```

Should be rewritten as:

```
Story.parameters = { actions: { disable: true } }
```

#### Actions addon uses parameters

Leveraging the new preset `@storybook/addon-actions` uses parameters to pass action options. If you previously had:

```js
import { withActions } from `@storybook/addon-actions`;

export StoryOne = ...;
StoryOne.story = {
  decorators: [withActions('mouseover', 'click .btn')],
}

```

You should replace it with:

```js
export StoryOne = ...;
StoryOne.story = {
  parameters: { actions: ['mouseover', 'click .btn'] },
}
```

#### Removed action decorator APIs

In 6.0 we removed the actions addon decorate API. Actions handles can be configured globally, for a collection of stories or per story via parameters. The ability to manipulate the data arguments of an event is only relevant in a few frameworks and is not a common enough usecase to be worth the complexity of supporting.

#### Removed withA11y decorator

In 6.0 we removed the `withA11y` decorator. The code that runs accessibility checks is now directly injected in the preview.

To configure a11y now, you have to specify configuration using story parameters, e.g. in `.storybook/preview.js`:

```js
export const parameters = {
  a11y: {
    element: '#storybook-root',
    config: {},
    options: {},
    manual: true,
  },
};
```

#### Essentials addon disables differently

In 6.0, `addon-essentials` doesn't configure addons if the user has already configured them in `main.js`. In 5.3 it previously checked to see whether the package had been installed in `package.json` to disable configuration. The new setup is preferably because now users' can install essential packages and import from them without disabling their configuration.

#### Backgrounds addon has a new api

Starting in 6.0, the backgrounds addon now receives an object instead of an array as parameter, with a property to define the default background.

Consider the following example of its usage in `Button.stories.js`:

```jsx
// Button.stories.js
export default {
  title: 'Button',
  parameters: {
    backgrounds: [
      { name: 'twitter', value: '#00aced', default: true },
      { name: 'facebook', value: '#3b5998' },
    ],
  },
};
```

Here's an updated version of the example, using the new api:

```jsx
// Button.stories.js
export default {
  title: 'Button',
  parameters: {
    backgrounds: {
      default: 'twitter',
      values: [
        { name: 'twitter', value: '#00aced' },
        { name: 'facebook', value: '#3b5998' },
      ],
    },
  },
};
```

In addition, backgrounds now ships with the following defaults:

- no selected background (transparent)
- light/dark options

### 6.0 Deprecations

We've deprecated the following in 6.0: `addon-info`, `addon-notes`, `addon-contexts`, `addon-centered`, `polymer`.

#### Deprecated addon-info, addon-notes

The info/notes addons have been replaced by [addon-docs](https://github.com/storybookjs/storybook/tree/next/addons/docs). We've documented a migration in the [docs recipes](https://github.com/storybookjs/storybook/blob/next/addons/docs/docs/recipes.md#migrating-from-notesinfo-addons).

Both addons are still widely used, and their source code is still available in the [deprecated-addons repo](https://github.com/storybookjs/deprecated-addons). We're looking for maintainers for both addons. If you're interested, please get in touch on [our Discord](https://discord.gg/storybook).

#### Deprecated addon-contexts

The contexts addon has been replaced by [addon-toolbars](https://github.com/storybookjs/storybook/blob/next/addons/toolbars), which is simpler, more ergonomic, and compatible with all Storybook frameworks.

The addon's source code is still available in the [deprecated-addons repo](https://github.com/storybookjs/deprecated-addons). If you're interested in maintaining it, please get in touch on [our Discord](https://discord.gg/storybook).

#### Removed addon-centered

In 6.0 we removed the centered addon. Centering is now core feature of storybook, so we no longer need an addon.

Remove the addon-centered decorator and instead add a `layout` parameter:

```js
export const MyStory = () => <div>my story</div>;
MyStory.story = {
  parameters: { layout: 'centered' },
};
```

Other possible values are: `padded` (default) and `fullscreen`.

#### Deprecated polymer

We've deprecated `@storybook/polymer` and are focusing on `@storybook/web-components`. If you use Polymer and are interested in maintaining it, please get in touch on [our Discord](https://discord.gg/storybook).

#### Deprecated immutable options parameters

The UI options `sidebarAnimations`, `enableShortcuts`, `theme`, `showRoots` should not be changed on a per-story basis, and as such there is no reason to set them via parameters.

You should use `addon.setConfig` to set them:

```js
// in .storybook/manager.js
import { addons } from '@storybook/addons';

addons.setConfig({
  showRoots: false,
});
```

#### Deprecated addParameters and addDecorator

The `addParameters` and `addDecorator` APIs to add global decorators and parameters, exported by the various frameworks (e.g. `@storybook/react`) and `@storybook/client` are now deprecated.

Instead, use `export const parameters = {};` and `export const decorators = [];` in your `.storybook/preview.js`. Addon authors similarly should use such an export in a preview entry file (see [Preview entries](https://github.com/storybookjs/storybook/blob/next/docs/addons/writing-presets.md#preview-entries)).

#### Deprecated clearDecorators

Similarly, `clearDecorators`, exported by the various frameworks (e.g. `@storybook/react`) is deprecated.

#### Deprecated configure

The `configure` API to load stories from `preview.js`, exported by the various frameworks (e.g. `@storybook/react`) is now deprecated.

To load stories, use the `stories` field in `main.js`. You can pass a glob or array of globs to load stories like so:

```js
// in .storybook/main.js
module.exports = {
  stories: ['../src/**/*.stories.js'],
};
```

You can also pass an array of single file names if you want to be careful about loading files:

```js
// in .storybook/main.js
module.exports = {
  stories: [
    '../src/components/Button.stories.js',
    '../src/components/Table.stories.js',
    '../src/components/Page.stories.js',
  ],
};
```

#### Deprecated support for duplicate kinds

In 6.0 we deprecated the ability to split a kind's (component's) stories into multiple files because it was causing issues in hot module reloading (HMR). It will likely be removed completely in 7.0.

If you had N stories that contained `export default { title: 'foo/bar' }` (or the MDX equivalent `<Meta title="foo/bar">`), Storybook will now raise the warning `Duplicate title '${kindName}' used in multiple files`.

To split a component's stories into multiple files, e.g. for the `foo/bar` example above:

- Create a single file with the `export default { title: 'foo/bar' }` export, which is the primary file
- Comment out or delete the default export from the other files
- Re-export the stories from the other files in the primary file

So the primary example might look like:

```js
export default { title: 'foo/bar' };
export * from './Bar1.stories'
export * from './Bar2.stories'
export * from './Bar3.stories'

export const SomeStory = () => ...;
```

## From version 5.2.x to 5.3.x

### To main.js configuration

In storybook 5.3 3 new files for configuration were introduced, that replaced some previous files.

These files are now soft-deprecated, (_they still work, but over time we will promote users to migrate_):

- `presets.js` has been renamed to `main.js`. `main.js` is the main point of configuration for storybook.
- `config.js` has been renamed to `preview.js`. `preview.js` configures the "preview" iframe that renders your components.
- `addons.js` has been renamed to `manager.js`. `manager.js` configures Storybook's "manager" UI that wraps the preview, and also configures addons panel.

#### Using main.js

`main.js` is now the main point of configuration for Storybook. This is what a basic `main.js` looks like:

```js
module.exports = {
  stories: ['../**/*.stories.js'],
  addons: ['@storybook/addon-knobs'],
};
```

You remove all "register" import from `addons.js` and place them inside the array. You can also safely remove the `/register` suffix from these entries, for a cleaner, more readable configuration. If this means `addons.js` is now empty for you, it's safe to remove.

Next you remove the code that imports/requires all your stories from `config.js`, and change it to a glob-pattern and place that glob in the `stories` array. If this means `config.js` is empty, it's safe to remove.

If you had a `presets.js` file before you can add the array of presets to the main.js file and remove `presets.js` like so:

```js
module.exports = {
  stories: ['../**/*.stories.js'],
  addons: [
    '@storybook/preset-create-react-app',
    {
      name: '@storybook/addon-docs',
      options: { configureJSX: true },
    },
  ],
};
```

By default, adding a package to the `addons` array will first try to load its `preset` entry, then its `register` entry, and finally, it will just assume the package itself is a preset.

If you want to load a specific package entry, for example you want to use `@storybook/addon-docs/register`, you can also include that in the addons array and Storybook will do the right thing.

#### Using preview.js

If after migrating the imports/requires of your stories to `main.js` you're left with some code in `config.js` it's likely the usage of `addParameters` & `addDecorator`.

This is fine, rename `config.js` to `preview.js`.

This file can also be used to inject global stylesheets, fonts etc, into the preview bundle.

#### Using manager.js

If you are setting storybook options in `config.js`, especially `theme`, you should migrate it to `manager.js`:

```js
import { addons } from '@storybook/addons';
import { create } from '@storybook/theming/create';

const theme = create({
  base: 'light',
  brandTitle: 'My custom title',
});

addons.setConfig({
  panelPosition: 'bottom',
  theme,
});
```

This makes storybook load and use the theme in the manager directly.
This allows for richer theming in the future, and has a much better performance!

> If you're using addon-docs, you should probably not do this. Docs uses the theme as well, but this change makes the theme inaccessible to addon-docs. We'll address this in 6.0.0.

### Create React App preset

You can now move to the new preset for [Create React App](https://create-react-app.dev/). The in-built preset for Create React App will be disabled in Storybook 6.0.

Simply install [`@storybook/preset-create-react-app`](https://github.com/storybookjs/presets/tree/master/packages/preset-create-react-app) and it will be used automatically.

### Description doc block

In 5.3 we've changed `addon-docs`'s `Description` doc block's default behavior. Technically this is a breaking change, but MDX was not officially released in 5.2 and we reserved the right to make small breaking changes. The behavior of `DocsPage`, which was officially released, remains unchanged.

The old behavior of `<Description of={Component} />` was to concatenate the info parameter or notes parameter, if available, with the docgen information loaded from source comments. If you depend on the old behavior, it's still available with `<Description of={Component} type='legacy-5.2' />`. This description type will be removed in Storybook 6.0.

The new default behavior is to use the framework-specific description extractor, which for React/Vue is still docgen, but may come from other places (e.g. a JSON file) for other frameworks.

The description doc block on DocsPage has also been updated. To see how to configure it in 5.3, please see [the updated recipe](https://github.com/storybookjs/storybook/blob/next/addons/docs/docs/recipes.md#migrating-from-notesinfo-addons)

### React Native Async Storage

Starting from version React Native 0.59, Async Storage is deprecated in React Native itself. The new @react-native-async-storage/async-storage module requires native installation, and we don't want to have it as a dependency for React Native Storybook.

To avoid that now you have to manually pass asyncStorage to React Native Storybook with asyncStorage prop. To notify users we are displaying a warning about it.

Solution:

- Use `require('@react-native-async-storage/async-storage').default` for React Native v0.59 and above.
- Use `require('react-native').AsyncStorage` for React Native v0.58 or below.
- Use `null` to disable Async Storage completely.

```javascript
getStorybookUI({
  ...
  asyncStorage: require('@react-native-async-storage/async-storage').default || require('react-native').AsyncStorage || null
});
```

The benefit of using Async Storage is so that when users refresh the app, Storybook can open their last visited story.

### Deprecate displayName parameter

In 5.2, the story parameter `displayName` was introduced as a publicly visible (but internal) API. Storybook's Component Story Format (CSF) loader used it to modify a story's display name independent of the story's `name`/`id` (which were coupled).

In 5.3, the CSF loader decouples the story's `name`/`id`, which means that `displayName` is no longer necessary. Unfortunately, this is a breaking change for any code that uses the story `name` field. Storyshots relies on story `name`, and the appropriate migration is to simply update your snapshots. Apologies for the inconvenience!

### Unified docs preset

Addon-docs configuration gets simpler in 5.3. In 5.2, each framework had its own preset, e.g. `@storybook/addon-docs/react/preset`. Starting in 5.3, everybody should use `@storybook/addon-docs/preset`.

### Simplified hierarchy separators

We've deprecated the ability to specify the hierarchy separators (how you control the grouping of story kinds in the sidebar). From Storybook 6.0 we will have a single separator `/`, which cannot be configured.

If you are currently using custom separators, we encourage you to migrate to using `/` as the sole separator. If you are using `|` or `.` as a separator currently, we provide a codemod, [`upgrade-hierarchy-separators`](https://github.com/storybookjs/storybook/blob/next/lib/codemod/README.md#upgrade-hierarchy-separators), that can be used to rename all your components.

```
yarn sb migrate upgrade-hierarchy-separators --glob="*.stories.js"
```

If you were using `|` and wish to keep the "root" behavior, use the `showRoots: true` option to re-enable roots:

```js
addParameters({
  options: {
    showRoots: true,
  },
});
```

NOTE: it is no longer possible to have some stories with roots and others without. If you want to keep the old behavior, simply add a root called "Others" to all your previously unrooted stories.

### Addon StoryShots Puppeteer uses external puppeteer

To give you more control on the Chrome version used when running StoryShots Puppeteer, `puppeteer` is no more included in the addon dependencies. So you can now pick the version of `puppeteer` you want and set it in your project.

If you want the latest version available just run:

```sh
yarn add puppeteer --dev
OR
npm install puppeteer --save-dev
```

## From version 5.1.x to 5.2.x

### Source-loader

Addon-storysource contains a loader, `@storybook/addon-storysource/loader`, which has been deprecated in 5.2. If you use it, you'll see the warning:

```
@storybook/addon-storysource/loader is deprecated, please use @storybook/source-loader instead.
```

To upgrade to `@storybook/source-loader`, run `npm install -D @storybook/source-loader` (or use `yarn`), and replace every instance of `@storybook/addon-storysource/loader` with `@storybook/source-loader`.

### Default viewports

The default viewports have been reduced to a smaller set, we think is enough for most use cases.
You can get the old default back by adding the following to your `config.js`:

```js
import { INITIAL_VIEWPORTS } from '@storybook/addon-viewport';

addParameters({
  viewport: {
    viewports: INITIAL_VIEWPORTS,
  },
});
```

### Grid toolbar-feature

The grid feature in the toolbar has been relocated to [addon-background](https://github.com/storybookjs/storybook/tree/next/addons/backgrounds), follow the setup instructions on that addon to get the feature again.

### Docs mode docgen

This isn't a breaking change per se, because `addon-docs` is a new feature. However it's intended to replace `addon-info`, so if you're migrating from `addon-info` there are a few things you should know:

1. Support for only one prop table
2. Prop table docgen info should be stored on the component and not in the global variable `STORYBOOK_REACT_CLASSES` as before.

### storySort option

In 5.0.x the global option `sortStoriesByKind` option was [inadvertently removed](#sortstoriesbykind). In 5.2 we've introduced a new option, `storySort`, to replace it. `storySort` takes a comparator function, so it is strictly more powerful than `sortStoriesByKind`.

For example, here's how to sort by story ID using `storySort`:

```js
addParameters({
  options: {
    storySort: (a, b) =>
      a[1].kind === b[1].kind ? 0 : a[1].id.localeCompare(b[1].id, undefined, { numeric: true }),
  },
});
```

## From version 5.1.x to 5.1.10

### babel.config.js support

SB 5.1.0 added [support for project root `babel.config.js` files](https://github.com/storybookjs/storybook/pull/6634), which was an [unintentional breaking change](https://github.com/storybookjs/storybook/issues/7058#issuecomment-515398228). 5.1.10 fixes this, but if you relied on project root `babel.config.js` support, this bugfix is a breaking change. The workaround is to copy the file into your `.storybook` config directory. We may add back project-level support in 6.0.

## From version 5.0.x to 5.1.x

### React native server

Storybook 5.1 contains a major overhaul of `@storybook/react-native` as compared to 4.1 (we didn't ship a version of RN in 5.0 due to timing constraints). Storybook for RN consists of an an UI for browsing stories on-device or in a simulator, and an optional webserver which can also be used to browse stories and web addons.

5.1 refactors both pieces:

- `@storybook/react-native` no longer depends on the Storybook UI and only contains on-device functionality
- `@storybook/react-native-server` is a new package for those who wish to run a web server alongside their device UI

In addition, both packages share more code with the rest of Storybook, which will reduce bugs and increase compatibility (e.g. with the latest versions of babel, etc.).

As a user with an existing 4.1.x RN setup, no migration should be necessary to your RN app. Upgrading the library should be enough.

If you wish to run the optional web server, you will need to do the following migration:

- Add `babel-loader` as a dev dependency
- Add `@storybook/react-native-server` as a dev dependency
- Change your "storybook" `package.json` script from `storybook start [-p ...]` to `start-storybook [-p ...]`

And with that you should be good to go!

### Angular 7

Storybook 5.1 relies on `core-js@^3.0.0` and therefore causes a conflict with Angular 7 that relies on `core-js@^2.0.0`. In order to get Storybook running on Angular 7 you can either update to Angular 8 (which dropped `core-js` as a dependency) or follow these steps:

- Remove `node_modules/@storybook`
- `npm i core-js@^3.0.0` / `yarn add core-js@^3.0.0`
- Add the following paths to your `tsconfig.json`

```json
{
  "compilerOptions": {
    "paths": {
      "core-js/es7/reflect": ["node_modules/core-js/proposals/reflect-metadata"],
      "core-js/es6/*": ["node_modules/core-js/es"]
    }
  }
}
```

You should now be able to run Storybook and Angular 7 without any errors.

Reference issue: [https://github.com/angular/angular-cli/issues/13954](https://github.com/angular/angular-cli/issues/13954)

### CoreJS 3

Following the rest of the JS ecosystem, Storybook 5.1 upgrades [CoreJS](https://github.com/zloirock/core-js) 2 to 3, which is a breaking change.

This upgrade is problematic because many apps/libraries still rely on CoreJS 2, and many users get corejs-related errors due to bad resolution. To address this, we're using [corejs-upgrade-webpack-plugin](https://github.com/ndelangen/corejs-upgrade-webpack-plugin), which attempts to automatically upgrade code to CoreJS 3.

After a few iterations, this approach seems to be working. However, there are a few exceptions:

- If your app uses `babel-polyfill`, try to remove it

We'll update this section as we find more problem cases. If you have a `core-js` problem, please file an issue (preferably with a repro), and we'll do our best to get you sorted.

**Update**: [corejs-upgrade-webpack-plugin](https://github.com/ndelangen/corejs-upgrade-webpack-plugin) has been removed again after running into further issues as described in [https://github.com/storybookjs/storybook/issues/7445](https://github.com/storybookjs/storybook/issues/7445).

## From version 5.0.1 to 5.0.2

### Deprecate webpack extend mode

Exporting an object from your custom webpack config puts storybook in "extend mode".

There was a bad bug in `v5.0.0` involving webpack "extend mode" that caused webpack issues for users migrating from `4.x`. We've fixed this problem in `v5.0.2` but it means that extend-mode has a different behavior if you're migrating from `5.0.0` or `5.0.1`. In short, `4.x` extended a base config with the custom config, whereas `5.0.0-1` extended the base with a richer config object that could conflict with the custom config in different ways from `4.x`.

We've also deprecated "extend mode" because it doesn't add a lot of value over "full control mode", but adds more code paths, documentation, user confusion etc. Starting in SB6.0 we will only support "full control mode" customization.

To migrate from extend-mode to full-control mode, if your extend-mode webpack config looks like this:

```js
module.exports = {
  module: {
    rules: [
      /* ... */
    ],
  },
};
```

In full control mode, you need modify the default config to have the rules of your liking:

```js
module.exports = ({ config }) => ({
  ...config,
  module: {
    ...config.module,
    rules: [
      /* your own rules "..." here and/or some subset of config.module.rules */
    ],
  },
});
```

Please refer to the [current custom webpack documentation](https://storybook.js.org/docs/react/configure/webpack) for more information on custom webpack config and to [Issue #6081](https://github.com/storybookjs/storybook/issues/6081) for more information about the change.

## From version 4.1.x to 5.0.x

Storybook 5.0 includes sweeping UI changes as well as changes to the addon API and custom webpack configuration. We've tried to keep backwards compatibility in most cases, but there are some notable exceptions documented below.

### sortStoriesByKind

In Storybook 5.0 we changed a lot of UI related code, and 1 oversight caused the `sortStoriesByKind` options to stop working.
We're working on providing a better way of sorting stories for now the feature has been removed. Stories appear in the order they are loaded.

If you're using webpack's `require.context` to load stories, you can sort the execution of requires:

```js
var context = require.context('../stories', true, /\.stories\.js$/);
var modules = context.keys();

// sort them
var sortedModules = modules.slice().sort((a, b) => {
  // sort the stories based on filename/path
  return a < b ? -1 : a > b ? 1 : 0;
});

// execute them
sortedModules.forEach((key) => {
  context(key);
});
```

### Webpack config simplification

The API for custom webpack configuration has been simplified in 5.0, but it's a breaking change. Storybook's "full control mode" for webpack allows you to override the webpack config with a function that returns a configuration object.

In Storybook 5 there is a single signature for full-control mode that takes a parameters object with the fields `config` and `mode`:

```js
module.exports = ({ config, mode }) => { config.module.rules.push(...); return config; }
```

In contrast, the 4.x configuration function accepted either two or three arguments (`(baseConfig, mode)`, or `(baseConfig, mode, defaultConfig)`). The `config` object in the 5.x signature is equivalent to 4.x's `defaultConfig`.

Please see the [current custom webpack documentation](https://storybook.js.org/docs/react/configure/webpack) for more information on custom webpack config.

### Theming overhaul

Theming has been rewritten in v5. If you used theming in v4, please consult the [theming docs](https://storybook.js.org/docs/react/configure/theming) to learn about the new API.

### Story hierarchy defaults

Storybook's UI contains a hierarchical tree of stories that can be configured by `hierarchySeparator` and `hierarchyRootSeparator` [options](https://github.com/storybookjs/deprecated-addons/blob/master/MIGRATION.md#options-addon-deprecated).

In Storybook 4.x the values defaulted to `null` for both of these options, so that there would be no hierarchy by default.

In 5.0, we now provide recommended defaults:

```js
{
  hierarchyRootSeparator: '|',
  hierarchySeparator: /\/|\./,
}
```

This means if you use the characters { `|`, `/`, `.` } in your story kinds it will trigger the story hierarchy to appear. For example `storiesOf('UI|Widgets/Basics/Button')` will create a story root called `UI` containing a `Widgets/Basics` group, containing a `Button` component.

If you wish to opt-out of this new behavior and restore the flat UI, set them back to `null` in your storybook config, or remove { `|`, `/`, `.` } from your story kinds:

```js
addParameters({
  options: {
    hierarchyRootSeparator: null,
    hierarchySeparator: null,
  },
});
```

### Options addon deprecated

In 4.x we added story parameters. In 5.x we've deprecated the options addon in favor of [global parameters](https://storybook.js.org/docs/react/configure/features-and-behavior), and we've also renamed some of the options in the process (though we're maintaining backwards compatibility until 6.0).

Here's an old configuration:

```js
addDecorator(
  withOptions({
    name: 'Storybook',
    url: 'https://storybook.js.org',
    goFullScreen: false,
    addonPanelInRight: true,
  })
);
```

And here's its new counterpart:

```js
import { create } from '@storybook/theming/create';
addParameters({
  options: {
    theme: create({
      base: 'light',
      brandTitle: 'Storybook',
      brandUrl: 'https://storybook.js.org',
      // To control appearance:
      // brandImage: 'http://url.of/some.svg',
    }),
    isFullscreen: false,
    panelPosition: 'right',
    isToolshown: true,
  },
});
```

Here is the mapping from old options to new:

| Old               | New              |
| ----------------- | ---------------- |
| name              | theme.brandTitle |
| url               | theme.brandUrl   |
| goFullScreen      | isFullscreen     |
| showStoriesPanel  | showNav          |
| showAddonPanel    | showPanel        |
| addonPanelInRight | panelPosition    |
| showSearchBox     |                  |
|                   | isToolshown      |

Storybook v5 removes the search dialog box in favor of a quick search in the navigation view, so `showSearchBox` has been removed.

Storybook v5 introduce a new tool bar above the story view and you can show\hide it with the new `isToolshown` option.

### Individual story decorators

The behavior of adding decorators to a kind has changed in SB5 ([#5781](https://github.com/storybookjs/storybook/issues/5781)).

In SB4 it was possible to add decorators to only a subset of the stories of a kind.

```js
storiesOf('Stories', module)
  .add('noncentered', () => 'Hello')
  .addDecorator(centered)
  .add('centered', () => 'Hello');
```

The semantics has changed in SB5 so that calling `addDecorator` on a kind adds a decorator to all its stories, no matter the order. So in the previous example, both stories would be centered.

To allow for a subset of the stories in a kind to be decorated, we've added the ability to add decorators to individual stories using parameters:

```js
storiesOf('Stories', module)
  .add('noncentered', () => 'Hello')
  .add('centered', () => 'Hello', { decorators: [centered] });
```

### Addon backgrounds uses parameters

Similarly, `@storybook/addon-backgrounds` uses parameters to pass background options. If you previously had:

```js
import { withBackgrounds } from `@storybook/addon-backgrounds`;

storiesOf('Stories', module)
  .addDecorator(withBackgrounds(options));
```

You should replace it with:

```js
storiesOf('Stories', module).addParameters({ backgrounds: options });
```

You can pass `backgrounds` parameters at the global level (via `addParameters` imported from `@storybook/react` et al.), and the story level (via the third argument to `.add()`).

### Addon cssresources name attribute renamed

In the options object for `@storybook/addon-cssresources`, the `name` attribute for each resource has been renamed to `id`. If you previously had:

```js
import { withCssResources } from '@storybook/addon-cssresources';
import { addDecorator } from '@storybook/react';

addDecorator(
  withCssResources({
    cssresources: [
      {
        name: `bluetheme`, // Previous
        code: `<style>body { background-color: lightblue; }</style>`,
        picked: false,
      },
    ],
  })
);
```

You should replace it with:

```js
import { withCssResources } from '@storybook/addon-cssresources';
import { addDecorator } from '@storybook/react';

addDecorator(
  withCssResources({
    cssresources: [
      {
        id: `bluetheme`, // Renamed
        code: `<style>body { background-color: lightblue; }</style>`,
        picked: false,
      },
    ],
  })
);
```

### Addon viewport uses parameters

Similarly, `@storybook/addon-viewport` uses parameters to pass viewport options. If you previously had:

```js
import { configureViewport } from `@storybook/addon-viewport`;

configureViewport(options);
```

You should replace it with:

```js
import { addParameters } from '@storybook/react'; // or others

addParameters({ viewport: options });
```

The `withViewport` decorator is also no longer supported and should be replaced with a parameter based API as above. Also the `onViewportChange` callback is no longer supported.

See the [viewport addon README](https://github.com/storybookjs/storybook/blob/master/addons/viewport/README.md) for more information.

### Addon a11y uses parameters, decorator renamed

Similarly, `@storybook/addon-a11y` uses parameters to pass a11y options. If you previously had:

```js
import { configureA11y } from `@storybook/addon-a11y`;

configureA11y(options);
```

You should replace it with:

```js
import { addParameters } from '@storybook/react'; // or others

addParameters({ a11y: options });
```

You can also pass `a11y` parameters at the component level (via `storiesOf(...).addParameters`), and the story level (via the third argument to `.add()`).

Furthermore, the decorator `checkA11y` has been deprecated and renamed to `withA11y` to make it consistent with other Storybook decorators.

See the [a11y addon README](https://github.com/storybookjs/storybook/blob/master/addons/a11y/README.md) for more information.

### Addon centered decorator deprecated

If you previously had:

```js
import centered from '@storybook/addon-centered';
```

You should replace it with the React or Vue version as appropriate

```js
import centered from '@storybook/addon-centered/react';
```

or

```js
import centered from '@storybook/addon-centered/vue';
```

### New keyboard shortcuts defaults

Storybook's keyboard shortcuts are updated in 5.0, but they are configurable via the menu so if you want to set them back you can:

| Shortcut               | Old         | New   |
| ---------------------- | ----------- | ----- |
| Toggle sidebar         | cmd-shift-X | S     |
| Toggle addons panel    | cmd-shift-Z | A     |
| Toggle addons position | cmd-shift-G | D     |
| Toggle fullscreen      | cmd-shift-F | F     |
| Next story             | cmd-shift-→ | alt-→ |
| Prev story             | cmd-shift-← | alt-← |
| Next component         |             | alt-↓ |
| Prev component         |             | alt-↑ |
| Search                 |             | /     |

### New URL structure

We've update Storybook's URL structure in 5.0. The old structure used URL parameters to save the UI state, resulting in long ugly URLs. v5 respects the old URL parameters, but largely does away with them.

The old structure encoded `selectedKind` and `selectedStory` among other parameters. Storybook v5 respects these parameters but will issue a deprecation message in the browser console warning of potential future removal.

The new URL structure looks like:

```
https://url-of-storybook?path=/story/<storyId>
```

The structure of `storyId` is a slugified `<selectedKind>--<selectedStory>` (slugified = lowercase, hyphen-separated). Each `storyId` must be unique. We plan to build more features into Storybook in upcoming versions based on this new structure.

### Rename of the `--secure` cli parameter to `--https`

Storybook for React Native's start commands & the Web versions' start command were a bit different, for no reason.
We've changed the start command for Reactnative to match the other.

This means that when you previously used the `--secure` flag like so:

```sh
start-storybook --secure
# or
start-storybook --s
```

You have to replace it with:

```sh
start-storybook --https
```

### Vue integration

The Vue integration was updated, so that every story returned from a story or decorator function is now being normalized with `Vue.extend` **and** is being wrapped by a functional component. Returning a string from a story or decorator function is still supported and is treated as a component with the returned string as the template.

Currently there is no recommended way of accessing the component options of a story inside a decorator.

## From version 4.0.x to 4.1.x

There are are a few migrations you should be aware of in 4.1, including one unintentionally breaking change for advanced addon usage.

### Private addon config

If your Storybook contains custom addons defined that are defined in your app (as opposed to installed from packages) and those addons rely on reconfiguring webpack/babel, Storybook 4.1 may break for you. There's a workaround [described in the issue](https://github.com/storybookjs/storybook/issues/4995), and we're working on official support in the next release.

### React 15.x

Storybook 4.1 supports React 15.x (which had been [lost in the 4.0 release](#react-163)). So if you've been blocked on upgrading, we've got you covered. You should be able to upgrade according to the 4.0 migration notes below, or following the [4.0 upgrade guide](https://medium.com/storybookjs/migrating-to-storybook-4-c65b19a03d2c).

## From version 3.4.x to 4.0.x

With 4.0 as our first major release in over a year, we've collected a lot of cleanup tasks. Most of the deprecations have been marked for months, so we hope that there will be no significant impact on your project. We've also created a [step-by-step guide to help you upgrade](https://medium.com/storybookjs/migrating-to-storybook-4-c65b19a03d2c).

### React 16.3+

Storybook uses [Emotion](https://emotion.sh/) for styling which currently requires React 16.3 and above.

If you're using Storybook for anything other than React, you probably don't need to worry about this.

However, if you're developing React components, this means you need to upgrade to 16.3 or higher to use Storybook 4.0.

> **NOTE:** This is a temporary requirement, and we plan to restore 15.x compatibility in a near-term 4.x release.

Also, here's the error you'll get if you're running an older version of React:

```

core.browser.esm.js:15 Uncaught TypeError: Object(...) is not a function
at Module../node_modules/@emotion/core/dist/core.browser.esm.js (core.browser.esm.js:15)
at **webpack_require** (bootstrap:724)
at fn (bootstrap:101)
at Module../node_modules/@emotion/styled-base/dist/styled-base.browser.esm.js (styled-base.browser.esm.js:1)
at **webpack_require** (bootstrap:724)
at fn (bootstrap:101)
at Module../node_modules/@emotion/styled/dist/styled.esm.js (styled.esm.js:1)
at **webpack_require** (bootstrap:724)
at fn (bootstrap:101)
at Object../node_modules/@storybook/components/dist/navigation/MenuLink.js (MenuLink.js:12)

```

### Generic addons

4.x introduces generic addon decorators that are not tied to specific view layers [#3555](https://github.com/storybookjs/storybook/pull/3555). So for example:

```js
import { number } from '@storybook/addon-knobs/react';
```

Becomes:

```js
import { number } from '@storybook/addon-knobs';
```

### Knobs select ordering

4.0 also reversed the order of addon-knob's `select` knob keys/values, which had been called `selectV2` prior to this breaking change. See the knobs [package README](https://github.com/storybookjs/storybook/blob/master/addons/knobs/README.md#select) for usage.

### Knobs URL parameters

Addon-knobs no longer updates the URL parameters interactively as you edit a knob. This is a UI change but it shouldn't break any code because old URLs are still supported.

In 3.x, editing knobs updated the URL parameters interactively. The implementation had performance and architectural problems. So in 4.0, we changed this to a "copy" button in the addon which generates a URL with the updated knob values and copies it to the clipboard.

### Keyboard shortcuts moved

- Addon Panel to `Z`
- Stories Panel to `X`
- Show Search to `O`
- Addon Panel right side to `G`

### Removed addWithInfo

`Addon-info`'s `addWithInfo` has been marked deprecated since 3.2. In 4.0 we've removed it completely. See the package [README](https://github.com/storybookjs/storybook/blob/master/addons/info/README.md) for the proper usage.

### Removed RN packager

Since storybook version v4.0 packager is removed from storybook. The suggested storybook usage is to include it inside your app.
If you want to keep the old behaviour, you have to start the packager yourself with a different project root.
`npm run storybook start -p 7007 | react-native start --projectRoot storybook`

Removed cli options: `--packager-port --root --projectRoots -r, --reset-cache --skip-packager --haul --platform --metro-config`

### Removed RN addons

The `@storybook/react-native` had built-in addons (`addon-actions` and `addon-links`) that have been marked as deprecated since 3.x. They have been fully removed in 4.x. If your project still uses the built-ins, you'll need to add explicit dependencies on `@storybook/addon-actions` and/or `@storybook/addon-links` and import directly from those packages.

### Storyshots Changes

1. `imageSnapshot` test function was extracted from `addon-storyshots`
   and moved to a new package - `addon-storyshots-puppeteer` that now will
   be dependant on puppeteer. [README](https://github.com/storybookjs/storybook/tree/master/addons/storyshots/storyshots-puppeteer)
2. `getSnapshotFileName` export was replaced with the `Stories2SnapsConverter`
   class that now can be overridden for a custom implementation of the
   snapshot-name generation. [README](https://github.com/storybookjs/storybook/tree/master/addons/storyshots/storyshots-core#stories2snapsconverter)
3. Storybook that was configured with Webpack's `require.context()` feature
   will need to add a babel plugin to polyfill this functionality.
   A possible plugin might be [babel-plugin-require-context-hook](https://github.com/smrq/babel-plugin-require-context-hook).
   [README](https://github.com/storybookjs/storybook/tree/master/addons/storyshots/storyshots-core#configure-jest-to-work-with-webpacks-requirecontext)

### Webpack 4

Storybook now uses webpack 4. If you have a [custom webpack config](https://storybook.js.org/docs/react/configure/webpack), make sure that all the loaders and plugins you use support webpack 4.

### Babel 7

Storybook now uses Babel 7. There's a couple of cases when it can break with your app:

- If you aren't using Babel yourself, and don't have .babelrc, install following dependencies:

  ```
  npm i -D @babel/core babel-loader@latest
  ```

- If you're using Babel 6, make sure that you have direct dependencies on `babel-core@6` and `babel-loader@7` and that you have a `.babelrc` in your project directory.

### Create-react-app

If you are using `create-react-app` (aka CRA), you may need to do some manual steps to upgrade, depending on the setup.

- `create-react-app@1` may require manual migrations.
  - If you're adding storybook for the first time: `sb init` should add the correct dependencies.
  - If you're upgrading an existing project, your `package.json` probably already uses Babel 6, making it incompatible with `@storybook/react@4` which uses Babel 7. There are two ways to make it compatible, each of which is spelled out in detail in the next section:
    - Upgrade to Babel 7 if you are not dependent on Babel 6-specific features.
    - Migrate Babel 6 if you're heavily dependent on some Babel 6-specific features).
- `create-react-app@2` should be compatible as is, since it uses babel 7.

#### Upgrade CRA1 to babel 7

```
yarn remove babel-core babel-runtime
yarn add @babel/core babel-loader --dev
```

#### Migrate CRA1 while keeping babel 6

```
yarn add babel-loader@7
```

Also, make sure you have a `.babelrc` in your project directory. You probably already do if you are using Babel 6 features (otherwise you should consider upgrading to Babel 7 instead). If you don't have one, here's one that works:

```json
{
  "presets": ["env", "react"]
}
```

### start-storybook opens browser

If you're using `start-storybook` on CI, you may need to opt out of this using the new `--ci` flag.

### CLI Rename

We've deprecated the `getstorybook` CLI in 4.0. The new way to install storybook is `sb init`. We recommend using `npx` for convenience and to make sure you're always using the latest version of the CLI:

```
npx -p @storybook/cli sb init
```

### Addon story parameters

Storybook 4 introduces story parameters, a more convenient way to configure how addons are configured.

```js
storiesOf('My component', module)
  .add('story1', withNotes('some notes')(() => <Component ... />))
  .add('story2', withNotes('other notes')(() => <Component ... />));
```

Becomes:

```js
// config.js
addDecorator(withNotes);

// Component.stories.js
storiesOf('My component', module)
  .add('story1', () => <Component ... />, { notes: 'some notes' })
  .add('story2', () => <Component ... />, { notes: 'other notes' });
```

This example applies notes globally to all stories. You can apply it locally with `storiesOf(...).addDecorator(withNotes)`.

The story parameters correspond directly to the old withX arguments, so it's less demanding to migrate your code. See the parameters documentation for the packages that have been upgraded:

- [Notes](https://github.com/storybookjs/storybook/blob/master/addons/notes/README.md)
- [Jest](https://github.com/storybookjs/storybook/blob/master/addons/jest/README.md)
- [Knobs](https://github.com/storybookjs/storybook/blob/master/addons/knobs/README.md)
- [Viewport](https://github.com/storybookjs/storybook/blob/master/addons/viewport/README.md)
- [Backgrounds](https://github.com/storybookjs/storybook/blob/master/addons/backgrounds/README.md)
- [Options](https://github.com/storybookjs/storybook/blob/master/addons/options/README.md)

## From version 3.3.x to 3.4.x

There are no expected breaking changes in the 3.4.x release, but 3.4 contains a major refactor to make it easier to support new frameworks, and we will document any breaking changes here if they arise.

## From version 3.2.x to 3.3.x

It wasn't expected that there would be any breaking changes in this release, but unfortunately it turned out that there are some. We're revisiting our [release strategy](https://github.com/storybookjs/storybook/blob/master/RELEASES.md) to follow semver more strictly.
Also read on if you're using `addon-knobs`: we advise an update to your code for efficiency's sake.

### `babel-core` is now a peer dependency #2494

This affects you if you don't use babel in your project. You may need to add `babel-core` as dev dependency:

```sh
yarn add babel-core --dev
```

This was done to support different major versions of babel.

### Base webpack config now contains vital plugins #1775

This affects you if you use custom webpack config in [Full Control Mode](https://storybook.js.org/docs/react/configure/webpack#full-control-mode) while not preserving the plugins from `storybookBaseConfig`. Before `3.3`, preserving them was a recommendation, but now it [became](https://github.com/storybookjs/storybook/pull/2578) a requirement.

### Refactored Knobs

Knobs users: there was a bug in 3.2.x where using the knobs addon imported all framework runtimes (e.g. React and Vue). To fix the problem, we [refactored knobs](https://github.com/storybookjs/storybook/pull/1832). Switching to the new style is only takes one line of code.

In the case of React or React-Native, import knobs like this:

```js
import { withKnobs, text, boolean, number } from '@storybook/addon-knobs/react';
```

In the case of Vue: `import { ... } from '@storybook/addon-knobs/vue';`

In the case of Angular: `import { ... } from '@storybook/addon-knobs/angular';`

## From version 3.1.x to 3.2.x

**NOTE:** technically this is a breaking change, but only if you use TypeScript. Sorry people!

### Moved TypeScript addons definitions

TypeScript users: we've moved the rest of our addons type definitions into [DefinitelyTyped](http://definitelytyped.org/). Starting in 3.2.0 make sure to use the right addons types:

```sh
yarn add @types/storybook__addon-notes @types/storybook__addon-options @types/storybook__addon-knobs @types/storybook__addon-links --dev
```

See also [TypeScript definitions in 3.1.x](#moved-typescript-definitions).

### Updated Addons API

We're in the process of upgrading our addons APIs. As a first step, we've upgraded the Info and Notes addons. The old API will still work with your existing projects but will be deprecated soon and removed in Storybook 4.0.

Here's an example of using Notes and Info in 3.2 with the new API.

```js
storiesOf('composition', module).add(
  'new addons api',
  withInfo('see Notes panel for composition info')(
    withNotes({ text: 'Composition: Info(Notes())' })((context) => (
      <MyComponent name={context.story} />
    ))
  )
);
```

It's not beautiful, but we'll be adding a more convenient/idiomatic way of using these [withX primitives](https://gist.github.com/shilman/792dc25550daa9c2bf37238f4ef7a398) in Storybook 3.3.

## From version 3.0.x to 3.1.x

**NOTE:** technically this is a breaking change and should be a 4.0.0 release according to semver. However, we're still figuring things out and didn't think this change necessitated a major release. Please bear with us!

### Moved TypeScript definitions

TypeScript users: we are in the process of moving our typescript definitions into [DefinitelyTyped](http://definitelytyped.org/). If you're using TypeScript, starting in 3.1.0 you need to make sure your type definitions are installed:

```sh
yarn add @types/node @types/react @types/storybook__react --dev
```

### Deprecated head.html

We have deprecated the use of `head.html` for including scripts/styles/etc. into stories, though it will still work with a warning.

Now we use:

- `preview-head.html` for including extra content into the preview pane.
- `manager-head.html` for including extra content into the manager window.

[Read our docs](https://storybook.js.org/docs/react/configure/story-rendering#adding-to-head) for more details.

## From version 2.x.x to 3.x.x

This major release is mainly an internal restructuring.
Upgrading requires work on behalf of users, this was unavoidable.
We're sorry if this inconveniences you, we have tried via this document and provided tools to make the process as easy as possible.

### Webpack upgrade

Storybook will now use webpack 2 (and only webpack 2).
If you are using a custom `webpack.config.js` you need to change this to be compatible.
You can find the guide to upgrading your webpack config [on webpack.js.org](https://webpack.js.org/guides/migrating/).

### Packages renaming

All our packages have been renamed and published to npm as version 3.0.0 under the `@storybook` namespace.

To update your app to use the new package names, you can use the cli:

```bash
npx -p @storybook/cli sb init
```

**Details**

If the above doesn't work, or you want to make the changes manually, the details are below:

> We have adopted the same versioning strategy that has been adopted by babel, jest and apollo.
> It's a strategy best suited for ecosystem type tools, which consist of many separately installable features / packages.
> We think this describes storybook pretty well.

The new package names are:

| old                                          | new                              |
| -------------------------------------------- | -------------------------------- |
| `getstorybook`                               | `@storybook/cli`                 |
| `@kadira/getstorybook`                       | `@storybook/cli`                 |
|                                              |                                  |
| `@kadira/storybook`                          | `@storybook/react`               |
| `@kadira/react-storybook`                    | `@storybook/react`               |
| `@kadira/react-native-storybook`             | `@storybook/react-native`        |
|                                              |                                  |
| `storyshots`                                 | `@storybook/addon-storyshots`    |
| `@kadira/storyshots`                         | `@storybook/addon-storyshots`    |
|                                              |                                  |
| `@kadira/storybook-ui`                       | `@storybook/ui`                  |
| `@kadira/storybook-addons`                   | `@storybook/addons`              |
| `@kadira/storybook-channels`                 | `@storybook/channels`            |
| `@kadira/storybook-channel-postmsg`          | `@storybook/channel-postmessage` |
| `@kadira/storybook-channel-websocket`        | `@storybook/channel-websocket`   |
|                                              |                                  |
| `@kadira/storybook-addon-actions`            | `@storybook/addon-actions`       |
| `@kadira/storybook-addon-links`              | `@storybook/addon-links`         |
| `@kadira/storybook-addon-info`               | `@storybook/addon-info`          |
| `@kadira/storybook-addon-knobs`              | `@storybook/addon-knobs`         |
| `@kadira/storybook-addon-notes`              | `@storybook/addon-notes`         |
| `@kadira/storybook-addon-options`            | `@storybook/addon-options`       |
| `@kadira/storybook-addon-graphql`            | `@storybook/addon-graphql`       |
| `@kadira/react-storybook-decorator-centered` | `@storybook/addon-centered`      |

If your codebase is small, it's probably doable to replace them by hand (in your codebase and in `package.json`).

But if you have a lot of occurrences in your codebase, you can use a [codemod we created](./lib/codemod) for you.

> A codemod makes automatic changed to your app's code.

You have to change your `package.json`, prune old and install new dependencies by hand.

`npm prune` will remove all dependencies from `node_modules` which are no longer referenced in `package.json`.

### Deprecated embedded addons

We used to ship 2 addons with every single installation of storybook: `actions` and `links`. But in practice not everyone is using them, so we decided to deprecate this and in the future, they will be completely removed. If you use `@storybook/react/addons` you will get a deprecation warning.

If you **are** using these addons, it takes two steps to migrate:

- add the addons you use to your `package.json`.
- update your code:
  change `addons.js` like so:

  ```js
  import '@storybook/addon-actions/register';
  import '@storybook/addon-links/register';
  ```

  change `x.story.js` like so:

  ```js
  import React from 'react';
  import { storiesOf } from '@storybook/react';
  import { action } from '@storybook/addon-actions';
  import { linkTo } from '@storybook/addon-links';
  ```

  <!-- markdown-link-check-enable --><|MERGE_RESOLUTION|>--- conflicted
+++ resolved
@@ -296,11 +296,7 @@
 
 ## From version 6.5.x to 7.0.0
 
-<<<<<<< HEAD
-A number of these changes can be made automatically by the Storybook CLI. To take advantage of these "automigrations", run `npx storybook@next upgrade --prerelease` or `pnpm dlx storybook@next upgrade --prerelease`.
-=======
-A number of these changes can be made automatically by the Storybook CLI. To take advantage of these "automigrations", run `npx storybook@latest upgrade --prerelease` or `pnpx storybook@latest upgrade --prerelease`.
->>>>>>> a7cf3989
+A number of these changes can be made automatically by the Storybook CLI. To take advantage of these "automigrations", run `npx storybook@latest upgrade --prerelease` or `pnpx dlx storybook@latest upgrade --prerelease`.
 
 ### 7.0 breaking changes
 
