--- conflicted
+++ resolved
@@ -40,15 +40,10 @@
     "prepare": "ts-node ../../scripts/prebundle.ts"
   },
   "dependencies": {
-<<<<<<< HEAD
-    "@storybook/client-logger": "6.5.0-alpha.26",
+    "@storybook/client-logger": "6.5.0-alpha.29",
     "core-js": "^3.8.2"
   },
   "devDependencies": {
-=======
-    "@storybook/client-logger": "6.5.0-alpha.29",
-    "core-js": "^3.8.2",
->>>>>>> 70269cea
     "fast-deep-equal": "^3.1.3",
     "global": "^4.4.0",
     "history": "5.0.0",
@@ -67,11 +62,7 @@
   "publishConfig": {
     "access": "public"
   },
-<<<<<<< HEAD
   "bundlerEntrypoint": "./src/index.ts",
-  "gitHead": "80fb653cad6cda80f1982c413f95f2f966d94e01",
-=======
   "gitHead": "a8c2388d04deb833ac39c40f27b0585c47456615",
->>>>>>> 70269cea
   "sbmodern": "dist/modern/index.js"
 }