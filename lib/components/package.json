{
  "name": "@storybook/components",
  "version": "7.0.0-alpha.8",
  "description": "Core Storybook Components",
  "keywords": [
    "storybook"
  ],
  "homepage": "https://github.com/storybookjs/storybook/tree/main/lib/components",
  "bugs": {
    "url": "https://github.com/storybookjs/storybook/issues"
  },
  "repository": {
    "type": "git",
    "url": "https://github.com/storybookjs/storybook.git",
    "directory": "lib/components"
  },
  "funding": {
    "type": "opencollective",
    "url": "https://opencollective.com/storybook"
  },
  "license": "MIT",
  "sideEffects": false,
  "exports": {
    ".": {
      "require": "./dist/index.js",
      "import": "./dist/index.mjs",
      "types": "./dist/index.d.ts"
    },
    "./html": {
      "require": "./dist/html.js",
      "import": "./dist/html.mjs",
      "types": "./dist/html.d.ts"
    },
    "./package.json": {
      "require": "./package.json",
      "import": "./package.json",
      "types": "./package.json"
    }
  },
  "main": "dist/index.js",
  "module": "dist/index.mjs",
  "types": "dist/index.d.ts",
  "files": [
    "dist/**/*",
    "README.md",
    "*.js",
    "*.d.ts"
  ],
  "scripts": {
    "prepare": "esrun ../../scripts/prepare/bundle.ts"
  },
  "dependencies": {
    "@storybook/client-logger": "7.0.0-alpha.8",
    "@storybook/csf": "0.0.2--canary.4566f4d.1",
    "@storybook/theming": "7.0.0-alpha.8",
    "core-js": "^3.8.2",
    "memoizerific": "^1.11.3",
    "qs": "^6.10.0",
    "util-deprecate": "^1.0.2"
  },
  "devDependencies": {
    "@digitak/esrun": "^3.2.2",
    "@popperjs/core": "^2.6.0",
    "@types/color-convert": "^2.0.0",
    "@types/overlayscrollbars": "^1.12.0",
    "@types/react-syntax-highlighter": "11.0.5",
    "color-convert": "^2.0.1",
    "css": "^3.0.0",
    "fast-deep-equal": "^3.1.3",
    "global": "^4.4.0",
    "jest": "^26.6.3",
    "lodash": "^4.17.21",
    "markdown-to-jsx": "^7.1.3",
    "overlayscrollbars": "^1.13.1",
    "polished": "^4.2.2",
    "prettier": ">=2.2.1 <=2.3.0",
    "prop-types": "^15.7.2",
    "react-colorful": "^5.1.2",
    "react-popper-tooltip": "^3.1.1",
    "react-syntax-highlighter": "^15.4.5",
    "react-textarea-autosize": "^8.3.0",
    "ts-dedent": "^2.0.0"
  },
  "peerDependencies": {
    "react": "^16.8.0 || ^17.0.0 || ^18.0.0",
    "react-dom": "^16.8.0 || ^17.0.0 || ^18.0.0"
  },
  "publishConfig": {
    "access": "public"
  },
<<<<<<< HEAD
  "bundler": {
    "entries": [
      "./src/index.ts",
      "./src/html.tsx"
    ],
    "platform": "neutral"
  },
  "gitHead": "d334cabd251cd0ed8b845a87707dc84f007d4074"
=======
  "bundlerEntrypoint": [
    "./src/index.ts",
    "./src/html.tsx"
  ],
  "gitHead": "24725501c32a073cebc6bf2674a47357136fbe3a"
>>>>>>> 6b559e83
}<|MERGE_RESOLUTION|>--- conflicted
+++ resolved
@@ -88,7 +88,6 @@
   "publishConfig": {
     "access": "public"
   },
-<<<<<<< HEAD
   "bundler": {
     "entries": [
       "./src/index.ts",
@@ -96,12 +95,5 @@
     ],
     "platform": "neutral"
   },
-  "gitHead": "d334cabd251cd0ed8b845a87707dc84f007d4074"
-=======
-  "bundlerEntrypoint": [
-    "./src/index.ts",
-    "./src/html.tsx"
-  ],
   "gitHead": "24725501c32a073cebc6bf2674a47357136fbe3a"
->>>>>>> 6b559e83
 }