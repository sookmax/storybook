{
  "name": "@storybook/components",
  "version": "5.1.0-beta.1",
  "description": "Core Storybook Components",
  "keywords": [
    "storybook"
  ],
  "homepage": "https://github.com/storybooks/storybook/tree/master/lib/components",
  "bugs": {
    "url": "https://github.com/storybooks/storybook/issues"
  },
  "repository": {
    "type": "git",
    "url": "https://github.com/storybooks/storybook.git",
    "directory": "lib/components"
  },
  "license": "MIT",
  "main": "dist/index.js",
  "types": "dist/index.d.ts",
  "scripts": {
    "prepare": "node ../../scripts/prepare.js"
  },
  "dependencies": {
    "@storybook/client-logger": "5.1.0-beta.1",
    "@storybook/theming": "5.1.0-beta.1",
    "core-js": "^3.0.1",
    "global": "^4.3.2",
    "markdown-to-jsx": "^6.9.1",
    "memoizerific": "^1.11.3",
    "polished": "^3.3.1",
    "popper.js": "^1.14.7",
    "prop-types": "^15.7.2",
    "react": "^16.8.4",
    "react-dom": "^16.8.4",
    "react-focus-lock": "^1.18.3",
    "react-helmet-async": "^1.0.2",
    "react-popper-tooltip": "^2.8.0",
    "react-syntax-highlighter": "^8.0.1",
    "react-textarea-autosize": "^7.1.0",
    "recompose": "^0.30.0",
    "simplebar-react": "^1.0.0-alpha.6"
  },
  "devDependencies": {
<<<<<<< HEAD
=======
    "@types/js-beautify": "^1.8.1",
>>>>>>> 5040a7c6
    "@types/react-syntax-highlighter": "^10.1.0",
    "@types/react-textarea-autosize": "^4.3.3",
    "@types/recompose": "^0.30.5",
    "enzyme": "^3.9.0",
    "jest": "^24.7.1",
    "jest-enzyme": "^7.0.2"
  },
  "peerDependencies": {
    "react": "*",
    "react-dom": "*"
  },
  "publishConfig": {
    "access": "public"
  }
}<|MERGE_RESOLUTION|>--- conflicted
+++ resolved
@@ -41,10 +41,6 @@
     "simplebar-react": "^1.0.0-alpha.6"
   },
   "devDependencies": {
-<<<<<<< HEAD
-=======
-    "@types/js-beautify": "^1.8.1",
->>>>>>> 5040a7c6
     "@types/react-syntax-highlighter": "^10.1.0",
     "@types/react-textarea-autosize": "^4.3.3",
     "@types/recompose": "^0.30.5",
