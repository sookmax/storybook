--- conflicted
+++ resolved
@@ -1,10 +1,6 @@
 {
   "name": "@storybook/codemod",
-<<<<<<< HEAD
-  "version": "6.5.0-beta.4",
-=======
   "version": "7.0.0-alpha.1",
->>>>>>> abbd4f91
   "description": "A collection of codemod scripts written with JSCodeshift",
   "keywords": [
     "storybook"
@@ -48,13 +44,8 @@
     "@babel/types": "^7.12.11",
     "@mdx-js/mdx": "^1.6.22",
     "@storybook/csf": "0.0.2--canary.4566f4d.1",
-<<<<<<< HEAD
-    "@storybook/csf-tools": "6.5.0-beta.4",
-    "@storybook/node-logger": "6.5.0-beta.4",
-=======
     "@storybook/csf-tools": "7.0.0-alpha.1",
     "@storybook/node-logger": "7.0.0-alpha.1",
->>>>>>> abbd4f91
     "core-js": "^3.8.2",
     "cross-spawn": "^7.0.3",
     "globby": "^11.0.2",
@@ -71,10 +62,5 @@
   "publishConfig": {
     "access": "public"
   },
-<<<<<<< HEAD
-  "gitHead": "55247a8e36da7061bfced80c588a539d3fda3f04",
-  "sbmodern": "dist/modern/index.js"
-=======
   "gitHead": "b90b85210f66da59656c2ef58b0910b156256bea"
->>>>>>> abbd4f91
 }