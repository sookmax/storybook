import path from 'path';
import { Configuration, DefinePlugin, HotModuleReplacementPlugin, ProgressPlugin } from 'webpack';
import HtmlWebpackPlugin from 'html-webpack-plugin';
import CaseSensitivePathsPlugin from 'case-sensitive-paths-webpack-plugin';
import WatchMissingNodeModulesPlugin from 'react-dev-utils/WatchMissingNodeModulesPlugin';
import TerserWebpackPlugin from 'terser-webpack-plugin';
import VirtualModulePlugin from 'webpack-virtual-modules';
import ForkTsCheckerWebpackPlugin from 'fork-ts-checker-webpack-plugin';

import themingPaths from '@storybook/theming/paths';

import {
  toRequireContextString,
  es6Transpiler,
  stringifyProcessEnvs,
  nodeModulesPaths,
  handlebars,
  interpolate,
  Options,
<<<<<<< HEAD
  hasDotenv,
=======
  NormalizedStoriesSpecifier,
>>>>>>> c0171536
  toImportFn,
  normalizeStories,
  readTemplate,
  loadPreviewOrConfigFile,
} from '@storybook/core-common';
import { createBabelLoader } from './babel-loader-preview';

import { useBaseTsSupport } from './useBaseTsSupport';

const storybookPaths: Record<string, string> = [
  'addons',
  'api',
  'channels',
  'channel-postmessage',
  'components',
  'core-events',
  'router',
  'theming',
  'semver',
  'client-api',
  'client-logger',
].reduce(
  (acc, sbPackage) => ({
    ...acc,
    [`@storybook/${sbPackage}`]: path.dirname(
      require.resolve(`@storybook/${sbPackage}/package.json`)
    ),
  }),
  {}
);

export default async (options: Options & Record<string, any>): Promise<Configuration> => {
  const {
    configDir,
    babelOptions,
    outputDir = path.join('.', 'public'),
    quiet,
    packageJson,
    configType,
    framework,
    frameworkPath,
    presets,
    typescriptOptions,
    modern,
    features,
  } = options;
  const envs = await presets.apply<Record<string, string>>('env');
  const logLevel = await presets.apply('logLevel', undefined);
  const frameworkOptions = await presets.apply(`${framework}Options`, {});

  const headHtmlSnippet = await presets.apply('previewHead');
  const bodyHtmlSnippet = await presets.apply('previewBody');
  const template = await presets.apply<string>('previewMainTemplate');

  const babelLoader = createBabelLoader(babelOptions, framework);
  const isProd = configType === 'PRODUCTION';

  const configs = [
    ...(await presets.apply('config', [], options)),
    loadPreviewOrConfigFile(options),
  ].filter(Boolean);
  const entries = (await presets.apply('entries', [], options)) as string[];
  const workingDir = process.cwd();
  const stories = normalizeStories(await presets.apply('stories', [], options), {
    configDir: options.configDir,
    workingDir,
  });

  const virtualModuleMapping: Record<string, string> = {};
  if (features?.storyStoreV7) {
    const storiesFilename = 'storybook-stories.js';
    const storiesPath = path.resolve(path.join(configDir, storiesFilename));

    virtualModuleMapping[storiesPath] = toImportFn(stories);
    const configEntryPath = path.resolve(path.join(configDir, 'storybook-config-entry.js'));
    virtualModuleMapping[configEntryPath] = handlebars(
      await readTemplate(path.join(__dirname, 'virtualModuleModernEntry.js.handlebars')),
      {
        storiesFilename,
        configs,
      }
    );
    entries.push(configEntryPath);
  } else {
    const frameworkInitEntry = path.resolve(
      path.join(workingDir, 'storybook-init-framework-entry.js')
    );
    const frameworkImportPath = frameworkPath || `@storybook/${framework}`;
    virtualModuleMapping[frameworkInitEntry] = `import '${frameworkImportPath}';`;
    entries.push(frameworkInitEntry);

    const entryTemplate = await readTemplate(
      path.join(__dirname, 'virtualModuleEntry.template.js')
    );

    configs.forEach((configFilename: any) => {
      const clientApi = storybookPaths['@storybook/client-api'];
      const clientLogger = storybookPaths['@storybook/client-logger'];

      virtualModuleMapping[`${configFilename}-generated-config-entry.js`] = interpolate(
        entryTemplate,
        {
          configFilename,
          clientApi,
          clientLogger,
        }
      );
      entries.push(`${configFilename}-generated-config-entry.js`);
    });
    if (stories.length > 0) {
      const storyTemplate = await readTemplate(
        path.join(__dirname, 'virtualModuleStory.template.js')
      );
      const storiesFilename = path.resolve(path.join(workingDir, `generated-stories-entry.js`));
      virtualModuleMapping[storiesFilename] = interpolate(storyTemplate, { frameworkImportPath })
        // Make sure we also replace quotes for this one
        .replace("'{{stories}}'", stories.map(toRequireContextString).join(','));
      entries.push(storiesFilename);
    }
  }

  const shouldCheckTs = useBaseTsSupport(framework) && typescriptOptions.check;
  const tsCheckOptions = typescriptOptions.checkOptions || {};

  return {
    name: 'preview',
    mode: isProd ? 'production' : 'development',
    bail: isProd,
    devtool: 'cheap-module-source-map',
    entry: entries,
    output: {
      path: path.resolve(process.cwd(), outputDir),
      filename: isProd ? '[name].[contenthash:8].iframe.bundle.js' : '[name].iframe.bundle.js',
      publicPath: '',
    },
    stats: {
      preset: 'none',
      logging: 'error',
    },
    watchOptions: {
      ignored: /node_modules/,
    },
    ignoreWarnings: [
      {
        message: /export '\S+' was not found in 'global'/,
      },
    ],
    plugins: [
      Object.keys(virtualModuleMapping).length > 0
        ? new VirtualModulePlugin(virtualModuleMapping)
        : (null as any),
      new HtmlWebpackPlugin({
        filename: `iframe.html`,
        // FIXME: `none` isn't a known option
        chunksSortMode: 'none' as any,
        alwaysWriteToDisk: true,
        inject: false,
        templateParameters: (compilation, files, templateOptions) => ({
          compilation,
          files,
          options: templateOptions,
          version: packageJson.version,
          globals: {
            LOGLEVEL: logLevel,
            FRAMEWORK_OPTIONS: frameworkOptions,
            FEATURES: features,
            STORIES: stories.map((specifier) => ({
              ...specifier,
              importPathMatcher: specifier.importPathMatcher.source,
            })),
          },
          headHtmlSnippet,
          bodyHtmlSnippet,
        }),
        minify: {
          collapseWhitespace: true,
          removeComments: true,
          removeRedundantAttributes: true,
          removeScriptTypeAttributes: false,
          removeStyleLinkTypeAttributes: true,
          useShortDoctype: true,
        },
        template,
      }),
      new DefinePlugin({
        ...stringifyProcessEnvs(envs),
        NODE_ENV: JSON.stringify(process.env.NODE_ENV),
      }),
      isProd ? null : new WatchMissingNodeModulesPlugin(nodeModulesPaths),
      isProd ? null : new HotModuleReplacementPlugin(),
      new CaseSensitivePathsPlugin(),
      quiet ? null : new ProgressPlugin({}),
      shouldCheckTs ? new ForkTsCheckerWebpackPlugin(tsCheckOptions) : null,
    ].filter(Boolean),
    module: {
      rules: [
        babelLoader,
        es6Transpiler() as any,
        {
          test: /\.md$/,
          type: 'asset/source',
        },
      ],
    },
    resolve: {
      extensions: ['.mjs', '.js', '.jsx', '.ts', '.tsx', '.json', '.cjs'],
      modules: ['node_modules'].concat(envs.NODE_PATH || []),
      mainFields: [modern ? 'sbmodern' : null, 'browser', 'module', 'main'].filter(Boolean),
      alias: {
        ...themingPaths,
        ...storybookPaths,
        react: path.dirname(require.resolve('react/package.json')),
        'react-dom': path.dirname(require.resolve('react-dom/package.json')),
      },
      fallback: { path: false },
    },
    optimization: {
      splitChunks: {
        chunks: 'all',
      },
      runtimeChunk: true,
      sideEffects: true,
      usedExports: true,
      moduleIds: 'named',
      minimizer: isProd
        ? [
            new TerserWebpackPlugin({
              parallel: true,
              terserOptions: {
                sourceMap: true,
                mangle: false,
                keep_fnames: true,
              },
              // It looks like the types from `@types/terser-webpack-plugin` are not matching the latest version of
              // Webpack yet
            }) as any,
          ]
        : [],
    },
    performance: {
      hints: isProd ? 'warning' : false,
    },
  };
};<|MERGE_RESOLUTION|>--- conflicted
+++ resolved
@@ -17,11 +17,6 @@
   handlebars,
   interpolate,
   Options,
-<<<<<<< HEAD
-  hasDotenv,
-=======
-  NormalizedStoriesSpecifier,
->>>>>>> c0171536
   toImportFn,
   normalizeStories,
   readTemplate,
