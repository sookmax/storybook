import global from 'global';
import Events, { IGNORED_EXCEPTION } from '@storybook/core-events';
import * as ReactDOM from 'react-dom';
import { logger } from '@storybook/client-logger';
import merge from 'lodash/merge';
import addons from '@storybook/addons';

import { PreviewWeb } from './PreviewWeb';
import {
  componentOneExports,
  componentTwoExports,
  importFn,
  projectAnnotations,
  getProjectAnnotations,
  storyIndex,
  emitter,
  mockChannel,
  waitForEvents,
  waitForRender,
  waitForQuiescence,
} from './PreviewWeb.mockdata';

jest.mock('./WebView');
const { history, document } = global;

const mockStoryIndex = jest.fn(() => storyIndex);

jest.mock('global', () => ({
  ...(jest.requireActual('global') as any),
  history: { replaceState: jest.fn() },
  document: {
    location: {
      pathname: 'pathname',
      search: '?id=*',
    },
  },
  FEATURES: {
    storyStoreV7: true,
    breakingChangesV7: true,
    // xxx
  },
  fetch: async () => ({ json: mockStoryIndex }),
}));

jest.mock('@storybook/client-logger');
jest.mock('react-dom');

const createGate = (): [Promise<any | undefined>, (_?: any) => void] => {
  let openGate = (_?: any) => {};
  const gate = new Promise<any | undefined>((resolve) => {
    openGate = resolve;
  });
  return [gate, openGate];
};

beforeEach(() => {
  document.location.search = '';
  mockChannel.emit.mockClear();
  emitter.removeAllListeners();
  componentOneExports.default.loaders[0].mockReset().mockImplementation(async () => ({ l: 7 }));
  componentOneExports.default.parameters.docs.container.mockClear();
  componentOneExports.a.play.mockReset();
  projectAnnotations.renderToDOM.mockReset();
  projectAnnotations.render.mockClear();
  projectAnnotations.decorators[0].mockClear();
  // @ts-ignore
  ReactDOM.render.mockReset().mockImplementation((_: any, _2: any, cb: () => any) => cb());
  // @ts-ignore
  logger.warn.mockClear();
  mockStoryIndex.mockReset().mockReturnValue(storyIndex);

  addons.setChannel(mockChannel as any);
});

describe('PreviewWeb', () => {
  describe('constructor', () => {
    it('shows an error if getProjectAnnotations throws', async () => {
      const err = new Error('meta error');
      const preview = new PreviewWeb();
      preview.initialize({
        importFn,
        getProjectAnnotations: () => {
          throw err;
        },
      });

      expect(preview.view.showErrorDisplay).toHaveBeenCalled();
      expect(mockChannel.emit).toHaveBeenCalledWith(Events.CONFIG_ERROR, err);
    });
  });

  describe('initialize', () => {
    it('sets globals from the URL', async () => {
      document.location.search = '?id=*&globals=a:c';

      const preview = new PreviewWeb();
      await preview.initialize({ importFn, getProjectAnnotations });

      expect(preview.storyStore.globals.get()).toEqual({ a: 'c' });
    });

    it('emits the SET_GLOBALS event', async () => {
      await new PreviewWeb().initialize({ importFn, getProjectAnnotations });

      expect(mockChannel.emit).toHaveBeenCalledWith(Events.SET_GLOBALS, {
        globals: { a: 'b' },
        globalTypes: {},
      });
    });

    it('SET_GLOBALS sets globals and types even when undefined', async () => {
      await new PreviewWeb().initialize({ importFn, getProjectAnnotations: () => ({}) });

      expect(mockChannel.emit).toHaveBeenCalledWith(Events.SET_GLOBALS, {
        globals: {},
        globalTypes: {},
      });
    });

    it('emits the SET_GLOBALS event from the URL', async () => {
      document.location.search = '?id=*&globals=a:c';

      await new PreviewWeb().initialize({ importFn, getProjectAnnotations });

      expect(mockChannel.emit).toHaveBeenCalledWith(Events.SET_GLOBALS, {
        globals: { a: 'c' },
        globalTypes: {},
      });
    });

    it('sets args from the URL', async () => {
      document.location.search = '?id=component-one--a&args=foo:url';

      const preview = new PreviewWeb();
      await preview.initialize({ importFn, getProjectAnnotations });

      expect(preview.storyStore.args.get('component-one--a')).toEqual({
        foo: 'url',
      });
    });
  });

  describe('initial selection', () => {
    it('selects the story specified in the URL', async () => {
      document.location.search = '?id=component-one--a';

      const preview = new PreviewWeb();
      await preview.initialize({ importFn, getProjectAnnotations });

      expect(preview.urlStore.selection).toEqual({
        storyId: 'component-one--a',
        viewMode: 'story',
      });
      expect(history.replaceState).toHaveBeenCalledWith(
        {},
        '',
        'pathname?id=component-one--a&viewMode=story'
      );
    });

    it('emits the STORY_SPECIFIED event', async () => {
      document.location.search = '?id=component-one--a';

      await new PreviewWeb().initialize({ importFn, getProjectAnnotations });

      expect(mockChannel.emit).toHaveBeenCalledWith(Events.STORY_SPECIFIED, {
        storyId: 'component-one--a',
        viewMode: 'story',
      });
    });

    it('emits the CURRENT_STORY_WAS_SET event', async () => {
      document.location.search = '?id=component-one--a';

      await new PreviewWeb().initialize({ importFn, getProjectAnnotations });

      expect(mockChannel.emit).toHaveBeenCalledWith(Events.CURRENT_STORY_WAS_SET, {
        storyId: 'component-one--a',
        viewMode: 'story',
      });
    });

    describe('if the story specified does not exist', () => {
      it('renders missing', async () => {
        document.location.search = '?id=random';

        const preview = new PreviewWeb();
        await preview.initialize({ importFn, getProjectAnnotations });

        expect(preview.view.showNoPreview).toHaveBeenCalled();
        expect(mockChannel.emit).toHaveBeenCalledWith(Events.STORY_MISSING, 'random');
      });

      it('tries again with a specifier if CSF file changes', async () => {
        document.location.search = '?id=component-one--d';

        const preview = new PreviewWeb();
        await preview.initialize({ importFn, getProjectAnnotations });

        expect(preview.view.showNoPreview).toHaveBeenCalled();
        expect(mockChannel.emit).toHaveBeenCalledWith(Events.STORY_MISSING, 'component-one--d');

        mockChannel.emit.mockClear();
        const newComponentOneExports = merge({}, componentOneExports, {
          d: { args: { foo: 'd' }, play: jest.fn() },
        });
        const newImportFn = jest.fn(async (path) => {
          return path === './src/ComponentOne.stories.js'
            ? newComponentOneExports
            : componentTwoExports;
        });
        preview.onStoriesChanged({
          importFn: newImportFn,
          storyIndex: {
            v: 3,
            stories: {
              ...storyIndex.stories,
              'component-one--d': {
                id: 'component-one--d',
                title: 'Component One',
                name: 'D',
                importPath: './src/ComponentOne.stories.js',
              },
            },
          },
        });
        await waitForRender();

        expect(mockChannel.emit).toHaveBeenCalledWith(Events.STORY_SPECIFIED, {
          storyId: 'component-one--d',
          viewMode: 'story',
        });
      });

      it('DOES NOT try again if CSF file changes if selection changed', async () => {
        document.location.search = '?id=component-one--d';

        const preview = new PreviewWeb();
        await preview.initialize({ importFn, getProjectAnnotations });

        expect(preview.view.showNoPreview).toHaveBeenCalled();
        expect(mockChannel.emit).toHaveBeenCalledWith(Events.STORY_MISSING, 'component-one--d');

        emitter.emit(Events.SET_CURRENT_STORY, {
          storyId: 'component-one--b',
          viewMode: 'story',
        });

        const newComponentOneExports = merge({}, componentOneExports, {
          d: { args: { foo: 'd' }, play: jest.fn() },
        });
        const newImportFn = jest.fn(async (path) => {
          return path === './src/ComponentOne.stories.js'
            ? newComponentOneExports
            : componentTwoExports;
        });

        preview.onStoriesChanged({
          importFn: newImportFn,
          storyIndex: {
            v: 3,
            stories: {
              ...storyIndex.stories,
              'component-one--d': {
                id: 'component-one--d',
                title: 'Component One',
                name: 'D',
                importPath: './src/ComponentOne.stories.js',
              },
            },
          },
        });
        expect(mockChannel.emit).not.toHaveBeenCalledWith(Events.STORY_SPECIFIED, {
          storyId: 'component-one--d',
          viewMode: 'story',
        });
      });
    });

    it('renders missing if no selection', async () => {
      const preview = new PreviewWeb();
      await preview.initialize({ importFn, getProjectAnnotations });

      expect(preview.view.showNoPreview).toHaveBeenCalled();
      expect(mockChannel.emit).toHaveBeenCalledWith(Events.STORY_MISSING, undefined);
    });

    describe('in story viewMode', () => {
      it('calls view.prepareForStory', async () => {
        document.location.search = '?id=component-one--a';

        const preview = new PreviewWeb();
        await preview.initialize({ importFn, getProjectAnnotations });

        expect(preview.view.prepareForStory).toHaveBeenCalledWith(
          expect.objectContaining({
            id: 'component-one--a',
          })
        );
      });

      it('emits STORY_PREPARED', async () => {
        document.location.search = '?id=component-one--a';
        await new PreviewWeb().initialize({ importFn, getProjectAnnotations });

        expect(mockChannel.emit).toHaveBeenCalledWith(Events.STORY_PREPARED, {
          id: 'component-one--a',
          parameters: { __isArgsStory: false, docs: { container: expect.any(Function) } },
          initialArgs: { foo: 'a' },
          argTypes: { foo: { name: 'foo', type: { name: 'string' } } },
          args: { foo: 'a' },
        });
      });

      it('applies loaders with story context', async () => {
        document.location.search = '?id=component-one--a';
        await new PreviewWeb().initialize({ importFn, getProjectAnnotations });

        await waitForRender();

        expect(componentOneExports.default.loaders[0]).toHaveBeenCalledWith(
          expect.objectContaining({
            id: 'component-one--a',
            parameters: { __isArgsStory: false, docs: { container: expect.any(Function) } },
            initialArgs: { foo: 'a' },
            argTypes: { foo: { name: 'foo', type: { name: 'string' } } },
            args: { foo: 'a' },
          })
        );
      });

      it('passes loaded context to renderToDOM', async () => {
        document.location.search = '?id=component-one--a';
        await new PreviewWeb().initialize({ importFn, getProjectAnnotations });

        await waitForRender();

        expect(projectAnnotations.renderToDOM).toHaveBeenCalledWith(
          expect.objectContaining({
            forceRemount: true,
            storyContext: expect.objectContaining({
              id: 'component-one--a',
              parameters: { __isArgsStory: false, docs: { container: expect.any(Function) } },
              globals: { a: 'b' },
              initialArgs: { foo: 'a' },
              argTypes: { foo: { name: 'foo', type: { name: 'string' } } },
              args: { foo: 'a' },
              loaded: { l: 7 },
            }),
          }),
          undefined // this is coming from view.prepareForStory, not super important
        );
      });

      it('renders exception if a loader throws', async () => {
        const error = new Error('error');
        componentOneExports.default.loaders[0].mockImplementationOnce(() => {
          throw error;
        });

        document.location.search = '?id=component-one--a';
        const preview = new PreviewWeb();
        await preview.initialize({ importFn, getProjectAnnotations });

        await waitForRender();

        expect(mockChannel.emit).toHaveBeenCalledWith(Events.STORY_THREW_EXCEPTION, error);
        expect(preview.view.showErrorDisplay).toHaveBeenCalledWith(error);
      });

      it('renders exception if renderToDOM throws', async () => {
        const error = new Error('error');
        projectAnnotations.renderToDOM.mockImplementationOnce(() => {
          throw error;
        });

        document.location.search = '?id=component-one--a';
        const preview = new PreviewWeb();
        await preview.initialize({ importFn, getProjectAnnotations });

        await waitForRender();

        expect(mockChannel.emit).toHaveBeenCalledWith(Events.STORY_THREW_EXCEPTION, error);
        expect(preview.view.showErrorDisplay).toHaveBeenCalledWith(error);
      });

      it('renders exception if the play function throws', async () => {
        const error = new Error('error');
        componentOneExports.a.play.mockImplementationOnce(() => {
          throw error;
        });

        document.location.search = '?id=component-one--a';
        const preview = new PreviewWeb();
        await preview.initialize({ importFn, getProjectAnnotations });

        await waitForRender();

        expect(mockChannel.emit).toHaveBeenCalledWith(Events.STORY_THREW_EXCEPTION, error);
        expect(preview.view.showErrorDisplay).toHaveBeenCalledWith(error);
      });

      it('renders error if the story calls showError', async () => {
        const error = { title: 'title', description: 'description' };
        projectAnnotations.renderToDOM.mockImplementationOnce((context) =>
          context.showError(error)
        );

        document.location.search = '?id=component-one--a';
        const preview = new PreviewWeb();
        await preview.initialize({ importFn, getProjectAnnotations });

        await waitForRender();

        expect(mockChannel.emit).toHaveBeenCalledWith(Events.STORY_ERRORED, error);
        expect(preview.view.showErrorDisplay).toHaveBeenCalledWith({
          message: error.title,
          stack: error.description,
        });
      });

      it('renders exception if the story calls showException', async () => {
        const error = new Error('error');
        projectAnnotations.renderToDOM.mockImplementationOnce((context) =>
          context.showException(error)
        );

        document.location.search = '?id=component-one--a';
        const preview = new PreviewWeb();
        await preview.initialize({ importFn, getProjectAnnotations });

        await waitForRender();

        expect(mockChannel.emit).toHaveBeenCalledWith(Events.STORY_THREW_EXCEPTION, error);
        expect(preview.view.showErrorDisplay).toHaveBeenCalledWith(error);
      });

      it('executes playFunction', async () => {
        document.location.search = '?id=component-one--a';
        await new PreviewWeb().initialize({ importFn, getProjectAnnotations });

        await waitForRender();

        expect(componentOneExports.a.play).toHaveBeenCalled();
      });

      it('emits STORY_RENDERED', async () => {
        document.location.search = '?id=component-one--a';
        await new PreviewWeb().initialize({ importFn, getProjectAnnotations });

        await waitForRender();

        expect(mockChannel.emit).toHaveBeenCalledWith(Events.STORY_RENDERED, 'component-one--a');
      });

      it('does not show error display if the render function throws IGNORED_EXCEPTION', async () => {
        document.location.search = '?id=component-one--a';
        projectAnnotations.renderToDOM.mockImplementationOnce(() => {
          throw IGNORED_EXCEPTION;
        });

        const preview = new PreviewWeb();
        await preview.initialize({ importFn, getProjectAnnotations });
<<<<<<< HEAD
=======

>>>>>>> b9b6e47d
        await waitForRender();

        expect(mockChannel.emit).toHaveBeenCalledWith(
          Events.STORY_THREW_EXCEPTION,
          IGNORED_EXCEPTION
        );
        expect(preview.view.showErrorDisplay).not.toHaveBeenCalled();
      });
    });

    describe('in docs viewMode', () => {
      it('calls view.prepareForDocs', async () => {
        document.location.search = '?id=component-one--a&viewMode=docs';

        const preview = new PreviewWeb();
        await preview.initialize({ importFn, getProjectAnnotations });

        expect(preview.view.prepareForDocs).toHaveBeenCalled();
      });

      it('emits STORY_PREPARED', async () => {
        document.location.search = '?id=component-one--a&viewMode=docs';
        await new PreviewWeb().initialize({ importFn, getProjectAnnotations });

        expect(mockChannel.emit).toHaveBeenCalledWith(Events.STORY_PREPARED, {
          id: 'component-one--a',
          parameters: { __isArgsStory: false, docs: { container: expect.any(Function) } },
          initialArgs: { foo: 'a' },
          argTypes: { foo: { name: 'foo', type: { name: 'string' } } },
          args: { foo: 'a' },
        });
      });

      it('render the docs container with the correct context', async () => {
        document.location.search = '?id=component-one--a&viewMode=docs';

        await new PreviewWeb().initialize({ importFn, getProjectAnnotations });

        await waitForRender();

        expect(ReactDOM.render).toHaveBeenCalledWith(
          expect.objectContaining({
            type: componentOneExports.default.parameters.docs.container,
            props: expect.objectContaining({
              context: expect.objectContaining({
                id: 'component-one--a',
                title: 'Component One',
                name: 'A',
              }),
            }),
          }),
          undefined,
          expect.any(Function)
        );
      });

      it('emits DOCS_RENDERED', async () => {
        document.location.search = '?id=component-one--a&viewMode=docs';

        await new PreviewWeb().initialize({ importFn, getProjectAnnotations });

        await waitForRender();

        expect(mockChannel.emit).toHaveBeenCalledWith(Events.DOCS_RENDERED, 'component-one--a');
      });
    });
  });

  describe('onUpdateGlobals', () => {
    it('emits GLOBALS_UPDATED', async () => {
      document.location.search = '?id=component-one--a';
      await new PreviewWeb().initialize({ importFn, getProjectAnnotations });

      emitter.emit(Events.UPDATE_GLOBALS, { globals: { foo: 'bar' } });

      expect(mockChannel.emit).toHaveBeenCalledWith(Events.GLOBALS_UPDATED, {
        globals: { a: 'b', foo: 'bar' },
        initialGlobals: { a: 'b' },
      });
    });

    it('sets new globals on the store', async () => {
      document.location.search = '?id=component-one--a';
      const preview = new PreviewWeb();
      await preview.initialize({ importFn, getProjectAnnotations });

      emitter.emit(Events.UPDATE_GLOBALS, { globals: { foo: 'bar' } });

      expect(preview.storyStore.globals.get()).toEqual({ a: 'b', foo: 'bar' });
    });

    it('passes new globals in context to renderToDOM', async () => {
      document.location.search = '?id=component-one--a';
      const preview = new PreviewWeb();
      await preview.initialize({ importFn, getProjectAnnotations });
      await waitForRender();

      mockChannel.emit.mockClear();
      projectAnnotations.renderToDOM.mockClear();
      emitter.emit(Events.UPDATE_GLOBALS, { globals: { foo: 'bar' } });
      await waitForRender();

      expect(projectAnnotations.renderToDOM).toHaveBeenCalledWith(
        expect.objectContaining({
          forceRemount: false,
          storyContext: expect.objectContaining({
            globals: { a: 'b', foo: 'bar' },
          }),
        }),
        undefined // this is coming from view.prepareForStory, not super important
      );
    });

    it('emits STORY_RENDERED', async () => {
      document.location.search = '?id=component-one--a';
      await new PreviewWeb().initialize({ importFn, getProjectAnnotations });
      await waitForRender();

      mockChannel.emit.mockClear();
      emitter.emit(Events.UPDATE_GLOBALS, { globals: { foo: 'bar' } });
      await waitForRender();

      expect(mockChannel.emit).toHaveBeenCalledWith(Events.STORY_RENDERED, 'component-one--a');
    });

    describe('in docs mode', () => {
      it('re-renders the docs container', async () => {
        document.location.search = '?id=component-one--a&viewMode=docs';

        await new PreviewWeb().initialize({ importFn, getProjectAnnotations });
        await waitForRender();

        mockChannel.emit.mockClear();
        emitter.emit(Events.UPDATE_GLOBALS, { globals: { foo: 'bar' } });
        await waitForRender();

        expect(ReactDOM.render).toHaveBeenCalledTimes(2);
      });
    });
  });

  describe('onUpdateArgs', () => {
    it('emits STORY_ARGS_UPDATED', async () => {
      document.location.search = '?id=component-one--a';
      await new PreviewWeb().initialize({ importFn, getProjectAnnotations });

      emitter.emit(Events.UPDATE_STORY_ARGS, {
        storyId: 'component-one--a',
        updatedArgs: { new: 'arg' },
      });

      expect(mockChannel.emit).toHaveBeenCalledWith(Events.STORY_ARGS_UPDATED, {
        storyId: 'component-one--a',
        args: { foo: 'a', new: 'arg' },
      });
    });

    it('sets new args on the store', async () => {
      document.location.search = '?id=component-one--a';
      const preview = new PreviewWeb();
      await preview.initialize({ importFn, getProjectAnnotations });

      emitter.emit(Events.UPDATE_STORY_ARGS, {
        storyId: 'component-one--a',
        updatedArgs: { new: 'arg' },
      });

      expect(preview.storyStore.args.get('component-one--a')).toEqual({
        foo: 'a',
        new: 'arg',
      });
    });

    it('passes new args in context to renderToDOM', async () => {
      document.location.search = '?id=component-one--a';
      const preview = new PreviewWeb();
      await preview.initialize({ importFn, getProjectAnnotations });
      await waitForRender();

      mockChannel.emit.mockClear();
      projectAnnotations.renderToDOM.mockClear();
      emitter.emit(Events.UPDATE_STORY_ARGS, {
        storyId: 'component-one--a',
        updatedArgs: { new: 'arg' },
      });
      await waitForRender();

      expect(projectAnnotations.renderToDOM).toHaveBeenCalledWith(
        expect.objectContaining({
          forceRemount: false,
          storyContext: expect.objectContaining({
            initialArgs: { foo: 'a' },
            args: { foo: 'a', new: 'arg' },
          }),
        }),
        undefined // this is coming from view.prepareForStory, not super important
      );
    });

    it('emits STORY_RENDERED', async () => {
      document.location.search = '?id=component-one--a';
      await new PreviewWeb().initialize({ importFn, getProjectAnnotations });
      await waitForRender();

      mockChannel.emit.mockClear();
      emitter.emit(Events.UPDATE_STORY_ARGS, {
        storyId: 'component-one--a',
        updatedArgs: { new: 'arg' },
      });
      await waitForRender();

      expect(mockChannel.emit).toHaveBeenCalledWith(Events.STORY_RENDERED, 'component-one--a');
    });

    describe('while story is still rendering', () => {
      it('silently changes args if still running loaders', async () => {
        const [gate, openGate] = createGate();

        document.location.search = '?id=component-one--a';
        componentOneExports.default.loaders[0].mockImplementationOnce(async () => gate);
        await new PreviewWeb().initialize({ importFn, getProjectAnnotations });

        emitter.emit(Events.UPDATE_STORY_ARGS, {
          storyId: 'component-one--a',
          updatedArgs: { new: 'arg' },
        });

        // Now let the loader resolve
        openGate({ l: 8 });
        await waitForRender();

        // Story gets rendered with updated args
        expect(projectAnnotations.renderToDOM).toHaveBeenCalledTimes(1);
        expect(projectAnnotations.renderToDOM).toHaveBeenCalledWith(
          expect.objectContaining({
            forceRemount: true,
            storyContext: expect.objectContaining({
              loaded: { l: 8 },
              args: { foo: 'a', new: 'arg' },
            }),
          }),
          undefined // this is coming from view.prepareForStory, not super important
        );
      });

      it('renders a second time if renderToDOM is running', async () => {
        const [gate, openGate] = createGate();

        document.location.search = '?id=component-one--a';
        projectAnnotations.renderToDOM.mockImplementationOnce(async () => gate);
        await new PreviewWeb().initialize({ importFn, getProjectAnnotations });

        emitter.emit(Events.UPDATE_STORY_ARGS, {
          storyId: 'component-one--a',
          updatedArgs: { new: 'arg' },
        });

        // Now let the renderToDOM call resolve
        openGate();
        await waitForRender();

        expect(projectAnnotations.renderToDOM).toHaveBeenCalledTimes(2);
        expect(projectAnnotations.renderToDOM).toHaveBeenCalledWith(
          expect.objectContaining({
            forceRemount: true,
            storyContext: expect.objectContaining({
              loaded: { l: 7 },
              args: { foo: 'a' },
            }),
          }),
          undefined // this is coming from view.prepareForStory, not super important
        );
        expect(projectAnnotations.renderToDOM).toHaveBeenCalledWith(
          expect.objectContaining({
            forceRemount: false,
            storyContext: expect.objectContaining({
              loaded: { l: 7 },
              args: { foo: 'a', new: 'arg' },
            }),
          }),
          undefined // this is coming from view.prepareForStory, not super important
        );
      });

      it('works if it is called directly from inside non async renderToDOM', async () => {
        document.location.search = '?id=component-one--a';
        projectAnnotations.renderToDOM.mockImplementationOnce(() => {
          emitter.emit(Events.UPDATE_STORY_ARGS, {
            storyId: 'component-one--a',
            updatedArgs: { new: 'arg' },
          });
        });
        await new PreviewWeb().initialize({ importFn, getProjectAnnotations });

        await waitForRender();

        expect(projectAnnotations.renderToDOM).toHaveBeenCalledTimes(2);
        expect(projectAnnotations.renderToDOM).toHaveBeenCalledWith(
          expect.objectContaining({
            forceRemount: true,
            storyContext: expect.objectContaining({
              loaded: { l: 7 },
              args: { foo: 'a' },
            }),
          }),
          undefined // this is coming from view.prepareForStory, not super important
        );
        expect(projectAnnotations.renderToDOM).toHaveBeenCalledWith(
          expect.objectContaining({
            forceRemount: false,
            storyContext: expect.objectContaining({
              loaded: { l: 7 },
              args: { foo: 'a', new: 'arg' },
            }),
          }),
          undefined // this is coming from view.prepareForStory, not super important
        );
      });

      it('warns and calls renderToDOM again if play function is running', async () => {
        const [gate, openGate] = createGate();
        componentOneExports.a.play.mockImplementationOnce(async () => gate);

        const renderToDOMCalled = new Promise((resolve) => {
          projectAnnotations.renderToDOM.mockImplementationOnce(() => {
            resolve(null);
          });
        });

        document.location.search = '?id=component-one--a';
        await new PreviewWeb().initialize({ importFn, getProjectAnnotations });

        await renderToDOMCalled;
        // Story gets rendered with original args
        expect(projectAnnotations.renderToDOM).toHaveBeenCalledWith(
          expect.objectContaining({
            forceRemount: true,
            storyContext: expect.objectContaining({
              loaded: { l: 7 },
              args: { foo: 'a' },
            }),
          }),
          undefined // this is coming from view.prepareForStory, not super important
        );

        emitter.emit(Events.UPDATE_STORY_ARGS, {
          storyId: 'component-one--a',
          updatedArgs: { new: 'arg' },
        });

        // The second call should emit STORY_RENDERED
        await waitForRender();

        // Story gets rendered with updated args
        expect(projectAnnotations.renderToDOM).toHaveBeenCalledWith(
          expect.objectContaining({
            forceRemount: false,
            storyContext: expect.objectContaining({
              loaded: { l: 7 },
              args: { foo: 'a', new: 'arg' },
            }),
          }),
          undefined // this is coming from view.prepareForStory, not super important
        );

        // Now let the playFunction call resolve
        openGate();
      });
    });

    describe('in docs mode', () => {
      it('re-renders the docs container', async () => {
        document.location.search = '?id=component-one--a&viewMode=docs';

        await new PreviewWeb().initialize({ importFn, getProjectAnnotations });
        await waitForRender();

        mockChannel.emit.mockClear();
        emitter.emit(Events.UPDATE_STORY_ARGS, {
          storyId: 'component-one--a',
          updatedArgs: { new: 'arg' },
        });
        await waitForRender();

        expect(ReactDOM.render).toHaveBeenCalledTimes(2);
      });
    });
  });

  describe('onResetArgs', () => {
    it('emits STORY_ARGS_UPDATED', async () => {
      document.location.search = '?id=component-one--a';
      await new PreviewWeb().initialize({ importFn, getProjectAnnotations });
      mockChannel.emit.mockClear();
      emitter.emit(Events.UPDATE_STORY_ARGS, {
        storyId: 'component-one--a',
        updatedArgs: { foo: 'new' },
      });

      expect(mockChannel.emit).toHaveBeenCalledWith(Events.STORY_ARGS_UPDATED, {
        storyId: 'component-one--a',
        args: { foo: 'new' },
      });

      mockChannel.emit.mockClear();
      emitter.emit(Events.RESET_STORY_ARGS, {
        storyId: 'component-one--a',
        argNames: ['foo'],
      });

      await waitForEvents([Events.STORY_ARGS_UPDATED]);

      expect(mockChannel.emit).toHaveBeenCalledWith(Events.STORY_ARGS_UPDATED, {
        storyId: 'component-one--a',
        args: { foo: 'a' },
      });
    });

    it('resets a single arg', async () => {
      document.location.search = '?id=component-one--a';
      await new PreviewWeb().initialize({ importFn, getProjectAnnotations });
      mockChannel.emit.mockClear();
      emitter.emit(Events.UPDATE_STORY_ARGS, {
        storyId: 'component-one--a',
        updatedArgs: { foo: 'new', new: 'value' },
      });

      mockChannel.emit.mockClear();
      emitter.emit(Events.RESET_STORY_ARGS, {
        storyId: 'component-one--a',
        argNames: ['foo'],
      });

      await waitForRender();

      expect(projectAnnotations.renderToDOM).toHaveBeenCalledWith(
        expect.objectContaining({
          forceRemount: false,
          storyContext: expect.objectContaining({
            initialArgs: { foo: 'a' },
            args: { foo: 'a', new: 'value' },
          }),
        }),
        undefined // this is coming from view.prepareForStory, not super important
      );

      expect(mockChannel.emit).toHaveBeenCalledWith(Events.STORY_ARGS_UPDATED, {
        storyId: 'component-one--a',
        args: { foo: 'a', new: 'value' },
      });
    });

    it('resets all args', async () => {
      document.location.search = '?id=component-one--a';
      await new PreviewWeb().initialize({ importFn, getProjectAnnotations });
      emitter.emit(Events.UPDATE_STORY_ARGS, {
        storyId: 'component-one--a',
        updatedArgs: { foo: 'new', new: 'value' },
      });

      mockChannel.emit.mockClear();
      emitter.emit(Events.RESET_STORY_ARGS, {
        storyId: 'component-one--a',
      });

      await waitForRender();

      expect(projectAnnotations.renderToDOM).toHaveBeenCalledWith(
        expect.objectContaining({
          forceRemount: false,
          storyContext: expect.objectContaining({
            initialArgs: { foo: 'a' },
            args: { foo: 'a' },
          }),
        }),
        undefined // this is coming from view.prepareForStory, not super important
      );
      expect(mockChannel.emit).toHaveBeenCalledWith(Events.STORY_ARGS_UPDATED, {
        storyId: 'component-one--a',
        args: { foo: 'a' },
      });
    });
  });

  describe('on FORCE_RE_RENDER', () => {
    it('rerenders the story with the same args', async () => {
      document.location.search = '?id=component-one--a';
      const preview = new PreviewWeb();
      await preview.initialize({ importFn, getProjectAnnotations });
      await waitForRender();

      mockChannel.emit.mockClear();
      projectAnnotations.renderToDOM.mockClear();
      emitter.emit(Events.FORCE_RE_RENDER);
      await waitForRender();

      expect(projectAnnotations.renderToDOM).toHaveBeenCalledWith(
        expect.objectContaining({ forceRemount: false }),
        undefined // this is coming from view.prepareForStory, not super important
      );
    });
  });

  describe('onSetCurrentStory', () => {
    it('updates URL', async () => {
      document.location.search = '?id=component-one--a';
      await new PreviewWeb().initialize({ importFn, getProjectAnnotations });

      emitter.emit(Events.SET_CURRENT_STORY, {
        storyId: 'component-one--b',
        viewMode: 'story',
      });

      expect(history.replaceState).toHaveBeenCalledWith(
        {},
        '',
        'pathname?id=component-one--b&viewMode=story'
      );
    });

    it('emits CURRENT_STORY_WAS_SET', async () => {
      document.location.search = '?id=component-one--a';
      await new PreviewWeb().initialize({ importFn, getProjectAnnotations });

      emitter.emit(Events.SET_CURRENT_STORY, {
        storyId: 'component-one--b',
        viewMode: 'story',
      });

      expect(mockChannel.emit).toHaveBeenCalledWith(Events.CURRENT_STORY_WAS_SET, {
        storyId: 'component-one--b',
        viewMode: 'story',
      });
    });

    it('renders missing if the story specified does not exist', async () => {
      document.location.search = '?id=component-one--a';
      const preview = new PreviewWeb();
      await preview.initialize({ importFn, getProjectAnnotations });

      emitter.emit(Events.SET_CURRENT_STORY, {
        storyId: 'random',
        viewMode: 'story',
      });

      await waitForEvents([Events.STORY_MISSING]);
      expect(preview.view.showNoPreview).toHaveBeenCalled();
      expect(mockChannel.emit).toHaveBeenCalledWith(Events.STORY_MISSING, 'random');
    });

    describe('if the selection is unchanged', () => {
      it('emits STORY_UNCHANGED', async () => {
        document.location.search = '?id=component-one--a';
        const preview = new PreviewWeb();
        await preview.initialize({ importFn, getProjectAnnotations });

        emitter.emit(Events.SET_CURRENT_STORY, {
          storyId: 'component-one--a',
          viewMode: 'story',
        });

        await waitForEvents([Events.STORY_UNCHANGED]);
        expect(mockChannel.emit).toHaveBeenCalledWith(Events.STORY_UNCHANGED, 'component-one--a');
      });

      it('does NOT call renderToDOM', async () => {
        document.location.search = '?id=component-one--a';
        const preview = new PreviewWeb();
        await preview.initialize({ importFn, getProjectAnnotations });

        projectAnnotations.renderToDOM.mockClear();

        emitter.emit(Events.SET_CURRENT_STORY, {
          storyId: 'component-one--a',
          viewMode: 'story',
        });

        // The renderToDOM would have been async so we need to wait a tick.
        await waitForQuiescence();
        expect(projectAnnotations.renderToDOM).not.toHaveBeenCalled();
      });
    });

    describe('when changing story in story viewMode', () => {
      it('updates URL', async () => {
        document.location.search = '?id=component-one--a';
        await new PreviewWeb().initialize({ importFn, getProjectAnnotations });

        emitter.emit(Events.SET_CURRENT_STORY, {
          storyId: 'component-one--b',
          viewMode: 'story',
        });

        expect(history.replaceState).toHaveBeenCalledWith(
          {},
          '',
          'pathname?id=component-one--b&viewMode=story'
        );
      });

      it('emits STORY_CHANGED', async () => {
        document.location.search = '?id=component-one--a';
        await new PreviewWeb().initialize({ importFn, getProjectAnnotations });
        await waitForRender();

        mockChannel.emit.mockClear();
        emitter.emit(Events.SET_CURRENT_STORY, {
          storyId: 'component-one--b',
          viewMode: 'story',
        });

        await waitForEvents([Events.STORY_CHANGED]);
        expect(mockChannel.emit).toHaveBeenCalledWith(Events.STORY_CHANGED, 'component-one--b');
      });

      it('emits STORY_PREPARED', async () => {
        document.location.search = '?id=component-one--a';
        await new PreviewWeb().initialize({ importFn, getProjectAnnotations });
        await waitForRender();

        mockChannel.emit.mockClear();
        emitter.emit(Events.SET_CURRENT_STORY, {
          storyId: 'component-one--b',
          viewMode: 'story',
        });

        await waitForEvents([Events.STORY_PREPARED]);
        expect(mockChannel.emit).toHaveBeenCalledWith(Events.STORY_PREPARED, {
          id: 'component-one--b',
          parameters: { __isArgsStory: false, docs: { container: expect.any(Function) } },
          initialArgs: { foo: 'b' },
          argTypes: { foo: { name: 'foo', type: { name: 'string' } } },
          args: { foo: 'b' },
        });
      });

      it('applies loaders with story context', async () => {
        document.location.search = '?id=component-one--a';
        await new PreviewWeb().initialize({ importFn, getProjectAnnotations });
        await waitForRender();

        mockChannel.emit.mockClear();
        emitter.emit(Events.SET_CURRENT_STORY, {
          storyId: 'component-one--b',
          viewMode: 'story',
        });

        await waitForRender();
        expect(componentOneExports.default.loaders[0]).toHaveBeenCalledWith(
          expect.objectContaining({
            id: 'component-one--b',
            parameters: { __isArgsStory: false, docs: { container: expect.any(Function) } },
            initialArgs: { foo: 'b' },
            argTypes: { foo: { name: 'foo', type: { name: 'string' } } },
            args: { foo: 'b' },
          })
        );
      });

      it('passes loaded context to renderToDOM', async () => {
        document.location.search = '?id=component-one--a';
        await new PreviewWeb().initialize({ importFn, getProjectAnnotations });
        await waitForRender();

        mockChannel.emit.mockClear();
        emitter.emit(Events.SET_CURRENT_STORY, {
          storyId: 'component-one--b',
          viewMode: 'story',
        });
        await waitForRender();

        expect(projectAnnotations.renderToDOM).toHaveBeenCalledWith(
          expect.objectContaining({
            forceRemount: true,
            storyContext: expect.objectContaining({
              id: 'component-one--b',
              parameters: { __isArgsStory: false, docs: { container: expect.any(Function) } },
              globals: { a: 'b' },
              initialArgs: { foo: 'b' },
              argTypes: { foo: { name: 'foo', type: { name: 'string' } } },
              args: { foo: 'b' },
              loaded: { l: 7 },
            }),
          }),
          undefined // this is coming from view.prepareForStory, not super important
        );
      });

      it('renders exception if renderToDOM throws', async () => {
        document.location.search = '?id=component-one--a';
        const preview = new PreviewWeb();
        await preview.initialize({ importFn, getProjectAnnotations });
        await waitForRender();

        const error = new Error('error');
        projectAnnotations.renderToDOM.mockImplementationOnce(() => {
          throw error;
        });

        mockChannel.emit.mockClear();
        emitter.emit(Events.SET_CURRENT_STORY, {
          storyId: 'component-one--b',
          viewMode: 'story',
        });
        await waitForRender();

        expect(mockChannel.emit).toHaveBeenCalledWith(Events.STORY_THREW_EXCEPTION, error);
        expect(preview.view.showErrorDisplay).toHaveBeenCalledWith(error);
      });

      it('renders error if the story calls showError', async () => {
        document.location.search = '?id=component-one--a';
        const preview = new PreviewWeb();
        await preview.initialize({ importFn, getProjectAnnotations });
        await waitForRender();

        const error = { title: 'title', description: 'description' };
        projectAnnotations.renderToDOM.mockImplementationOnce((context) =>
          context.showError(error)
        );

        mockChannel.emit.mockClear();
        emitter.emit(Events.SET_CURRENT_STORY, {
          storyId: 'component-one--b',
          viewMode: 'story',
        });
        await waitForRender();

        expect(mockChannel.emit).toHaveBeenCalledWith(Events.STORY_ERRORED, error);
        expect(preview.view.showErrorDisplay).toHaveBeenCalledWith({
          message: error.title,
          stack: error.description,
        });
      });

      it('renders exception if the story calls showException', async () => {
        document.location.search = '?id=component-one--a';
        const preview = new PreviewWeb();
        await preview.initialize({ importFn, getProjectAnnotations });
        await waitForRender();

        const error = new Error('error');
        projectAnnotations.renderToDOM.mockImplementationOnce((context) =>
          context.showException(error)
        );

        mockChannel.emit.mockClear();
        emitter.emit(Events.SET_CURRENT_STORY, {
          storyId: 'component-one--b',
          viewMode: 'story',
        });
        await waitForRender();

        expect(mockChannel.emit).toHaveBeenCalledWith(Events.STORY_THREW_EXCEPTION, error);
        expect(preview.view.showErrorDisplay).toHaveBeenCalledWith(error);
      });

      it('executes playFunction', async () => {
        document.location.search = '?id=component-one--a';
        await new PreviewWeb().initialize({ importFn, getProjectAnnotations });
        await waitForRender();

        mockChannel.emit.mockClear();
        emitter.emit(Events.SET_CURRENT_STORY, {
          storyId: 'component-one--b',
          viewMode: 'story',
        });
        await waitForRender();

        expect(componentOneExports.b.play).toHaveBeenCalled();
      });

      it('emits STORY_RENDERED', async () => {
        document.location.search = '?id=component-one--a';
        await new PreviewWeb().initialize({ importFn, getProjectAnnotations });
        await waitForRender();

        mockChannel.emit.mockClear();
        emitter.emit(Events.SET_CURRENT_STORY, {
          storyId: 'component-one--b',
          viewMode: 'story',
        });
        await waitForRender();

        expect(mockChannel.emit).toHaveBeenCalledWith(Events.STORY_RENDERED, 'component-one--b');
      });

      it('retains any arg changes', async () => {
        document.location.search = '?id=component-one--a';
        const preview = new PreviewWeb();
        await preview.initialize({ importFn, getProjectAnnotations });
        await waitForRender();

        mockChannel.emit.mockClear();
        emitter.emit(Events.UPDATE_STORY_ARGS, {
          storyId: 'component-one--a',
          updatedArgs: { foo: 'updated' },
        });
        await waitForRender();
        expect(preview.storyStore.args.get('component-one--a')).toEqual({
          foo: 'updated',
        });

        mockChannel.emit.mockClear();
        emitter.emit(Events.SET_CURRENT_STORY, {
          storyId: 'component-one--b',
          viewMode: 'story',
        });
        await waitForRender();
        expect(preview.storyStore.args.get('component-one--a')).toEqual({
          foo: 'updated',
        });

        mockChannel.emit.mockClear();
        emitter.emit(Events.SET_CURRENT_STORY, {
          storyId: 'component-one--a',
          viewMode: 'story',
        });
        await waitForRender();
        expect(preview.storyStore.args.get('component-one--a')).toEqual({
          foo: 'updated',
        });
      });

      describe('while story is still rendering', () => {
        it('stops initial story after loaders if running', async () => {
          const [gate, openGate] = createGate();
          componentOneExports.default.loaders[0].mockImplementationOnce(async () => gate);

          document.location.search = '?id=component-one--a';
          await new PreviewWeb().initialize({ importFn, getProjectAnnotations });

          emitter.emit(Events.SET_CURRENT_STORY, {
            storyId: 'component-one--b',
            viewMode: 'story',
          });
          await waitForRender();

          // Now let the loader resolve
          openGate({ l: 8 });
          await waitForRender();

          // Story gets rendered with updated args
          expect(projectAnnotations.renderToDOM).toHaveBeenCalledTimes(1);
          expect(projectAnnotations.renderToDOM).toHaveBeenCalledWith(
            expect.objectContaining({
              forceRemount: true,
              storyContext: expect.objectContaining({
                id: 'component-one--b',
                loaded: { l: 7 },
              }),
            }),
            undefined // this is coming from view.prepareForStory, not super important
          );
        });

        it('stops initial story after renderToDOM if running', async () => {
          const [gate, openGate] = createGate();

          document.location.search = '?id=component-one--a';
          projectAnnotations.renderToDOM.mockImplementationOnce(async () => gate);
          await new PreviewWeb().initialize({ importFn, getProjectAnnotations });

          emitter.emit(Events.SET_CURRENT_STORY, {
            storyId: 'component-one--b',
            viewMode: 'story',
          });
          await waitForRender();

          // Now let the renderToDOM call resolve
          openGate();

          expect(projectAnnotations.renderToDOM).toHaveBeenCalledTimes(2);
          expect(componentOneExports.a.play).not.toHaveBeenCalled();
          expect(componentOneExports.b.play).toHaveBeenCalled();

          expect(mockChannel.emit).not.toHaveBeenCalledWith(
            Events.STORY_RENDERED,
            'component-one--a'
          );
          expect(mockChannel.emit).toHaveBeenCalledWith(Events.STORY_RENDERED, 'component-one--b');
        });

        it('stops initial story after playFunction if running', async () => {
          const [gate, openGate] = createGate();
          componentOneExports.a.play.mockImplementationOnce(async () => gate);

          const renderToDOMCalled = new Promise((resolve) => {
            projectAnnotations.renderToDOM.mockImplementationOnce(() => {
              resolve(null);
            });
          });

          document.location.search = '?id=component-one--a';
          await new PreviewWeb().initialize({ importFn, getProjectAnnotations });

          await renderToDOMCalled;
          // Story gets rendered with original args
          expect(projectAnnotations.renderToDOM).toHaveBeenCalledWith(
            expect.objectContaining({
              forceRemount: true,
              storyContext: expect.objectContaining({
                id: 'component-one--a',
                loaded: { l: 7 },
              }),
            }),
            undefined // this is coming from view.prepareForStory, not super important
          );

          emitter.emit(Events.SET_CURRENT_STORY, {
            storyId: 'component-one--b',
            viewMode: 'story',
          });
          await waitForRender();

          // New story gets rendered, (play function is still running)
          expect(projectAnnotations.renderToDOM).toHaveBeenCalledWith(
            expect.objectContaining({
              forceRemount: true,
              storyContext: expect.objectContaining({
                id: 'component-one--b',
                loaded: { l: 7 },
              }),
            }),
            undefined // this is coming from view.prepareForStory, not super important
          );

          // Now let the playFunction call resolve
          openGate();

          // Final story rendered is not emitted for the first story
          await waitForQuiescence();
          expect(mockChannel.emit).not.toHaveBeenCalledWith(
            Events.STORY_RENDERED,
            'component-one--a'
          );
        });
      });
    });

    describe('when changing from story viewMode to docs', () => {
      it('updates URL', async () => {
        document.location.search = '?id=component-one--a';
        await new PreviewWeb().initialize({ importFn, getProjectAnnotations });

        emitter.emit(Events.SET_CURRENT_STORY, {
          storyId: 'component-one--a',
          viewMode: 'docs',
        });

        expect(history.replaceState).toHaveBeenCalledWith(
          {},
          '',
          'pathname?id=component-one--a&viewMode=docs'
        );
      });

      it('emits STORY_CHANGED', async () => {
        document.location.search = '?id=component-one--a';
        await new PreviewWeb().initialize({ importFn, getProjectAnnotations });
        await waitForRender();

        mockChannel.emit.mockClear();
        emitter.emit(Events.SET_CURRENT_STORY, {
          storyId: 'component-one--a',
          viewMode: 'docs',
        });

        await waitForEvents([Events.STORY_CHANGED]);
        expect(mockChannel.emit).toHaveBeenCalledWith(Events.STORY_CHANGED, 'component-one--a');
      });

      it('calls view.prepareForDocs', async () => {
        document.location.search = '?id=component-one--a';
        const preview = new PreviewWeb();
        await preview.initialize({ importFn, getProjectAnnotations });
        await waitForRender();

        mockChannel.emit.mockClear();
        emitter.emit(Events.SET_CURRENT_STORY, {
          storyId: 'component-one--a',
          viewMode: 'docs',
        });
        await waitForRender();

        expect(preview.view.prepareForDocs).toHaveBeenCalled();
      });

      it('render the docs container with the correct context', async () => {
        document.location.search = '?id=component-one--a';
        await new PreviewWeb().initialize({ importFn, getProjectAnnotations });
        await waitForRender();

        mockChannel.emit.mockClear();
        emitter.emit(Events.SET_CURRENT_STORY, {
          storyId: 'component-one--a',
          viewMode: 'docs',
        });
        await waitForRender();

        expect(ReactDOM.render).toHaveBeenCalledWith(
          expect.objectContaining({
            type: componentOneExports.default.parameters.docs.container,
            props: expect.objectContaining({
              context: expect.objectContaining({
                id: 'component-one--a',
                title: 'Component One',
                name: 'A',
              }),
            }),
          }),
          undefined,
          expect.any(Function)
        );
      });

      it('emits DOCS_RENDERED', async () => {
        document.location.search = '?id=component-one--a';
        await new PreviewWeb().initialize({ importFn, getProjectAnnotations });
        await waitForRender();

        mockChannel.emit.mockClear();
        emitter.emit(Events.SET_CURRENT_STORY, {
          storyId: 'component-one--a',
          viewMode: 'docs',
        });
        await waitForRender();

        expect(mockChannel.emit).toHaveBeenCalledWith(Events.DOCS_RENDERED, 'component-one--a');
      });
    });

    describe('when changing from docs viewMode to story', () => {
      it('updates URL', async () => {
        document.location.search = '?id=component-one--a&viewMode=docs';
        await new PreviewWeb().initialize({ importFn, getProjectAnnotations });

        emitter.emit(Events.SET_CURRENT_STORY, {
          storyId: 'component-one--a',
          viewMode: 'story',
        });

        expect(history.replaceState).toHaveBeenCalledWith(
          {},
          '',
          'pathname?id=component-one--a&viewMode=story'
        );
      });

      it('unmounts docs', async () => {
        document.location.search = '?id=component-one--a&viewMode=docs';
        await new PreviewWeb().initialize({ importFn, getProjectAnnotations });
        await waitForRender();

        mockChannel.emit.mockClear();
        emitter.emit(Events.SET_CURRENT_STORY, {
          storyId: 'component-one--a',
          viewMode: 'story',
        });
        await waitForRender();

        expect(ReactDOM.unmountComponentAtNode).toHaveBeenCalled();
      });

      // NOTE: I am not sure this entirely makes sense but this is the behaviour from 6.3
      it('emits STORY_CHANGED', async () => {
        document.location.search = '?id=component-one--a&viewMode=docs';
        await new PreviewWeb().initialize({ importFn, getProjectAnnotations });
        await waitForRender();

        mockChannel.emit.mockClear();
        emitter.emit(Events.SET_CURRENT_STORY, {
          storyId: 'component-one--a',
          viewMode: 'story',
        });

        await waitForEvents([Events.STORY_CHANGED]);
        expect(mockChannel.emit).toHaveBeenCalledWith(Events.STORY_CHANGED, 'component-one--a');
      });

      it('calls view.prepareForStory', async () => {
        document.location.search = '?id=component-one--a&viewMode=docs';
        const preview = new PreviewWeb();
        await preview.initialize({ importFn, getProjectAnnotations });
        await waitForRender();

        mockChannel.emit.mockClear();
        emitter.emit(Events.SET_CURRENT_STORY, {
          storyId: 'component-one--a',
          viewMode: 'story',
        });
        await waitForRender();

        expect(preview.view.prepareForStory).toHaveBeenCalledWith(
          expect.objectContaining({
            id: 'component-one--a',
          })
        );
      });

      it('emits STORY_PREPARED', async () => {
        document.location.search = '?id=component-one--a&viewMode=docs';
        await new PreviewWeb().initialize({ importFn, getProjectAnnotations });
        await waitForRender();

        mockChannel.emit.mockClear();
        emitter.emit(Events.SET_CURRENT_STORY, {
          storyId: 'component-one--a',
          viewMode: 'story',
        });

        await waitForEvents([Events.STORY_PREPARED]);
        expect(mockChannel.emit).toHaveBeenCalledWith(Events.STORY_PREPARED, {
          id: 'component-one--a',
          parameters: { __isArgsStory: false, docs: { container: expect.any(Function) } },
          initialArgs: { foo: 'a' },
          argTypes: { foo: { name: 'foo', type: { name: 'string' } } },
          args: { foo: 'a' },
        });
      });

      it('applies loaders with story context', async () => {
        document.location.search = '?id=component-one--a&viewMode=docs';
        await new PreviewWeb().initialize({ importFn, getProjectAnnotations });
        await waitForRender();

        mockChannel.emit.mockClear();
        emitter.emit(Events.SET_CURRENT_STORY, {
          storyId: 'component-one--a',
          viewMode: 'story',
        });

        await waitForRender();
        expect(componentOneExports.default.loaders[0]).toHaveBeenCalledWith(
          expect.objectContaining({
            id: 'component-one--a',
            parameters: { __isArgsStory: false, docs: { container: expect.any(Function) } },
            initialArgs: { foo: 'a' },
            argTypes: { foo: { name: 'foo', type: { name: 'string' } } },
            args: { foo: 'a' },
          })
        );
      });

      it('passes loaded context to renderToDOM', async () => {
        document.location.search = '?id=component-one--a&viewMode=docs';
        await new PreviewWeb().initialize({ importFn, getProjectAnnotations });
        await waitForRender();

        mockChannel.emit.mockClear();
        emitter.emit(Events.SET_CURRENT_STORY, {
          storyId: 'component-one--a',
          viewMode: 'story',
        });
        await waitForRender();

        expect(projectAnnotations.renderToDOM).toHaveBeenCalledWith(
          expect.objectContaining({
            forceRemount: true,
            storyContext: expect.objectContaining({
              id: 'component-one--a',
              parameters: { __isArgsStory: false, docs: { container: expect.any(Function) } },
              globals: { a: 'b' },
              initialArgs: { foo: 'a' },
              argTypes: { foo: { name: 'foo', type: { name: 'string' } } },
              args: { foo: 'a' },
              loaded: { l: 7 },
            }),
          }),
          undefined // this is coming from view.prepareForStory, not super important
        );
      });

      it('renders exception if renderToDOM throws', async () => {
        document.location.search = '?id=component-one--a&viewMode=docs';
        const preview = new PreviewWeb();
        await preview.initialize({ importFn, getProjectAnnotations });
        await waitForRender();

        const error = new Error('error');
        projectAnnotations.renderToDOM.mockImplementationOnce(() => {
          throw error;
        });

        mockChannel.emit.mockClear();
        emitter.emit(Events.SET_CURRENT_STORY, {
          storyId: 'component-one--a',
          viewMode: 'story',
        });
        await waitForRender();

        expect(mockChannel.emit).toHaveBeenCalledWith(Events.STORY_THREW_EXCEPTION, error);
        expect(preview.view.showErrorDisplay).toHaveBeenCalledWith(error);
      });

      it('renders error if the story calls showError', async () => {
        const error = { title: 'title', description: 'description' };
        projectAnnotations.renderToDOM.mockImplementationOnce((context) =>
          context.showError(error)
        );

        document.location.search = '?id=component-one--a&viewMode=docs';
        const preview = new PreviewWeb();
        await preview.initialize({ importFn, getProjectAnnotations });
        await waitForRender();

        mockChannel.emit.mockClear();
        emitter.emit(Events.SET_CURRENT_STORY, {
          storyId: 'component-one--a',
          viewMode: 'story',
        });
        await waitForRender();

        expect(mockChannel.emit).toHaveBeenCalledWith(Events.STORY_ERRORED, error);
        expect(preview.view.showErrorDisplay).toHaveBeenCalledWith({
          message: error.title,
          stack: error.description,
        });
      });

      it('renders exception if the story calls showException', async () => {
        const error = new Error('error');
        projectAnnotations.renderToDOM.mockImplementationOnce((context) =>
          context.showException(error)
        );

        document.location.search = '?id=component-one--a&viewMode=docs';
        const preview = new PreviewWeb();
        await preview.initialize({ importFn, getProjectAnnotations });
        await waitForRender();

        mockChannel.emit.mockClear();
        emitter.emit(Events.SET_CURRENT_STORY, {
          storyId: 'component-one--a',
          viewMode: 'story',
        });
        await waitForRender();

        expect(mockChannel.emit).toHaveBeenCalledWith(Events.STORY_THREW_EXCEPTION, error);
        expect(preview.view.showErrorDisplay).toHaveBeenCalledWith(error);
      });

      it('executes playFunction', async () => {
        document.location.search = '?id=component-one--a&viewMode=docs';
        await new PreviewWeb().initialize({ importFn, getProjectAnnotations });
        await waitForRender();

        mockChannel.emit.mockClear();
        emitter.emit(Events.SET_CURRENT_STORY, {
          storyId: 'component-one--a',
          viewMode: 'story',
        });
        await waitForRender();

        expect(componentOneExports.a.play).toHaveBeenCalled();
      });

      it('emits STORY_RENDERED', async () => {
        document.location.search = '?id=component-one--a&viewMode=docs';
        await new PreviewWeb().initialize({ importFn, getProjectAnnotations });
        await waitForRender();

        mockChannel.emit.mockClear();
        emitter.emit(Events.SET_CURRENT_STORY, {
          storyId: 'component-one--a',
          viewMode: 'story',
        });
        await waitForRender();

        expect(mockChannel.emit).toHaveBeenCalledWith(Events.STORY_RENDERED, 'component-one--a');
      });
    });
  });

  describe('onStoriesChanged', () => {
    describe('when the current story changes', () => {
      const newComponentOneExports = merge({}, componentOneExports, {
        a: { args: { foo: 'edited' } },
      });
      const newImportFn = jest.fn(async (path) => {
        return path === './src/ComponentOne.stories.js'
          ? newComponentOneExports
          : componentTwoExports;
      });

      it('does not emit STORY_UNCHANGED', async () => {
        document.location.search = '?id=component-one--a';
        const preview = new PreviewWeb();
        await preview.initialize({ importFn, getProjectAnnotations });
        await waitForRender();
        mockChannel.emit.mockClear();

        preview.onStoriesChanged({ importFn: newImportFn });
        await waitForRender();

        expect(mockChannel.emit).not.toHaveBeenCalledWith(
          Events.STORY_UNCHANGED,
          'component-one--a'
        );
      });

      it('does not emit STORY_CHANGED', async () => {
        document.location.search = '?id=component-one--a';
        const preview = new PreviewWeb();
        await preview.initialize({ importFn, getProjectAnnotations });
        await waitForRender();
        mockChannel.emit.mockClear();

        preview.onStoriesChanged({ importFn: newImportFn });
        await waitForRender();

        expect(mockChannel.emit).not.toHaveBeenCalledWith(Events.STORY_CHANGED, 'component-one--a');
      });

      it('emits STORY_PREPARED with new annotations', async () => {
        document.location.search = '?id=component-one--a';
        const preview = new PreviewWeb();
        await preview.initialize({ importFn, getProjectAnnotations });
        await waitForRender();
        mockChannel.emit.mockClear();

        preview.onStoriesChanged({ importFn: newImportFn });
        await waitForRender();

        expect(mockChannel.emit).toHaveBeenCalledWith(Events.STORY_PREPARED, {
          id: 'component-one--a',
          parameters: { __isArgsStory: false, docs: { container: expect.any(Function) } },
          initialArgs: { foo: 'edited' },
          argTypes: { foo: { name: 'foo', type: { name: 'string' } } },
          args: { foo: 'edited' },
        });
      });

      it('applies loaders with story context', async () => {
        document.location.search = '?id=component-one--a';
        const preview = new PreviewWeb();
        await preview.initialize({ importFn, getProjectAnnotations });
        await waitForRender();

        mockChannel.emit.mockClear();
        componentOneExports.default.loaders[0].mockClear();
        preview.onStoriesChanged({ importFn: newImportFn });
        await waitForRender();

        expect(componentOneExports.default.loaders[0]).toHaveBeenCalledWith(
          expect.objectContaining({
            id: 'component-one--a',
            parameters: { __isArgsStory: false, docs: { container: expect.any(Function) } },
            initialArgs: { foo: 'edited' },
            argTypes: { foo: { name: 'foo', type: { name: 'string' } } },
            args: { foo: 'edited' },
          })
        );
      });

      it('passes loaded context to renderToDOM', async () => {
        document.location.search = '?id=component-one--a';
        const preview = new PreviewWeb();
        await preview.initialize({ importFn, getProjectAnnotations });
        await waitForRender();

        mockChannel.emit.mockClear();
        projectAnnotations.renderToDOM.mockClear();
        preview.onStoriesChanged({ importFn: newImportFn });
        await waitForRender();

        expect(projectAnnotations.renderToDOM).toHaveBeenCalledWith(
          expect.objectContaining({
            forceRemount: true,
            storyContext: expect.objectContaining({
              id: 'component-one--a',
              parameters: { __isArgsStory: false, docs: { container: expect.any(Function) } },
              globals: { a: 'b' },
              initialArgs: { foo: 'edited' },
              argTypes: { foo: { name: 'foo', type: { name: 'string' } } },
              args: { foo: 'edited' },
              loaded: { l: 7 },
            }),
          }),
          undefined // this is coming from view.prepareForStory, not super important
        );
      });

      it('retains the same delta to the args', async () => {
        document.location.search = '?id=component-one--a';
        const preview = new PreviewWeb();
        await preview.initialize({ importFn, getProjectAnnotations });
        await waitForRender();

        emitter.emit(Events.UPDATE_STORY_ARGS, {
          storyId: 'component-one--a',
          updatedArgs: { foo: 'updated' },
        });
        await waitForRender();

        mockChannel.emit.mockClear();
        projectAnnotations.renderToDOM.mockClear();
        preview.onStoriesChanged({ importFn: newImportFn });
        await waitForRender();

        expect(projectAnnotations.renderToDOM).toHaveBeenCalledWith(
          expect.objectContaining({
            forceRemount: true,
            storyContext: expect.objectContaining({
              id: 'component-one--a',
              args: { foo: 'updated' },
            }),
          }),
          undefined // this is coming from view.prepareForStory, not super important
        );
      });

      it('renders exception if renderToDOM throws', async () => {
        document.location.search = '?id=component-one--a';
        const preview = new PreviewWeb();
        await preview.initialize({ importFn, getProjectAnnotations });
        await waitForRender();

        const error = new Error('error');
        projectAnnotations.renderToDOM.mockImplementationOnce(() => {
          throw error;
        });

        mockChannel.emit.mockClear();
        preview.onStoriesChanged({ importFn: newImportFn });
        await waitForRender();

        expect(mockChannel.emit).toHaveBeenCalledWith(Events.STORY_THREW_EXCEPTION, error);
        expect(preview.view.showErrorDisplay).toHaveBeenCalledWith(error);
      });

      it('renders error if the story calls showError', async () => {
        document.location.search = '?id=component-one--a';
        const preview = new PreviewWeb();
        await preview.initialize({ importFn, getProjectAnnotations });
        await waitForRender();

        const error = { title: 'title', description: 'description' };
        projectAnnotations.renderToDOM.mockImplementationOnce((context) =>
          context.showError(error)
        );

        mockChannel.emit.mockClear();
        preview.onStoriesChanged({ importFn: newImportFn });
        await waitForRender();

        expect(mockChannel.emit).toHaveBeenCalledWith(Events.STORY_ERRORED, error);
        expect(preview.view.showErrorDisplay).toHaveBeenCalledWith({
          message: error.title,
          stack: error.description,
        });
      });

      it('renders exception if the story calls showException', async () => {
        document.location.search = '?id=component-one--a';
        const preview = new PreviewWeb();
        await preview.initialize({ importFn, getProjectAnnotations });
        await waitForRender();

        const error = new Error('error');
        projectAnnotations.renderToDOM.mockImplementationOnce((context) =>
          context.showException(error)
        );

        mockChannel.emit.mockClear();
        preview.onStoriesChanged({ importFn: newImportFn });
        await waitForRender();

        expect(mockChannel.emit).toHaveBeenCalledWith(Events.STORY_THREW_EXCEPTION, error);
        expect(preview.view.showErrorDisplay).toHaveBeenCalledWith(error);
      });

      it('executes playFunction', async () => {
        document.location.search = '?id=component-one--a';
        const preview = new PreviewWeb();
        await preview.initialize({ importFn, getProjectAnnotations });
        await waitForRender();

        mockChannel.emit.mockClear();
        componentOneExports.a.play.mockClear();
        preview.onStoriesChanged({ importFn: newImportFn });
        await waitForRender();

        expect(componentOneExports.a.play).toHaveBeenCalled();
      });

      it('emits STORY_RENDERED', async () => {
        document.location.search = '?id=component-one--a';
        const preview = new PreviewWeb();
        await preview.initialize({ importFn, getProjectAnnotations });
        await waitForRender();

        mockChannel.emit.mockClear();
        preview.onStoriesChanged({ importFn: newImportFn });
        await waitForRender();

        expect(mockChannel.emit).toHaveBeenCalledWith(Events.STORY_RENDERED, 'component-one--a');
      });
    });

    describe('when the current story changes importPath', () => {
      const newImportFn = jest.fn(async (path) => ({ ...componentOneExports }));

      const newStoryIndex = {
        v: 3,
        stories: {
          ...storyIndex.stories,
          'component-one--a': {
            ...storyIndex.stories['component-one--a'],
            importPath: './src/ComponentOne-new.stories.js',
          },
        },
      };
      beforeEach(() => {
        newImportFn.mockClear();
      });

      it('re-imports the component', async () => {
        document.location.search = '?id=component-one--a';
        const preview = new PreviewWeb();
        await preview.initialize({ importFn, getProjectAnnotations });
        await waitForRender();

        mockChannel.emit.mockClear();
        preview.onStoriesChanged({ importFn: newImportFn, storyIndex: newStoryIndex });
        await waitForRender();

        expect(newImportFn).toHaveBeenCalledWith('./src/ComponentOne-new.stories.js');
      });

      describe('if it was previously rendered', () => {
        it('is reloaded when it is re-selected', async () => {
          document.location.search = '?id=component-one--a';
          const preview = new PreviewWeb();
          await preview.initialize({ importFn, getProjectAnnotations });
          await waitForRender();

          mockChannel.emit.mockClear();
          emitter.emit(Events.SET_CURRENT_STORY, {
            storyId: 'component-one--b',
            viewMode: 'story',
          });
          await waitForRender();

          preview.onStoriesChanged({ importFn: newImportFn, storyIndex: newStoryIndex });

          mockChannel.emit.mockClear();
          emitter.emit(Events.SET_CURRENT_STORY, {
            storyId: 'component-one--a',
            viewMode: 'story',
          });
          await waitForRender();
          expect(newImportFn).toHaveBeenCalledWith('./src/ComponentOne-new.stories.js');
        });
      });
    });

    describe('when the current story has not changed', () => {
      const newComponentTwoExports = { ...componentTwoExports };
      const newImportFn = jest.fn(async (path) => {
        return path === './src/ComponentOne.stories.js'
          ? componentOneExports
          : newComponentTwoExports;
      });

      it('emits STORY_UNCHANGED', async () => {
        document.location.search = '?id=component-one--a';
        const preview = new PreviewWeb();
        await preview.initialize({ importFn, getProjectAnnotations });
        await waitForRender();

        mockChannel.emit.mockClear();
        preview.onStoriesChanged({ importFn: newImportFn });
        await waitForEvents([Events.STORY_UNCHANGED]);

        expect(mockChannel.emit).toHaveBeenCalledWith(Events.STORY_UNCHANGED, 'component-one--a');
        expect(mockChannel.emit).not.toHaveBeenCalledWith(Events.STORY_CHANGED, 'component-one--a');
      });

      it('does not re-render the story', async () => {
        document.location.search = '?id=component-one--a';
        const preview = new PreviewWeb();
        await preview.initialize({ importFn, getProjectAnnotations });
        await waitForRender();

        mockChannel.emit.mockClear();
        projectAnnotations.renderToDOM.mockClear();
        preview.onStoriesChanged({ importFn: newImportFn });
        await waitForQuiescence();

        expect(projectAnnotations.renderToDOM).not.toHaveBeenCalled();
        expect(mockChannel.emit).not.toHaveBeenCalledWith(
          Events.STORY_RENDERED,
          'component-one--a'
        );
      });
    });

    describe('if the story no longer exists', () => {
      const { a, ...componentOneExportsWithoutA } = componentOneExports;
      const newImportFn = jest.fn(async (path) => {
        return path === './src/ComponentOne.stories.js'
          ? componentOneExportsWithoutA
          : componentTwoExports;
      });

      const newStoryIndex = {
        v: 3,
        stories: {
          'component-one--b': storyIndex.stories['component-one--b'],
        },
      };

      it('renders story missing', async () => {
        document.location.search = '?id=component-one--a';
        const preview = new PreviewWeb();
        await preview.initialize({ importFn, getProjectAnnotations });
        await waitForRender();

        mockChannel.emit.mockClear();
        preview.onStoriesChanged({ importFn: newImportFn, storyIndex: newStoryIndex });
        await waitForEvents([Events.STORY_MISSING]);

        expect(preview.view.showNoPreview).toHaveBeenCalled();
        expect(mockChannel.emit).toHaveBeenCalledWith(Events.STORY_MISSING, 'component-one--a');
      });

      it('does not re-render the story', async () => {
        document.location.search = '?id=component-one--a';
        const preview = new PreviewWeb();
        await preview.initialize({ importFn, getProjectAnnotations });
        await waitForRender();

        mockChannel.emit.mockClear();
        projectAnnotations.renderToDOM.mockClear();
        preview.onStoriesChanged({ importFn: newImportFn, storyIndex: newStoryIndex });
        await waitForQuiescence();

        expect(projectAnnotations.renderToDOM).not.toHaveBeenCalled();
        expect(mockChannel.emit).not.toHaveBeenCalledWith(
          Events.STORY_RENDERED,
          'component-one--a'
        );
      });

      it('re-renders the story if it is readded', async () => {
        document.location.search = '?id=component-one--a';
        const preview = new PreviewWeb();
        await preview.initialize({ importFn, getProjectAnnotations });
        await waitForRender();

        mockChannel.emit.mockClear();
        preview.onStoriesChanged({ importFn: newImportFn, storyIndex: newStoryIndex });
        await waitForEvents([Events.STORY_MISSING]);

        mockChannel.emit.mockClear();
        preview.onStoriesChanged({ importFn, storyIndex });
        await waitForRender();
        expect(mockChannel.emit).toHaveBeenCalledWith(Events.STORY_RENDERED, 'component-one--a');
      });
    });
  });

  describe('onGetProjectAnnotationsChanged', () => {
    it('shows an error the new value throws', async () => {
      document.location.search = '?id=component-one--a';
      const preview = new PreviewWeb();
      await preview.initialize({ importFn, getProjectAnnotations });
      await waitForRender();

      mockChannel.emit.mockClear();
      const err = new Error('error getting meta');
      preview.onGetProjectAnnotationsChanged({
        getProjectAnnotations: () => {
          throw err;
        },
      });

      expect(preview.view.showErrorDisplay).toHaveBeenCalled();
      expect(mockChannel.emit).toHaveBeenCalledWith(Events.CONFIG_ERROR, err);
    });

    const newGlobalDecorator = jest.fn((s) => s());
    const newGetGlobalMeta = () => {
      return {
        ...projectAnnotations,
        args: { global: 'added' },
        globals: { a: 'edited' },
        decorators: [newGlobalDecorator],
      };
    };

    it('updates globals to their new values', async () => {
      document.location.search = '?id=component-one--a';
      const preview = new PreviewWeb();
      await preview.initialize({ importFn, getProjectAnnotations });
      await waitForRender();

      mockChannel.emit.mockClear();
      preview.onGetProjectAnnotationsChanged({ getProjectAnnotations: newGetGlobalMeta });
      await waitForRender();

      expect(preview.storyStore.globals.get()).toEqual({ a: 'edited' });
    });

    it('updates args to their new values', async () => {
      document.location.search = '?id=component-one--a';
      const preview = new PreviewWeb();
      await preview.initialize({ importFn, getProjectAnnotations });
      await waitForRender();

      mockChannel.emit.mockClear();
      preview.onGetProjectAnnotationsChanged({ getProjectAnnotations: newGetGlobalMeta });

      await waitForRender();

      expect(preview.storyStore.args.get('component-one--a')).toEqual({
        foo: 'a',
        global: 'added',
      });
    });

    it('rerenders the current story with new global meta-generated context', async () => {
      document.location.search = '?id=component-one--a';
      const preview = new PreviewWeb();
      await preview.initialize({ importFn, getProjectAnnotations });
      await waitForRender();

      projectAnnotations.renderToDOM.mockClear();
      mockChannel.emit.mockClear();
      preview.onGetProjectAnnotationsChanged({ getProjectAnnotations: newGetGlobalMeta });
      await waitForRender();

      expect(projectAnnotations.renderToDOM).toHaveBeenCalledWith(
        expect.objectContaining({
          storyContext: expect.objectContaining({
            args: { foo: 'a', global: 'added' },
            globals: { a: 'edited' },
          }),
        }),
        undefined // this is coming from view.prepareForStory, not super important
      );
    });
  });

  describe('onKeydown', () => {
    it('emits PREVIEW_KEYDOWN for regular elements', async () => {
      document.location.search = '?id=component-one--a&viewMode=docs';
      const preview = new PreviewWeb();
      await preview.initialize({ importFn, getProjectAnnotations });

      preview.onKeydown({
        target: { tagName: 'div', getAttribute: jest.fn().mockReturnValue(null) },
      } as any);

      expect(mockChannel.emit).toHaveBeenCalledWith(
        Events.PREVIEW_KEYDOWN,
        expect.objectContaining({})
      );
    });

    it('does not emit PREVIEW_KEYDOWN for input elements', async () => {
      document.location.search = '?id=component-one--a&viewMode=docs';
      const preview = new PreviewWeb();
      await preview.initialize({ importFn, getProjectAnnotations });

      preview.onKeydown({
        target: { tagName: 'input', getAttribute: jest.fn().mockReturnValue(null) },
      } as any);

      expect(mockChannel.emit).not.toHaveBeenCalledWith(
        Events.PREVIEW_KEYDOWN,
        expect.objectContaining({})
      );
    });
  });
});<|MERGE_RESOLUTION|>--- conflicted
+++ resolved
@@ -461,10 +461,7 @@
 
         const preview = new PreviewWeb();
         await preview.initialize({ importFn, getProjectAnnotations });
-<<<<<<< HEAD
-=======
-
->>>>>>> b9b6e47d
+
         await waitForRender();
 
         expect(mockChannel.emit).toHaveBeenCalledWith(
