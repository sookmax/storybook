--- conflicted
+++ resolved
@@ -1,10 +1,6 @@
 {
   "name": "@storybook/channel-postmessage",
-<<<<<<< HEAD
-  "version": "5.2.0-beta.43",
-=======
   "version": "5.2.0-beta.46",
->>>>>>> 22deb2fe
   "description": "",
   "keywords": [
     "storybook"
@@ -25,13 +21,8 @@
     "prepare": "node ../../scripts/prepare.js"
   },
   "dependencies": {
-<<<<<<< HEAD
-    "@storybook/channels": "5.2.0-beta.43",
-    "@storybook/client-logger": "5.2.0-beta.43",
-=======
     "@storybook/channels": "5.2.0-beta.46",
     "@storybook/client-logger": "5.2.0-beta.46",
->>>>>>> 22deb2fe
     "core-js": "^3.0.1",
     "global": "^4.3.2",
     "telejson": "^2.2.2"
