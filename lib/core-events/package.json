--- conflicted
+++ resolved
@@ -1,10 +1,6 @@
 {
   "name": "@storybook/core-events",
-<<<<<<< HEAD
-  "version": "6.1.0-alpha.33",
-=======
   "version": "6.1.0-alpha.35",
->>>>>>> 3775f570
   "description": "Event names used in storybook core",
   "keywords": [
     "storybook"
@@ -37,11 +33,7 @@
   "publishConfig": {
     "access": "public"
   },
-<<<<<<< HEAD
-  "gitHead": "a5ee924e01e4e5c9d0170e2a70f8fc8a5825cfbb",
-=======
   "gitHead": "76bb5211363a4259b9962590a3a5e62a00921b91",
->>>>>>> 3775f570
   "typesVersions": {
     "<3.8": {
       "*": [
