--- conflicted
+++ resolved
@@ -1,10 +1,6 @@
 {
   "name": "@storybook/addons",
-<<<<<<< HEAD
-  "version": "5.2.0-beta.43",
-=======
   "version": "5.2.0-beta.46",
->>>>>>> 22deb2fe
   "description": "Storybook addons store",
   "keywords": [
     "storybook"
@@ -25,17 +21,10 @@
     "prepare": "node ../../scripts/prepare.js"
   },
   "dependencies": {
-<<<<<<< HEAD
-    "@storybook/api": "5.2.0-beta.43",
-    "@storybook/channels": "5.2.0-beta.43",
-    "@storybook/client-logger": "5.2.0-beta.43",
-    "@storybook/core-events": "5.2.0-beta.43",
-=======
     "@storybook/api": "5.2.0-beta.46",
     "@storybook/channels": "5.2.0-beta.46",
     "@storybook/client-logger": "5.2.0-beta.46",
     "@storybook/core-events": "5.2.0-beta.46",
->>>>>>> 22deb2fe
     "core-js": "^3.0.1",
     "global": "^4.3.2",
     "util-deprecate": "^1.0.2"
