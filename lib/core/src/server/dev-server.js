import { logger } from '@storybook/node-logger';
import open from 'better-opn';
import express, { Router } from 'express';
import { pathExists, readFile } from 'fs-extra';
import http from 'http';
import https from 'https';
import ip from 'ip';
import path from 'path';
import prettyTime from 'pretty-hrtime';
import { stringify } from 'telejson';
import dedent from 'ts-dedent';
import favicon from 'serve-favicon';
import webpack, { ProgressPlugin } from 'webpack';
import webpackDevMiddleware from 'webpack-dev-middleware';
import webpackHotMiddleware from 'webpack-hot-middleware';

import { getMiddleware } from './utils/middleware';
import { logConfig } from './logConfig';
import loadConfig from './config';
import loadManagerConfig from './manager/manager-config';
import { resolvePathInStorybookCache } from './utils/resolve-path-in-sb-cache';
import { getPrebuiltDir } from './utils/prebuilt-manager';

const defaultFavIcon = require.resolve('./public/favicon.ico');
<<<<<<< HEAD
const dllPath = path.join(__dirname, '../../dll');
=======
>>>>>>> 3775f570

const cache = {};

let previewProcess;
let previewReject;

const bailPreview = (e) => {
  if (previewReject) previewReject();
  if (previewProcess) {
    try {
      previewProcess.close();
      logger.warn('Force closed preview build');
    } catch (err) {
      logger.warn('Unable to close preview build!');
    }
  }
  throw e;
};

async function getServer(app, options) {
  if (!options.https) {
    return http.createServer(app);
  }

  if (!options.sslCert) {
    logger.error('Error: --ssl-cert is required with --https');
    process.exit(-1);
  }

  if (!options.sslKey) {
    logger.error('Error: --ssl-key is required with --https');
    process.exit(-1);
  }

  const sslOptions = {
    ca: await Promise.all((options.sslCa || []).map((ca) => readFile(ca, 'utf-8'))),
    cert: await readFile(options.sslCert, 'utf-8'),
    key: await readFile(options.sslKey, 'utf-8'),
  };

  return https.createServer(sslOptions, app);
}

async function useStatics(router, options) {
  const { staticDir } = options;

  let hasCustomFavicon = false;

  if (staticDir && staticDir.length) {
    await Promise.all(
      staticDir.map(async (dir) => {
        const [currentStaticDir, staticEndpoint] = dir.split(':').concat('/');
        const localStaticPath = path.resolve(currentStaticDir);

        if (!(await pathExists(localStaticPath))) {
          logger.error(`Error: no such directory to load static files: ${localStaticPath}`);
          process.exit(-1);
        }

        logger.info(
          `=> Loading static files from: ${localStaticPath} and serving at ${staticEndpoint} .`
        );
        router.use(staticEndpoint, express.static(localStaticPath, { index: false }));

        const faviconPath = path.resolve(localStaticPath, 'favicon.ico');

        if (await pathExists(faviconPath)) {
          hasCustomFavicon = true;
          router.use(favicon(faviconPath));
        }
      })
    );
  }

  if (!hasCustomFavicon) {
    router.use(favicon(defaultFavIcon));
  }
}

function openInBrowser(address) {
  try {
    open(address);
  } catch (error) {
    logger.error(dedent`
      Could not open ${address} inside a browser. If you're running this command inside a
      docker container or on a CI, you need to pass the '--ci' flag to prevent opening a
      browser by default.
    `);
  }
}

const router = new Router();

const printDuration = (startTime) =>
  prettyTime(process.hrtime(startTime))
    .replace(' ms', ' milliseconds')
    .replace(' s', ' seconds')
    .replace(' m', ' minutes');

const useProgressReporting = async (compiler, options, startTime) => {
  let value = 0;
  let totalModules;
  let reportProgress = () => {};
<<<<<<< HEAD

  router.get('/progress', (request, response) => {
    response.setHeader('Cache-Control', 'no-cache');
    response.setHeader('Content-Type', 'text/event-stream');
    response.setHeader('Connection', 'keep-alive');
    response.flushHeaders();

    const close = () => response.end();
    response.on('close', close);

    reportProgress = (progress) => {
      if (response.writableEnded) return;
      response.write(`data: ${JSON.stringify(progress)}\n\n`);
      if (progress.value === 1) close();
    };
  });

  const handler = (newValue, message, arg3) => {
    value = Math.max(newValue, value); // never go backwards
    const progress = { value, message: message.charAt(0).toUpperCase() + message.slice(1) };
    if (message === 'building') {
      const counts = arg3.match(/(\d+)\/(\d+)/) || [];
      const complete = parseInt(counts[1], 10);
      const total = parseInt(counts[2], 10);
      if (!Number.isNaN(complete) && !Number.isNaN(total)) {
        progress.modules = { complete, total };
        totalModules = total;
      }
    }
    if (value === 1) {
      options.cache.set('modulesCount', totalModules);
      if (!progress.message) {
        progress.message = `Completed in ${printDuration(startTime)}.`;
      }
    }
    reportProgress(progress);
  };

  const modulesCount = (await options.cache.get('modulesCount')) || 1000;
  new ProgressPlugin({ handler, modulesCount }).apply(compiler);
};

const startManager = async ({
  startTime,
  options,
  configType,
  outputDir,
  configDir,
  prebuiltDir,
}) => {
  let managerConfig;
  if (!prebuiltDir) {
    // this is pretty slow
    managerConfig = await loadManagerConfig({
      configType,
      outputDir,
      configDir,
      cache,
      corePresets: [require.resolve('./manager/manager-preset.js')],
      ...options,
    });

    if (options.debugWebpack) {
      logConfig('Manager webpack config', managerConfig);
    }

    if (options.managerCache) {
      const configString = stringify(managerConfig);
      const cachedConfig = await options.cache.get('managerConfig');
      options.cache.set('managerConfig', configString);
      if (configString === cachedConfig && (await pathExists(outputDir))) {
        logger.info('=> Using cached manager');
        managerConfig = null;
      }
    } else {
      options.cache.remove('managerConfig');
    }
  }

  if (!managerConfig) {
    return { managerStats: {}, managerTotalTime: 0 };
  }

  const compiler = webpack(managerConfig);
  const middleware = webpackDevMiddleware(compiler, {
    publicPath: managerConfig.output.publicPath,
    writeToDisk: true,
    watchOptions: {
      aggregateTimeout: 2000,
      ignored: /node_modules/,
    },
    // this actually causes 0 (regular) output from wdm & webpack
    logLevel: 'warn',
    clientLogLevel: 'warning',
    noInfo: true,
  });

  router.get(/\/static\/media\/.*\..*/, (request, response, next) => {
    response.set('Cache-Control', `public, max-age=31536000`);
    next();
  });

  router.use(middleware);

  const managerStats = await new Promise((resolve) => middleware.waitUntilValid(resolve));
  if (!managerStats) throw new Error('no stats after building preview');
  if (managerStats.hasErrors()) throw managerStats;
  return { managerStats, managerTotalTime: process.hrtime(startTime) };
};

const startPreview = async ({ startTime, options, configType, outputDir }) => {
  if (options.ignorePreview) {
    return { previewStats: {}, previewTotalTime: 0 };
  }

=======

  router.get('/progress', (request, response) => {
    response.setHeader('Cache-Control', 'no-cache');
    response.setHeader('Content-Type', 'text/event-stream');
    response.setHeader('Connection', 'keep-alive');
    response.flushHeaders();

    const close = () => response.end();
    response.on('close', close);

    reportProgress = (progress) => {
      if (response.writableEnded) return;
      response.write(`data: ${JSON.stringify(progress)}\n\n`);
      if (progress.value === 1) close();
    };
  });

  const handler = (newValue, message, arg3) => {
    value = Math.max(newValue, value); // never go backwards
    const progress = { value, message: message.charAt(0).toUpperCase() + message.slice(1) };
    if (message === 'building') {
      const counts = arg3.match(/(\d+)\/(\d+)/) || [];
      const complete = parseInt(counts[1], 10);
      const total = parseInt(counts[2], 10);
      if (!Number.isNaN(complete) && !Number.isNaN(total)) {
        progress.modules = { complete, total };
        totalModules = total;
      }
    }
    if (value === 1) {
      options.cache.set('modulesCount', totalModules);
      if (!progress.message) {
        progress.message = `Completed in ${printDuration(startTime)}.`;
      }
    }
    reportProgress(progress);
  };

  const modulesCount = (await options.cache.get('modulesCount')) || 1000;
  new ProgressPlugin({ handler, modulesCount }).apply(compiler);
};

const startManager = async ({
  startTime,
  options,
  configType,
  outputDir,
  configDir,
  prebuiltDir,
}) => {
  let managerConfig;
  if (!prebuiltDir) {
    // this is pretty slow
    managerConfig = await loadManagerConfig({
      configType,
      outputDir,
      configDir,
      cache,
      corePresets: [require.resolve('./manager/manager-preset.js')],
      ...options,
    });

    if (options.debugWebpack) {
      logConfig('Manager webpack config', managerConfig);
    }

    if (options.managerCache) {
      const configString = stringify(managerConfig);
      const cachedConfig = await options.cache.get('managerConfig');
      options.cache.set('managerConfig', configString);
      if (configString === cachedConfig && (await pathExists(outputDir))) {
        logger.info('=> Using cached manager');
        managerConfig = null;
      }
    } else {
      options.cache.remove('managerConfig');
    }
  }

  if (!managerConfig) {
    return { managerStats: {}, managerTotalTime: 0 };
  }

  const compiler = webpack(managerConfig);
  const middleware = webpackDevMiddleware(compiler, {
    publicPath: managerConfig.output.publicPath,
    writeToDisk: true,
    watchOptions: {
      aggregateTimeout: 2000,
      ignored: /node_modules/,
    },
    // this actually causes 0 (regular) output from wdm & webpack
    logLevel: 'warn',
    clientLogLevel: 'warning',
    noInfo: true,
  });

  router.get(/\/static\/media\/.*\..*/, (request, response, next) => {
    response.set('Cache-Control', `public, max-age=31536000`);
    next();
  });

  router.use(middleware);

  const managerStats = await new Promise((resolve) => middleware.waitUntilValid(resolve));
  if (!managerStats) throw new Error('no stats after building preview');
  if (managerStats.hasErrors()) throw managerStats;
  return { managerStats, managerTotalTime: process.hrtime(startTime) };
};

const startPreview = async ({ startTime, options, configType, outputDir }) => {
  if (options.ignorePreview) {
    return { previewStats: {}, previewTotalTime: 0 };
  }

>>>>>>> 3775f570
  const previewConfig = await loadConfig({
    configType,
    outputDir,
    cache,
    corePresets: [require.resolve('./preview/preview-preset.js')],
    overridePresets: [require.resolve('./preview/custom-webpack-preset.js')],
    ...options,
  });

  if (options.debugWebpack) {
    logConfig('Preview webpack config', previewConfig);
  }

  const compiler = webpack(previewConfig);
  await useProgressReporting(compiler, options, startTime);

  const { publicPath } = previewConfig.output;
  previewProcess = webpackDevMiddleware(compiler, {
    publicPath: publicPath[0] === '/' ? publicPath.slice(1) : publicPath,
    watchOptions: {
      aggregateTimeout: 1,
      ignored: /node_modules/,
      ...(previewConfig.watchOptions || {}),
    },
    // this actually causes 0 (regular) output from wdm & webpack
    logLevel: 'warn',
    clientLogLevel: 'warning',
    noInfo: true,
    ...previewConfig.devServer,
  });

  router.use(previewProcess);
  router.use(webpackHotMiddleware(compiler));

  const previewStats = await new Promise((resolve, reject) => {
    previewProcess.waitUntilValid(resolve);
    previewReject = reject;
  });
  if (!previewStats) throw new Error('no stats after building preview');
  if (previewStats.hasErrors()) throw previewStats;
  return { previewStats, previewTotalTime: process.hrtime(startTime) };
};

export async function storybookDevServer(options) {
  const app = express();
  const server = await getServer(app, options);

  const configDir = path.resolve(options.configDir);
  const outputDir = options.smokeTest
    ? resolvePathInStorybookCache('public')
    : path.resolve(options.outputDir || resolvePathInStorybookCache('public'));
  const configType = 'DEVELOPMENT';
  const startTime = process.hrtime();

  if (typeof options.extendServer === 'function') {
    options.extendServer(server);
  }

  app.use((req, res, next) => {
    res.header('Access-Control-Allow-Origin', '*');
    res.header('Access-Control-Allow-Headers', 'Origin, X-Requested-With, Content-Type, Accept');
    next();
  });

  // User's own static files
  await useStatics(router, options);

  getMiddleware(configDir)(router);
  app.use(router);
<<<<<<< HEAD

  const { port, host } = options;
  const proto = options.https ? 'https' : 'http';
  const address = `${proto}://${host || 'localhost'}:${port}/`;
  const networkAddress = `${proto}://${ip.address()}:${port}/`;

  await new Promise((resolve, reject) => {
    server.listen({ port, host }, (error) => (error ? reject(error) : resolve()));
  });

  const prebuiltDir = await getPrebuiltDir({ configDir, options });

  // Manager static files
  router.use('/', express.static(prebuiltDir || outputDir));

  // TODO remove when we drop DLLs
  router.get(/\/sb_dll\/(.+\.js)$/, (request, response) => {
    response.set('Content-Type', 'text/javascript');
    response.sendFile(path.join(`${dllPath}/${request.params[0]}`));
  });
  router.get(/\/sb_dll\/(.+\.LICENCE)$/, (request, response) => {
    response.set('Content-Type', 'text/html');
    response.sendFile(path.join(`${dllPath}/${request.params[0]}`));
  });
=======

  const { port, host } = options;
  const proto = options.https ? 'https' : 'http';
  const address = `${proto}://${host || 'localhost'}:${port}/`;
  const networkAddress = `${proto}://${ip.address()}:${port}/`;

  await new Promise((resolve, reject) => {
    server.listen({ port, host }, (error) => (error ? reject(error) : resolve()));
  });

  const prebuiltDir = await getPrebuiltDir({ configDir, options });

  // Manager static files
  router.use('/', express.static(prebuiltDir || outputDir));
>>>>>>> 3775f570

  // Build the manager and preview in parallel.
  // Start the server (and open the browser) as soon as the manager is ready.
  // Bail if the manager fails, but continue if the preview fails.
  const [previewResult, managerResult] = await Promise.all([
    startPreview({ startTime, options, configType, outputDir }),
    startManager({ startTime, options, configType, outputDir, configDir, prebuiltDir })
      .then((result) => {
        if (!options.ci) openInBrowser(address);
        return result;
      })
      .catch(bailPreview),
  ]);

  return { ...previewResult, ...managerResult, address, networkAddress };
}<|MERGE_RESOLUTION|>--- conflicted
+++ resolved
@@ -22,10 +22,6 @@
 import { getPrebuiltDir } from './utils/prebuilt-manager';
 
 const defaultFavIcon = require.resolve('./public/favicon.ico');
-<<<<<<< HEAD
-const dllPath = path.join(__dirname, '../../dll');
-=======
->>>>>>> 3775f570
 
 const cache = {};
 
@@ -129,7 +125,6 @@
   let value = 0;
   let totalModules;
   let reportProgress = () => {};
-<<<<<<< HEAD
 
   router.get('/progress', (request, response) => {
     response.setHeader('Cache-Control', 'no-cache');
@@ -245,123 +240,6 @@
     return { previewStats: {}, previewTotalTime: 0 };
   }
 
-=======
-
-  router.get('/progress', (request, response) => {
-    response.setHeader('Cache-Control', 'no-cache');
-    response.setHeader('Content-Type', 'text/event-stream');
-    response.setHeader('Connection', 'keep-alive');
-    response.flushHeaders();
-
-    const close = () => response.end();
-    response.on('close', close);
-
-    reportProgress = (progress) => {
-      if (response.writableEnded) return;
-      response.write(`data: ${JSON.stringify(progress)}\n\n`);
-      if (progress.value === 1) close();
-    };
-  });
-
-  const handler = (newValue, message, arg3) => {
-    value = Math.max(newValue, value); // never go backwards
-    const progress = { value, message: message.charAt(0).toUpperCase() + message.slice(1) };
-    if (message === 'building') {
-      const counts = arg3.match(/(\d+)\/(\d+)/) || [];
-      const complete = parseInt(counts[1], 10);
-      const total = parseInt(counts[2], 10);
-      if (!Number.isNaN(complete) && !Number.isNaN(total)) {
-        progress.modules = { complete, total };
-        totalModules = total;
-      }
-    }
-    if (value === 1) {
-      options.cache.set('modulesCount', totalModules);
-      if (!progress.message) {
-        progress.message = `Completed in ${printDuration(startTime)}.`;
-      }
-    }
-    reportProgress(progress);
-  };
-
-  const modulesCount = (await options.cache.get('modulesCount')) || 1000;
-  new ProgressPlugin({ handler, modulesCount }).apply(compiler);
-};
-
-const startManager = async ({
-  startTime,
-  options,
-  configType,
-  outputDir,
-  configDir,
-  prebuiltDir,
-}) => {
-  let managerConfig;
-  if (!prebuiltDir) {
-    // this is pretty slow
-    managerConfig = await loadManagerConfig({
-      configType,
-      outputDir,
-      configDir,
-      cache,
-      corePresets: [require.resolve('./manager/manager-preset.js')],
-      ...options,
-    });
-
-    if (options.debugWebpack) {
-      logConfig('Manager webpack config', managerConfig);
-    }
-
-    if (options.managerCache) {
-      const configString = stringify(managerConfig);
-      const cachedConfig = await options.cache.get('managerConfig');
-      options.cache.set('managerConfig', configString);
-      if (configString === cachedConfig && (await pathExists(outputDir))) {
-        logger.info('=> Using cached manager');
-        managerConfig = null;
-      }
-    } else {
-      options.cache.remove('managerConfig');
-    }
-  }
-
-  if (!managerConfig) {
-    return { managerStats: {}, managerTotalTime: 0 };
-  }
-
-  const compiler = webpack(managerConfig);
-  const middleware = webpackDevMiddleware(compiler, {
-    publicPath: managerConfig.output.publicPath,
-    writeToDisk: true,
-    watchOptions: {
-      aggregateTimeout: 2000,
-      ignored: /node_modules/,
-    },
-    // this actually causes 0 (regular) output from wdm & webpack
-    logLevel: 'warn',
-    clientLogLevel: 'warning',
-    noInfo: true,
-  });
-
-  router.get(/\/static\/media\/.*\..*/, (request, response, next) => {
-    response.set('Cache-Control', `public, max-age=31536000`);
-    next();
-  });
-
-  router.use(middleware);
-
-  const managerStats = await new Promise((resolve) => middleware.waitUntilValid(resolve));
-  if (!managerStats) throw new Error('no stats after building preview');
-  if (managerStats.hasErrors()) throw managerStats;
-  return { managerStats, managerTotalTime: process.hrtime(startTime) };
-};
-
-const startPreview = async ({ startTime, options, configType, outputDir }) => {
-  if (options.ignorePreview) {
-    return { previewStats: {}, previewTotalTime: 0 };
-  }
-
->>>>>>> 3775f570
   const previewConfig = await loadConfig({
     configType,
     outputDir,
@@ -431,7 +309,6 @@
 
   getMiddleware(configDir)(router);
   app.use(router);
-<<<<<<< HEAD
 
   const { port, host } = options;
   const proto = options.https ? 'https' : 'http';
@@ -446,32 +323,6 @@
 
   // Manager static files
   router.use('/', express.static(prebuiltDir || outputDir));
-
-  // TODO remove when we drop DLLs
-  router.get(/\/sb_dll\/(.+\.js)$/, (request, response) => {
-    response.set('Content-Type', 'text/javascript');
-    response.sendFile(path.join(`${dllPath}/${request.params[0]}`));
-  });
-  router.get(/\/sb_dll\/(.+\.LICENCE)$/, (request, response) => {
-    response.set('Content-Type', 'text/html');
-    response.sendFile(path.join(`${dllPath}/${request.params[0]}`));
-  });
-=======
-
-  const { port, host } = options;
-  const proto = options.https ? 'https' : 'http';
-  const address = `${proto}://${host || 'localhost'}:${port}/`;
-  const networkAddress = `${proto}://${ip.address()}:${port}/`;
-
-  await new Promise((resolve, reject) => {
-    server.listen({ port, host }, (error) => (error ? reject(error) : resolve()));
-  });
-
-  const prebuiltDir = await getPrebuiltDir({ configDir, options });
-
-  // Manager static files
-  router.use('/', express.static(prebuiltDir || outputDir));
->>>>>>> 3775f570
 
   // Build the manager and preview in parallel.
   // Start the server (and open the browser) as soon as the manager is ready.
