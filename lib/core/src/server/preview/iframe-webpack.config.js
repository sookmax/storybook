import path from 'path';
import { DefinePlugin, HotModuleReplacementPlugin, ProgressPlugin } from 'webpack';
import Dotenv from 'dotenv-webpack';
import HtmlWebpackPlugin from 'html-webpack-plugin';
import CaseSensitivePathsPlugin from 'case-sensitive-paths-webpack-plugin';
import WatchMissingNodeModulesPlugin from 'react-dev-utils/WatchMissingNodeModulesPlugin';
import TerserWebpackPlugin from 'terser-webpack-plugin';
import CoreJSUpgradeWebpackPlugin from 'corejs-upgrade-webpack-plugin';
import VirtualModulePlugin from 'webpack-virtual-modules';

import resolveFrom from 'resolve-from';

<<<<<<< HEAD
import createBabelLoader from '../common/babel-loader';
import { nodeModulesPaths, loadEnv } from '../config/utils';
import { getPreviewHeadHtml, getPreviewBodyHtml } from '../utils/template';
=======
import babelLoader from '../common/babel-loader';
import { loadEnv, nodeModulesPaths } from '../config/utils';
import { getPreviewBodyHtml, getPreviewHeadHtml } from '../utils/template';
import { toRequireContextString } from './to-require-context';
>>>>>>> aeade42c

const reactPaths = {};
try {
  reactPaths.react = path.dirname(resolveFrom(process.cwd(), 'react/package.json'));
  reactPaths['react-dom'] = path.dirname(resolveFrom(process.cwd(), 'react-dom/package.json'));
} catch (e) {
  //
}

export default ({
  configDir,
  babelOptions,
  entries,
  stories,
  outputDir = path.join('.', 'public'),
  quiet,
  packageJson,
  configType,
  framework,
}) => {
  const { raw, stringified } = loadEnv({ production: true });
  const babelLoader = createBabelLoader(babelOptions);
  const isProd = configType === 'PRODUCTION';

  return {
    mode: isProd ? 'production' : 'development',
    bail: isProd,
    devtool: '#cheap-module-source-map',
    entry: entries,
    output: {
      path: path.resolve(process.cwd(), outputDir),
      filename: '[name].[hash].bundle.js',
      publicPath: '',
    },
    plugins: [
      stories && stories.length
        ? new VirtualModulePlugin({
            [path.resolve(path.join(configDir, `generated-entry.js`))]: `
              import { configure, addDecorator, addParameters } from '@storybook/${framework}';

              configure([${stories.map(toRequireContextString).join(',')}
              ], module);
            `,
          })
        : null,
      new HtmlWebpackPlugin({
        filename: `iframe.html`,
        chunksSortMode: 'none',
        alwaysWriteToDisk: true,
        inject: false,
        templateParameters: (compilation, files, options) => ({
          compilation,
          files,
          options,
          version: packageJson.version,
          globals: {},
          headHtmlSnippet: getPreviewHeadHtml(configDir, process.env),
          dlls: [],
          bodyHtmlSnippet: getPreviewBodyHtml(configDir, process.env),
        }),
        template: require.resolve(`../templates/index.ejs`),
      }),
      new DefinePlugin({
        'process.env': stringified,
        NODE_ENV: JSON.stringify(process.env.NODE_ENV),
      }),
      isProd ? null : new WatchMissingNodeModulesPlugin(nodeModulesPaths),
      isProd ? null : new HotModuleReplacementPlugin(),
      new CaseSensitivePathsPlugin(),
      quiet ? null : new ProgressPlugin(),
      new Dotenv({ silent: true }),
      new CoreJSUpgradeWebpackPlugin({ resolveFrom: __dirname }),
    ].filter(Boolean),
    module: {
      rules: [
        babelLoader,
        {
          test: /\.md$/,
          use: [
            {
              loader: require.resolve('raw-loader'),
            },
          ],
        },
      ],
    },
    resolve: {
      extensions: ['.mjs', '.js', '.jsx', '.json'],
      modules: ['node_modules'].concat(raw.NODE_PATH || []),
      alias: {
        'babel-runtime/core-js/object/assign': require.resolve('core-js/es/object/assign'),
        ...reactPaths,
      },
    },
    optimization: {
      splitChunks: {
        chunks: 'all',
      },
      runtimeChunk: true,
      minimizer: [
        new TerserWebpackPlugin({
          cache: true,
          parallel: true,
          sourceMap: true,
          terserOptions: {
            mangle: false,
            keep_fnames: true,
          },
        }),
      ],
    },
    performance: {
      hints: isProd ? 'warning' : false,
    },
  };
};<|MERGE_RESOLUTION|>--- conflicted
+++ resolved
@@ -10,16 +10,10 @@
 
 import resolveFrom from 'resolve-from';
 
-<<<<<<< HEAD
 import createBabelLoader from '../common/babel-loader';
 import { nodeModulesPaths, loadEnv } from '../config/utils';
 import { getPreviewHeadHtml, getPreviewBodyHtml } from '../utils/template';
-=======
-import babelLoader from '../common/babel-loader';
-import { loadEnv, nodeModulesPaths } from '../config/utils';
-import { getPreviewBodyHtml, getPreviewHeadHtml } from '../utils/template';
 import { toRequireContextString } from './to-require-context';
->>>>>>> aeade42c
 
 const reactPaths = {};
 try {
