{
  "name": "@storybook/core",
  "version": "5.0.0-beta.3",
  "description": "Storybook framework-agnostic API",
  "keywords": [
    "storybook"
  ],
  "homepage": "https://github.com/storybooks/storybook/tree/master/lib/core",
  "bugs": {
    "url": "https://github.com/storybooks/storybook/issues"
  },
  "repository": {
    "type": "git",
    "url": "https://github.com/storybooks/storybook.git",
    "directory": "lib/core"
  },
  "license": "MIT",
  "main": "dist/client/index.js",
  "scripts": {
    "prepare": "node ../../scripts/prepare.js"
  },
  "dependencies": {
    "@babel/plugin-proposal-class-properties": "^7.3.0",
    "@babel/plugin-proposal-object-rest-spread": "^7.3.2",
    "@babel/plugin-syntax-dynamic-import": "^7.2.0",
    "@babel/plugin-transform-react-constant-elements": "^7.2.0",
    "@babel/preset-env": "^7.3.1",
    "@storybook/addons": "5.0.0-beta.3",
    "@storybook/channel-postmessage": "5.0.0-beta.3",
    "@storybook/client-api": "5.0.0-beta.3",
    "@storybook/client-logger": "5.0.0-beta.3",
    "@storybook/core-events": "5.0.0-beta.3",
    "@storybook/node-logger": "5.0.0-beta.3",
<<<<<<< HEAD
=======
    "@storybook/theming": "5.0.0-beta.3",
    "@storybook/router": "5.0.0-beta.3",
>>>>>>> 1187e16b
    "@storybook/ui": "5.0.0-beta.3",
    "airbnb-js-shims": "^1 || ^2",
    "autoprefixer": "^9.4.7",
    "babel-plugin-add-react-displayname": "^0.0.5",
    "babel-plugin-emotion": "^10.0.7",
    "babel-plugin-macros": "^2.4.5",
    "babel-preset-minify": "^0.5.0 || 0.6.0-alpha.5",
    "boxen": "^2.1.0",
    "case-sensitive-paths-webpack-plugin": "^2.2.0",
    "chalk": "^2.4.2",
    "cli-table3": "0.5.1",
    "commander": "^2.19.0",
    "common-tags": "^1.8.0",
    "core-js": "^2.6.2",
    "css-loader": "^2.1.0",
    "detect-port": "^1.2.3",
    "dotenv-webpack": "^1.7.0",
    "ejs": "^2.6.1",
    "express": "^4.16.3",
    "file-loader": "^3.0.1",
    "file-system-cache": "^1.0.5",
    "find-cache-dir": "^2.0.0",
    "fs-extra": "^7.0.1",
    "global": "^4.3.2",
    "html-webpack-plugin": "^4.0.0-beta.2",
    "inquirer": "^6.2.0",
    "interpret": "^1.2.0",
    "ip": "^1.1.5",
    "json5": "^2.1.0",
    "lazy-universal-dotenv": "^2.0.0",
    "node-fetch": "^2.2.0",
    "opn": "^5.4.0",
    "postcss-flexbugs-fixes": "^4.1.0",
    "postcss-loader": "^3.0.0",
    "pretty-hrtime": "^1.0.3",
    "qs": "^6.5.2",
    "raw-loader": "^1.0.0",
    "react-dev-utils": "^7.0.0",
    "regenerator-runtime": "^0.12.1",
    "resolve": "^1.10.0",
    "resolve-from": "^4.0.0",
    "semver": "^5.6.0",
    "serve-favicon": "^2.5.0",
    "shelljs": "^0.8.2",
    "style-loader": "^0.23.1",
    "terser-webpack-plugin": "^1.2.2",
    "url-loader": "^1.1.2",
    "util-deprecate": "^1.0.2",
    "webpack": "^4.29.3",
    "webpack-dev-middleware": "^3.5.2",
    "webpack-hot-middleware": "^2.24.3"
  },
  "devDependencies": {
    "mock-fs": "^4.7.0"
  },
  "peerDependencies": {
    "babel-loader": "^7.0.0 || ^8.0.0",
    "react": "*",
    "react-dom": "*"
  },
  "publishConfig": {
    "access": "public"
  }
}<|MERGE_RESOLUTION|>--- conflicted
+++ resolved
@@ -31,11 +31,7 @@
     "@storybook/client-logger": "5.0.0-beta.3",
     "@storybook/core-events": "5.0.0-beta.3",
     "@storybook/node-logger": "5.0.0-beta.3",
-<<<<<<< HEAD
-=======
-    "@storybook/theming": "5.0.0-beta.3",
     "@storybook/router": "5.0.0-beta.3",
->>>>>>> 1187e16b
     "@storybook/ui": "5.0.0-beta.3",
     "airbnb-js-shims": "^1 || ^2",
     "autoprefixer": "^9.4.7",
