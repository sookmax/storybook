--- conflicted
+++ resolved
@@ -1,4 +1,4 @@
-import React, { FC, useEffect } from 'react';
+import React, { FunctionComponent, useEffect } from 'react';
 import global from 'global';
 import type { ThemeVars } from '@storybook/theming';
 import { ThemeProvider, ensure as ensureTheme } from '@storybook/theming';
@@ -15,47 +15,11 @@
   theme?: ThemeVars;
 }
 
-<<<<<<< HEAD
-const defaultComponents = {
-  ...htmlComponents,
-  code: CodeOrSourceMdx,
-  a: AnchorMdx,
-  ...HeadersMdx,
-};
-
-const warnOptionsTheme = deprecate(
-  () => {},
-  dedent`
-    Deprecated parameter: options.theme => docs.theme
-
-    https://github.com/storybookjs/storybook/blob/next/addons/docs/docs/theming.md#storybook-theming
-`
-);
-
-export const DocsContainer: FC<DocsContainerProps> = ({ context, children }) => {
-  const { id: storyId, type, storyById } = context;
-  const allComponents = { ...defaultComponents };
-  let theme = ensureTheme(null);
-  if (type === 'legacy') {
-    const {
-      parameters: { options = {}, docs = {} },
-    } = storyById(storyId);
-    let themeVars = docs.theme;
-    if (!themeVars && options.theme) {
-      warnOptionsTheme();
-      themeVars = options.theme;
-    }
-    theme = ensureTheme(themeVars);
-    Object.assign(allComponents, docs.components);
-  }
-
-=======
 export const DocsContainer: FunctionComponent<DocsContainerProps> = ({
   context,
   theme,
   children,
 }) => {
->>>>>>> a8004006
   useEffect(() => {
     let url;
     try {
