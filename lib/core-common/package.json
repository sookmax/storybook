{
  "name": "@storybook/core-common",
  "version": "6.4.0-alpha.34",
  "description": "Storybook framework-agnostic API",
  "keywords": [
    "storybook"
  ],
  "homepage": "https://github.com/storybookjs/storybook/tree/main/lib/core",
  "bugs": {
    "url": "https://github.com/storybookjs/storybook/issues"
  },
  "repository": {
    "type": "git",
    "url": "https://github.com/storybookjs/storybook.git",
    "directory": "lib/core"
  },
  "funding": {
    "type": "opencollective",
    "url": "https://opencollective.com/storybook"
  },
  "license": "MIT",
  "main": "dist/cjs/index.js",
  "module": "dist/esm/index.js",
  "types": "dist/ts3.9/index.d.ts",
  "typesVersions": {
    "<3.8": {
      "dist/ts3.9/*": [
        "dist/ts3.4/*"
      ]
    }
  },
  "files": [
    "dist/**/*",
    "dll/**/*",
    "types/**/*",
    "*.js",
    "*.d.ts"
  ],
  "scripts": {
    "prepare": "node ../../scripts/prepare.js"
  },
  "dependencies": {
    "@babel/core": "^7.12.10",
    "@babel/plugin-proposal-class-properties": "^7.12.1",
    "@babel/plugin-proposal-decorators": "^7.12.12",
    "@babel/plugin-proposal-export-default-from": "^7.12.1",
    "@babel/plugin-proposal-nullish-coalescing-operator": "^7.12.1",
    "@babel/plugin-proposal-object-rest-spread": "^7.12.1",
    "@babel/plugin-proposal-optional-chaining": "^7.12.7",
    "@babel/plugin-proposal-private-methods": "^7.12.1",
    "@babel/plugin-syntax-dynamic-import": "^7.8.3",
    "@babel/plugin-transform-arrow-functions": "^7.12.1",
    "@babel/plugin-transform-block-scoping": "^7.12.12",
    "@babel/plugin-transform-classes": "^7.12.1",
    "@babel/plugin-transform-destructuring": "^7.12.1",
    "@babel/plugin-transform-for-of": "^7.12.1",
    "@babel/plugin-transform-parameters": "^7.12.1",
    "@babel/plugin-transform-shorthand-properties": "^7.12.1",
    "@babel/plugin-transform-spread": "^7.12.1",
    "@babel/preset-env": "^7.12.11",
    "@babel/preset-react": "^7.12.10",
    "@babel/preset-typescript": "^7.12.7",
    "@babel/register": "^7.12.1",
    "@storybook/node-logger": "6.4.0-alpha.34",
    "@storybook/semver": "^7.3.2",
    "@types/micromatch": "^4.0.1",
    "@types/node": "^14.0.10",
    "@types/pretty-hrtime": "^1.0.0",
    "babel-loader": "^8.0.0",
    "babel-plugin-macros": "^3.0.1",
    "babel-plugin-polyfill-corejs3": "^0.1.0",
    "chalk": "^4.1.0",
    "core-js": "^3.8.2",
    "express": "^4.17.1",
    "file-system-cache": "^1.0.5",
    "find-up": "^5.0.0",
    "fork-ts-checker-webpack-plugin": "^6.0.4",
    "fs-extra": "^9.0.1",
    "glob": "^7.1.6",
<<<<<<< HEAD
    "glob-base": "^0.3.0",
    "handlebars": "^4.7.7",
=======
>>>>>>> 94b3a49c
    "interpret": "^2.2.0",
    "json5": "^2.1.3",
    "lazy-universal-dotenv": "^3.0.1",
    "micromatch": "^4.0.2",
    "pkg-dir": "^5.0.0",
    "pretty-hrtime": "^1.0.3",
    "resolve-from": "^5.0.0",
    "ts-dedent": "^2.0.0",
    "util-deprecate": "^1.0.2",
    "webpack": "4"
  },
  "devDependencies": {
    "@storybook/react-docgen-typescript-plugin": "1.0.2-canary.253f8c1.0",
    "@types/interpret": "^1.1.1",
    "@types/mock-fs": "^4.13.0",
    "mock-fs": "^4.13.0"
  },
  "peerDependencies": {
    "react": "^16.8.0 || ^17.0.0",
    "react-dom": "^16.8.0 || ^17.0.0"
  },
  "peerDependenciesMeta": {
    "typescript": {
      "optional": true
    }
  },
  "publishConfig": {
    "access": "public"
  },
  "gitHead": "ccd25210cd159e42110b700b0562e951bb9b3a57",
  "sbmodern": "dist/modern/index.js"
}<|MERGE_RESOLUTION|>--- conflicted
+++ resolved
@@ -77,11 +77,6 @@
     "fork-ts-checker-webpack-plugin": "^6.0.4",
     "fs-extra": "^9.0.1",
     "glob": "^7.1.6",
-<<<<<<< HEAD
-    "glob-base": "^0.3.0",
-    "handlebars": "^4.7.7",
-=======
->>>>>>> 94b3a49c
     "interpret": "^2.2.0",
     "json5": "^2.1.3",
     "lazy-universal-dotenv": "^3.0.1",
