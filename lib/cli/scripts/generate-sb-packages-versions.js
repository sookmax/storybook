<<<<<<< HEAD
const { readJson, writeFile } = require('fs-extra');
const path = require('path');
const globby = require('globby');
const { default: dedent } = require('ts-dedent');
=======
#!/usr/bin/env node

const { writeJson, readJson } = require('fs-extra');
const path = require('path');
const globby = require('globby');
const semver = require('@storybook/semver');
>>>>>>> 7f265548

const rootDirectory = path.join(__dirname, '..', '..', '..');

const logger = console;

const run = async () => {
  const updatedVersion = process.argv[process.argv.length - 1];

  if (!semver.valid(updatedVersion)) throw new Error(`Invalid version: ${updatedVersion}`);

  const storybookPackagesPaths = await globby(
    `${rootDirectory}/@(app|addons|lib)/**/package.json`,
    {
      ignore: '**/node_modules/**/*',
    }
  );

  const packageToVersionMap = (
    await Promise.all(
      storybookPackagesPaths.map(async (storybookPackagePath) => {
        const { name, version } = await readJson(storybookPackagePath);

        return {
          name,
          version,
        };
      })
    )
  )
    // Remove non-`@storybook/XXX` package (like: `cli-sb`, `cli-storybook`)
    .filter(({ name }) => /@storybook/.test(name))
    // As some previous steps are asynchronous order is not always the same so sort them to avoid that
    .sort((package1, package2) => package1.name.localeCompare(package2.name))
    .reduce((acc, { name }) => ({ ...acc, [name]: updatedVersion }), {});

  await writeFile(
    path.join(__dirname, '..', 'src', 'versions.ts'),
    dedent`
      // auto generated file, do not edit
      export default ${JSON.stringify(packageToVersionMap, null, 2)}
    `
  );
};

run().catch((e) => {
  logger.error(e);
  process.exit(1);
});<|MERGE_RESOLUTION|>--- conflicted
+++ resolved
@@ -1,16 +1,10 @@
-<<<<<<< HEAD
+#!/usr/bin/env node
+
 const { readJson, writeFile } = require('fs-extra');
 const path = require('path');
 const globby = require('globby');
+const semver = require('@storybook/semver');
 const { default: dedent } = require('ts-dedent');
-=======
-#!/usr/bin/env node
-
-const { writeJson, readJson } = require('fs-extra');
-const path = require('path');
-const globby = require('globby');
-const semver = require('@storybook/semver');
->>>>>>> 7f265548
 
 const rootDirectory = path.join(__dirname, '..', '..', '..');
 
