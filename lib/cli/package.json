--- conflicted
+++ resolved
@@ -45,27 +45,6 @@
     "update-notifier": "^2.1.0"
   },
   "devDependencies": {
-<<<<<<< HEAD
-    "@storybook/addon-actions": "^3.3.0-alpha.0",
-    "@storybook/addon-centered": "^3.3.0-alpha.0",
-    "@storybook/addon-comments": "^3.3.0-alpha.0",
-    "@storybook/addon-graphql": "^3.3.0-alpha.0",
-    "@storybook/addon-info": "^3.3.0-alpha.0",
-    "@storybook/addon-knobs": "^3.3.0-alpha.0",
-    "@storybook/addon-links": "^3.3.0-alpha.0",
-    "@storybook/addon-notes": "^3.3.0-alpha.0",
-    "@storybook/addon-options": "^3.3.0-alpha.0",
-    "@storybook/addon-storyshots": "^3.3.0-alpha.0",
-    "@storybook/addons": "^3.3.0-alpha.0",
-    "@storybook/angular": "^3.3.0-alpha.0",
-    "@storybook/channel-postmessage": "^3.3.0-alpha.0",
-    "@storybook/channel-websocket": "^3.3.0-alpha.0",
-    "@storybook/channels": "^3.3.0-alpha.0",
-    "@storybook/react": "^3.3.0-alpha.0",
-    "@storybook/react-native": "^3.3.0-alpha.0",
-    "@storybook/ui": "^3.3.0-alpha.0",
-    "@storybook/vue": "^3.3.0-alpha.0",
-=======
     "@storybook/addon-actions": "^3.3.0-alpha.2",
     "@storybook/addon-centered": "^3.3.0-alpha.2",
     "@storybook/addon-comments": "^3.3.0-alpha.2",
@@ -84,7 +63,6 @@
     "@storybook/react-native": "^3.3.0-alpha.2",
     "@storybook/ui": "^3.3.0-alpha.2",
     "@storybook/vue": "^3.3.0-alpha.2",
->>>>>>> 5c3fc6ce
     "check-node-version": "2.1.0",
     "npx": "9.6.0"
   }
