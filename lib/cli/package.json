--- conflicted
+++ resolved
@@ -35,15 +35,9 @@
     "test-latest-cra": "cd test && ./test_latest_cra.sh"
   },
   "dependencies": {
-<<<<<<< HEAD
     "@babel/core": "^7.8.4",
     "@babel/preset-env": "^7.8.4",
-    "@storybook/codemod": "6.0.0-alpha.2",
-=======
-    "@babel/core": "^7.4.5",
-    "@babel/preset-env": "^7.4.5",
     "@storybook/codemod": "6.0.0-alpha.3",
->>>>>>> c78b4f9e
     "chalk": "^3.0.0",
     "commander": "^4.0.1",
     "core-js": "^3.0.1",
@@ -66,10 +60,9 @@
     "@storybook/addon-actions": "6.0.0-alpha.3",
     "@storybook/addon-centered": "6.0.0-alpha.3",
     "@storybook/addon-graphql": "6.0.0-alpha.3",
-    "@storybook/addon-info": "6.0.0-alpha.2",
     "@storybook/addon-knobs": "6.0.0-alpha.3",
     "@storybook/addon-links": "6.0.0-alpha.3",
-    "@storybook/addon-notes": "6.0.0-alpha.2",
+    "@storybook/addon-notes": "6.0.0-alpha.3",
     "@storybook/addon-options": "6.0.0-alpha.3",
     "@storybook/addon-storyshots": "6.0.0-alpha.3",
     "@storybook/addons": "6.0.0-alpha.3",
