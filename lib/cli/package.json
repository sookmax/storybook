--- conflicted
+++ resolved
@@ -43,33 +43,6 @@
     "update-notifier": "^2.5.0"
   },
   "devDependencies": {
-<<<<<<< HEAD
-    "@storybook/addon-actions": "4.1.0-alpha.11",
-    "@storybook/addon-centered": "4.1.0-alpha.11",
-    "@storybook/addon-graphql": "4.1.0-alpha.11",
-    "@storybook/addon-info": "4.1.0-alpha.11",
-    "@storybook/addon-knobs": "4.1.0-alpha.11",
-    "@storybook/addon-links": "4.1.0-alpha.11",
-    "@storybook/addon-notes": "4.1.0-alpha.11",
-    "@storybook/addon-options": "4.1.0-alpha.11",
-    "@storybook/addon-storyshots": "4.1.0-alpha.11",
-    "@storybook/addons": "4.1.0-alpha.11",
-    "@storybook/angular": "4.1.0-alpha.11",
-    "@storybook/channel-postmessage": "4.1.0-alpha.11",
-    "@storybook/channel-websocket": "4.1.0-alpha.11",
-    "@storybook/channels": "4.1.0-alpha.11",
-    "@storybook/ember": "4.1.0-alpha.11",
-    "@storybook/html": "4.1.0-alpha.11",
-    "@storybook/marko": "4.1.0-alpha.11",
-    "@storybook/mithril": "4.1.0-alpha.11",
-    "@storybook/polymer": "4.1.0-alpha.11",
-    "@storybook/preact": "4.1.0-alpha.11",
-    "@storybook/react": "4.1.0-alpha.11",
-    "@storybook/react-native": "4.1.0-alpha.11",
-    "@storybook/riot": "4.1.0-alpha.11",
-    "@storybook/ui": "4.1.0-alpha.11",
-    "@storybook/vue": "4.1.0-alpha.11"
-=======
     "@storybook/addon-actions": "4.1.0",
     "@storybook/addon-centered": "4.1.0",
     "@storybook/addon-graphql": "4.1.0",
@@ -94,7 +67,6 @@
     "@storybook/riot": "4.1.0",
     "@storybook/ui": "4.1.0",
     "@storybook/vue": "4.1.0"
->>>>>>> c43396ec
   },
   "publishConfig": {
     "access": "public"
