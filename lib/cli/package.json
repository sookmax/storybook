--- conflicted
+++ resolved
@@ -43,28 +43,6 @@
     "update-notifier": "^2.3.0"
   },
   "devDependencies": {
-<<<<<<< HEAD
-    "@storybook/addon-actions": "^3.4.0-alpha.6",
-    "@storybook/addon-centered": "^3.4.0-alpha.6",
-    "@storybook/addon-graphql": "^3.4.0-alpha.6",
-    "@storybook/addon-info": "^3.4.0-alpha.6",
-    "@storybook/addon-knobs": "^3.4.0-alpha.6",
-    "@storybook/addon-links": "^3.4.0-alpha.6",
-    "@storybook/addon-notes": "^3.4.0-alpha.6",
-    "@storybook/addon-options": "^3.4.0-alpha.6",
-    "@storybook/addon-storyshots": "^3.4.0-alpha.6",
-    "@storybook/addons": "^3.4.0-alpha.6",
-    "@storybook/angular": "^3.4.0-alpha.6",
-    "@storybook/channel-postmessage": "^3.4.0-alpha.6",
-    "@storybook/channel-websocket": "^3.4.0-alpha.6",
-    "@storybook/channels": "^3.4.0-alpha.6",
-    "@storybook/polymer": "^3.4.0-alpha.6",
-    "@storybook/react": "^3.4.0-alpha.6",
-    "@storybook/react-native": "^3.4.0-alpha.6",
-    "@storybook/ui": "^3.4.0-alpha.6",
-    "@storybook/vue": "^3.4.0-alpha.6",
-    "check-node-version": "3.2.0",
-=======
     "@storybook/addon-actions": "^3.4.0-alpha.8",
     "@storybook/addon-centered": "^3.4.0-alpha.8",
     "@storybook/addon-graphql": "^3.4.0-alpha.8",
@@ -84,8 +62,7 @@
     "@storybook/react-native": "^3.4.0-alpha.8",
     "@storybook/ui": "^3.4.0-alpha.8",
     "@storybook/vue": "^3.4.0-alpha.8",
-    "check-node-version": "2.1.0",
->>>>>>> fa3e87e3
+    "check-node-version": "3.2.0",
     "npx": "9.7.1"
   }
 }