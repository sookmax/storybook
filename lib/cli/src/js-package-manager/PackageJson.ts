--- conflicted
+++ resolved
@@ -1,9 +1,4 @@
 import type { PackageJson } from '@storybook/core-common';
-<<<<<<< HEAD
-=======
-
-export type { PackageJson } from '@storybook/core-common';
->>>>>>> abbd4f91
 
 export type { PackageJson } from '@storybook/core-common';
 export type PackageJsonWithDepsAndDevDeps = PackageJson &
