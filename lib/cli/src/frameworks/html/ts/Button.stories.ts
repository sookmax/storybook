<<<<<<< HEAD
import type { Meta, StoryFn } from '@storybook/html';
=======
import { StoryFn, Meta } from '@storybook/html';
>>>>>>> 208e893c
import { createButton, ButtonProps } from './Button';

// More on default export: https://storybook.js.org/docs/html/writing-stories/introduction#default-export
export default {
  title: 'Example/Button',
  // More on argTypes: https://storybook.js.org/docs/html/api/argtypes
  argTypes: {
    backgroundColor: { control: 'color' },
    label: { control: 'text' },
    onClick: { action: 'onClick' },
    primary: { control: 'boolean' },
    size: {
      control: { type: 'select' },
      options: ['small', 'medium', 'large'],
    },
  },
} as Meta<ButtonProps>;

// More on component templates: https://storybook.js.org/docs/html/writing-stories/introduction#using-args
const Template: StoryFn<ButtonProps> = (args) => {
  // You can either use a function to create DOM elements or use a plain html string!
  // return `<div>${label}</div>`;
  return createButton(args);
};

export const Primary = Template.bind({});
// More on args: https://storybook.js.org/docs/html/writing-stories/args
Primary.args = {
  primary: true,
  label: 'Button',
};

export const Secondary = Template.bind({});
Secondary.args = {
  label: 'Button',
};

export const Large = Template.bind({});
Large.args = {
  size: 'large',
  label: 'Button',
};

export const Small = Template.bind({});
Small.args = {
  size: 'small',
  label: 'Button',
};<|MERGE_RESOLUTION|>--- conflicted
+++ resolved
@@ -1,8 +1,4 @@
-<<<<<<< HEAD
 import type { Meta, StoryFn } from '@storybook/html';
-=======
-import { StoryFn, Meta } from '@storybook/html';
->>>>>>> 208e893c
 import { createButton, ButtonProps } from './Button';
 
 // More on default export: https://storybook.js.org/docs/html/writing-stories/introduction#default-export
