/* eslint-disable react/no-did-update-set-state */

import React, { Component, Fragment } from 'react';
import PropTypes from 'prop-types';
import { styled, withTheme } from '@storybook/theming';
import * as persistance from './persist';

import { Draggable, Handle } from './draggers';

export const Root = styled.div({
  position: 'fixed',
  left: 0,
  top: 0,
  width: '100vw',
  height: '100vh',
  overflow: 'hidden',
});

const Pane = styled.div(
  {
    position: 'absolute',
    boxSizing: 'border-box',
    top: 0,
    left: 0,
    width: '100%',
    height: '100%',
  },
  ({ hidden }) =>
    hidden
      ? {
          opacity: 0,
        }
      : {
          opacity: 1,
        },
  ({ top }) =>
    top
      ? {
          zIndex: 9,
        }
      : {},
  ({ border, theme }) => {
    switch (border) {
      case 'left': {
        return {
          borderLeft: `1px solid ${theme.appBorderColor}`,
        };
      }
      case 'right': {
        return {
          borderRight: `1px solid ${theme.appBorderColor}`,
        };
      }
      case 'top': {
        return {
          borderTop: `1px solid ${theme.appBorderColor}`,
        };
      }
      case 'bottom': {
        return {
          borderBottom: `1px solid ${theme.appBorderColor}`,
        };
      }
      default: {
        return {};
      }
    }
  },
  ({ animate }) =>
    animate
      ? {
          transition: ['width', 'height', 'top', 'left', 'background', 'opacity', 'transform']
            .map(p => `${p} 0.1s ease-out`)
            .join(','),
        }
      : {}
);

const Paper = styled.div(
  {
    position: 'absolute',
    top: 0,
    left: 0,
    width: '100%',
    height: '100%',
  },
  ({ isFullscreen, theme }) =>
    isFullscreen
      ? {
          boxShadow: 'none',
          borderRadius: '0',
        }
      : {
          background: theme.background.content,
          borderRadius: theme.appBorderRadius,
          overflow: 'hidden',
          boxShadow: '0 1px 5px 0 rgba(0, 0, 0, 0.1)',
        }
);

export const Nav = ({ hidden, children, position, ...props }) =>
  hidden ? null : (
    <Pane style={position} {...props}>
      {children}
    </Pane>
  );

Nav.propTypes = {
  hidden: PropTypes.bool,
  children: PropTypes.node.isRequired,
  position: PropTypes.shape({}),
};
Nav.defaultProps = {
  hidden: false,
  position: undefined,
};

export const Main = ({ isFullscreen, children, position, ...props }) => (
  <Pane style={position} top {...props}>
    <Paper isFullscreen={isFullscreen}>{children}</Paper>
  </Pane>
);

Main.propTypes = {
  isFullscreen: PropTypes.bool,
  children: PropTypes.node.isRequired,
  position: PropTypes.shape({}),
};
Main.defaultProps = {
  isFullscreen: false,
  position: undefined,
};

export const Preview = ({ hidden, children, position, ...props }) => (
  <Pane style={position} top hidden={hidden} {...props}>
    {children}
  </Pane>
);

Preview.propTypes = {
  hidden: PropTypes.bool,
  children: PropTypes.node.isRequired,
  position: PropTypes.shape({}),
};
Preview.defaultProps = {
  hidden: false,
  position: undefined,
};

export const Panel = ({ hidden, children, position, align, ...props }) => (
  <Pane style={position} hidden={hidden} {...props} border={align === 'bottom' ? 'top' : 'left'}>
    {children}
  </Pane>
);

Panel.propTypes = {
  hidden: PropTypes.bool,
  children: PropTypes.node.isRequired,
  position: PropTypes.shape({}),
  align: PropTypes.oneOf(['bottom', 'right']),
};

Panel.defaultProps = {
  hidden: false,
  position: undefined,
  align: 'right',
};

const HoverBlocker = styled.div({
  position: 'absolute',
  left: 0,
  top: 0,
  zIndex: 15,
  height: '100vh',
  width: '100vw',
});

const getPreviewPosition = ({
  panelPosition,
  isPanelHidden,
  isNavHidden,
  isFullscreen,
  bounds,
  resizerPanel,
  resizerNav,
  margin,
}) => {
  if (isFullscreen || isPanelHidden) {
    return {};
  }

  const navX = isNavHidden ? 0 : resizerNav.x;
  const panelX = isPanelHidden ? 0 : resizerPanel.x;
  const panelY = isPanelHidden ? 0 : resizerPanel.y;

  return panelPosition === 'bottom'
    ? {
        height: panelY - margin,
        left: 0,
        top: 0,
        width: bounds.width - navX - 2 * margin,
      }
    : {
        height: bounds.height - 2 * margin,
        left: 0,
        top: 0,
        width: panelX - navX - margin,
      };
};

const getMainPosition = ({ bounds, resizerNav, isNavHidden, isFullscreen, margin }) => {
  if (isFullscreen) {
    return {};
  }

  const navX = isNavHidden ? 0 : resizerNav.x;

  return {
    height: bounds.height - margin * 2,
    left: navX + margin,
    top: margin,
    width: bounds.width - navX - margin * 2,
  };
};

const getPanelPosition = ({
  isPanelBottom,
  isPanelHidden,
  isNavHidden,
  bounds,
  resizerPanel,
  resizerNav,
  margin,
}) => {
  const navX = isNavHidden ? 0 : resizerNav.x;
  const panelX = resizerPanel.x;
  const panelY = resizerPanel.y;

  if (isPanelBottom && isPanelHidden) {
    return {
      height: bounds.height - panelY - margin,
      left: 0,
      top: panelY - margin,
      width: bounds.width - navX - 2 * margin,
    };
  }
  if (!isPanelBottom && isPanelHidden) {
    return {
      height: bounds.height - 2 * margin,
      left: panelX - navX - margin,
      top: 0,
      width: bounds.width - panelX - margin,
    };
  }

  return isPanelBottom
    ? {
        height: bounds.height - panelY - margin,
        left: 0,
        top: panelY - margin,
        width: bounds.width - navX - 2 * margin,
      }
    : {
        height: bounds.height - 2 * margin,
        left: panelX - navX - margin,
        top: 0,
        width: bounds.width - panelX - margin,
      };
};

class Layout extends Component {
  constructor(props) {
    super(props);

    const { bounds, options } = props;

    const { resizerNav, resizerPanel } = persistance.get();

    this.state = {
      isDragging: false,
      resizerNav: resizerNav || { x: 200, y: 0 },
      resizerPanel:
        resizerPanel ||
        (options.panelPosition === 'bottom'
          ? { x: 0, y: Math.round(bounds.height * 0.6) }
          : { x: bounds.width - 400, y: 0 }),
    };
  }

  componentDidUpdate(prevProps, prevState) {
    const { resizerPanel, resizerNav } = this.state;

    persistance.set({
      resizerPanel,
      resizerNav,
    });
    const { width: prevWidth, height: prevHeight } = prevProps.bounds;
    const { bounds, options } = this.props;
    const { width, height } = bounds;
    if (width !== prevWidth || height !== prevHeight) {
      const { panelPosition } = options;
      const isPanelBottom = panelPosition === 'bottom';
      if (isPanelBottom) {
        this.setState({
          resizerPanel: {
            x: prevState.resizerPanel.x,
            y: prevState.resizerPanel.y - (prevHeight - height),
          },
        });
      } else {
        this.setState({
          resizerPanel: {
            x: prevState.resizerPanel.x - (prevWidth - width),
            y: prevState.resizerPanel.y,
          },
        });
      }
    }
  }

  static getDerivedStateFromProps(props, state) {
    const { bounds, options } = props;
    const { resizerPanel, resizerNav } = state;

    const isNavHidden = options.isFullscreen || !options.showNav;
    const isPanelHidden = options.isFullscreen || !options.showPanel;

    const { panelPosition } = options;
    const isPanelRight = panelPosition === 'right';
    const isPanelBottom = panelPosition === 'bottom';

    const navX = resizerNav.x;
    const panelX = resizerPanel.x;
    const panelY = resizerPanel.y;
    const minimalMainWidth = !isPanelHidden && isPanelRight ? 400 : 200;

    const mutation = {};

    if (!isNavHidden) {
      if (bounds.width - minimalMainWidth < navX) {
        mutation.resizerNav = {
          x: bounds.width - minimalMainWidth,
          y: 0,
        };
      } else if (bounds.width - minimalMainWidth < 200 || navX < 200) {
        mutation.resizerNav = {
          x: 200,
          y: 0,
        };
      }
    }
    if (isPanelRight && !isPanelHidden) {
      if (bounds.width - 200 < panelX || panelX === 0) {
        mutation.resizerPanel = {
          x: bounds.width - 200,
          y: 0,
        };
      } else if (navX + 200 > panelX) {
        mutation.resizerPanel = {
          x: navX + 200,
          y: 0,
        };
      }
    }

    if (isPanelBottom && !isPanelHidden) {
      if (bounds.height - 200 < panelY || panelY === 0) {
        mutation.resizerPanel = {
          x: 0,
          y: bounds.height - 200,
        };
      }
    }

    return mutation.resizerPanel || mutation.resizerNav ? { ...state, ...mutation } : state;
  }

  resizeNav = (e, data) => {
    if (data.deltaX) {
      this.setState({ resizerNav: { x: data.x, y: data.y } });
    }
  };

  resizePanel = (e, data) => {
    const { options } = this.props;

    if (
      (data.deltaY && options.panelPosition === 'bottom') ||
      (data.deltaX && options.panelPosition === 'right')
    ) {
      this.setState({ resizerPanel: { x: data.x, y: data.y } });
    }
  };

  setDragNav = () => {
    this.setState({ isDragging: 'nav' });
  };

  setDragPanel = () => {
    this.setState({ isDragging: 'panel' });
  };

  unsetDrag = () => {
    this.setState({ isDragging: false });
  };

  render() {
    const { children, bounds, options, theme, viewMode } = this.props;
    const { isDragging, resizerNav, resizerPanel } = this.state;

    const margin = theme.layoutMargin;
    const isNavHidden = options.isFullscreen || !options.showNav;
    const isPanelHidden = options.isFullscreen || !options.showPanel || viewMode !== 'story';
    const isFullscreen = options.isFullscreen || (isNavHidden && isPanelHidden);
    const { isToolshown } = options;

    const { panelPosition } = options;
    const isPanelBottom = panelPosition === 'bottom';
    const isPanelRight = panelPosition === 'right';

    const panelX = resizerPanel.x;
    const navX = resizerNav.x;

    return bounds ? (
      <Fragment>
        {isNavHidden ? null : (
          <Draggable
            axis="x"
            position={resizerNav}
            bounds={{
              left: 200,
              top: 0,
              right: isPanelRight && !isPanelHidden ? panelX - 200 : bounds.width - 200,
              bottom: 0,
            }}
            onStart={this.setDragNav}
            onDrag={this.resizeNav}
            onStop={this.unsetDrag}
          >
            <Handle shadow="left" axis="x" isDragging={isDragging === 'nav'} />
          </Draggable>
        )}

        {isPanelHidden ? null : (
          <Draggable
            axis={isPanelBottom ? 'y' : 'x'}
            position={resizerPanel}
            bounds={
              isPanelBottom
                ? {
                    left: 0,
                    top: 200,
                    right: 0,
                    bottom: bounds.height - 200,
                  }
                : {
                    left: isNavHidden ? 200 : navX + 200,
                    top: 0,
                    right: bounds.width - 200,
                    bottom: 0,
                  }
            }
            onStart={this.setDragPanel}
            onDrag={this.resizePanel}
            onStop={this.unsetDrag}
          >
            <Handle
              isDragging={isDragging === 'panel'}
              shadow={isPanelBottom ? 'top' : 'left'}
              style={
                isPanelBottom
                  ? {
                      left: navX + margin,
                      width: bounds.width - navX - 2 * margin,
                      marginTop: -margin,
                    }
                  : {
                      marginLeft: -margin,
                    }
              }
              axis={isPanelBottom ? 'y' : 'x'}
            />
          </Draggable>
        )}

        {isDragging ? <HoverBlocker /> : null}
        {children({
          mainProps: {
            viewMode,
            animate: !isDragging,
            isFullscreen,
            position: getMainPosition({ bounds, resizerNav, isNavHidden, isFullscreen, margin }),
          },
          previewProps: {
            viewMode,
            animate: !isDragging,
            isFullscreen,
            isToolshown,
            position: getPreviewPosition({
              isFullscreen,
              isNavHidden,
              isPanelHidden,
              resizerNav,
              resizerPanel,
              bounds,
              panelPosition,
              margin,
            }),
          },
          navProps: {
            viewMode,
            animate: !isDragging,
            hidden: isNavHidden,
            position: {
              height: bounds.height,
              left: 0,
              top: 0,
              width: navX + margin,
            },
          },
          panelProps: {
            viewMode,
            animate: !isDragging,
            align: options.panelPosition,
            hidden: isPanelHidden,
            position: getPanelPosition({
              isPanelBottom,
              isPanelHidden,
              isNavHidden,
              bounds,
              resizerPanel,
              resizerNav,
              margin,
            }),
          },
        })}
      </Fragment>
    ) : null;
  }
}
Layout.propTypes = {
  children: PropTypes.func.isRequired,
  bounds: PropTypes.shape({
    width: PropTypes.number.isRequired,
    height: PropTypes.number.isRequired,
  }).isRequired,
  options: PropTypes.shape({
    isFullscreen: PropTypes.bool.isRequired,
    showNav: PropTypes.bool.isRequired,
    showPanel: PropTypes.bool.isRequired,
    panelPosition: PropTypes.string.isRequired,
    isToolshown: PropTypes.string.isRequired,
  }).isRequired,
<<<<<<< HEAD
  viewMode: PropTypes.oneOf(['story', 'info', 'docs', 'settings']),
  theme: PropTypes.shape({}).isRequired,
=======
  viewMode: PropTypes.oneOf(['story', 'info', 'docs']),
  theme: PropTypes.shape({ layoutMargin: PropTypes.number }).isRequired,
>>>>>>> bb8d3ab8
};
Layout.defaultProps = {
  viewMode: undefined,
};

const ThemedLayout = withTheme(Layout);

export { ThemedLayout as Layout };<|MERGE_RESOLUTION|>--- conflicted
+++ resolved
@@ -551,13 +551,8 @@
     panelPosition: PropTypes.string.isRequired,
     isToolshown: PropTypes.string.isRequired,
   }).isRequired,
-<<<<<<< HEAD
   viewMode: PropTypes.oneOf(['story', 'info', 'docs', 'settings']),
-  theme: PropTypes.shape({}).isRequired,
-=======
-  viewMode: PropTypes.oneOf(['story', 'info', 'docs']),
   theme: PropTypes.shape({ layoutMargin: PropTypes.number }).isRequired,
->>>>>>> bb8d3ab8
 };
 Layout.defaultProps = {
   viewMode: undefined,
