--- conflicted
+++ resolved
@@ -349,12 +349,8 @@
   storyId: undefined,
   path: undefined,
   description: undefined,
-<<<<<<< HEAD
   baseUrl: getBaseUrl(),
-=======
-  baseUrl: 'iframe.html',
   customCanvas: undefined,
->>>>>>> ef0c4b02
 };
 
 export { Preview };