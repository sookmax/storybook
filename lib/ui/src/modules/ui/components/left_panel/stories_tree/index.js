--- conflicted
+++ resolved
@@ -143,12 +143,8 @@
         style={treeStyle}
         data={data}
         onToggle={this.onToggle}
-<<<<<<< HEAD
-        decorators={this.treeDecorators}
         animations={sidebarAnimations ? undefined : false}
-=======
         decorators={treeDecorators}
->>>>>>> f36dac32
       />
     );
   }
