import React from 'react';
import styled from '@emotion/styled';
import ResizeDetector from 'react-resize-detector';
import memoize from 'memoizerific';

import { Router } from '@storybook/components';

import { Mobile } from './components/layout/mobile';
import { Desktop } from './components/layout/desktop';
import Nav from './containers/nav';
import Preview from './containers/preview';
import Panel from './containers/panel';

import SettingsPages from './settings';

const Reset = styled.div(({ theme }) => ({
  fontFamily: theme.mainTextFace,
  color: theme.mainTextColor,
  background: theme.mainBackground,
  WebkitFontSmoothing: 'antialiased',
  fontSize: theme.mainTextSize,

  position: 'fixed',
  top: 0,
  right: 0,
  bottom: 0,
  left: 0,
  width: '100vw',
  height: '100vh',
  overflow: 'hidden',
}));

<<<<<<< HEAD
const App = () => (
  <Consumer>
    {({ state }) => {
      const props = {
        Nav,
        Preview,
        Panel,
        pages: [
          {
            key: 'settings',
            render: () => <SettingsPages />,
            // eslint-disable-next-line react/prop-types
            route: ({ children }) => (
              <Router.Route path="/settings" startsWith>
                {children}
              </Router.Route>
            ),
          },
        ],
        options: {
          ...state.layout,
        },
        viewMode: state.viewMode,
        storyId: state.storyId,
        path: state.path,
        location: state.location,
      };
=======
const createProps = memoize(1)(() => ({
  Nav,
  Preview,
  Panel,
  pages: [
    {
      key: 'settings',
      render: () => <SettingsPages />,
      // eslint-disable-next-line react/prop-types
      route: ({ children }) => (
        <Router.Route path="/settings" startsWith>
          {children}
        </Router.Route>
      ),
    },
  ],
}));

const App = React.memo(({ viewMode, layout }) => {
  const props = createProps();
>>>>>>> 7f5d1e84

  return (
    <Reset>
      <ResizeDetector handleWidth>
        {width => {
          if (width === 0) {
            return <div />;
          }
          if (width < 600) {
            return <Mobile {...props} viewMode={viewMode} />;
          }
          return <Desktop {...props} viewMode={viewMode} options={layout} />;
        }}
      </ResizeDetector>
    </Reset>
  );
});
App.displayName = 'App';

export default App;<|MERGE_RESOLUTION|>--- conflicted
+++ resolved
@@ -30,35 +30,6 @@
   overflow: 'hidden',
 }));
 
-<<<<<<< HEAD
-const App = () => (
-  <Consumer>
-    {({ state }) => {
-      const props = {
-        Nav,
-        Preview,
-        Panel,
-        pages: [
-          {
-            key: 'settings',
-            render: () => <SettingsPages />,
-            // eslint-disable-next-line react/prop-types
-            route: ({ children }) => (
-              <Router.Route path="/settings" startsWith>
-                {children}
-              </Router.Route>
-            ),
-          },
-        ],
-        options: {
-          ...state.layout,
-        },
-        viewMode: state.viewMode,
-        storyId: state.storyId,
-        path: state.path,
-        location: state.location,
-      };
-=======
 const createProps = memoize(1)(() => ({
   Nav,
   Preview,
@@ -79,7 +50,6 @@
 
 const App = React.memo(({ viewMode, layout }) => {
   const props = createProps();
->>>>>>> 7f5d1e84
 
   return (
     <Reset>
