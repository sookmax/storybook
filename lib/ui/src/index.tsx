--- conflicted
+++ resolved
@@ -75,17 +75,6 @@
               : !state.storiesFailed && !state.storiesConfigured;
 
             return (
-<<<<<<< HEAD
-              <ThemeProvider key="theme.provider" theme={ensureTheme(state.theme)}>
-                <App
-                  key="app"
-                  viewMode={state.viewMode}
-                  layout={isLoading ? { ...state.layout, showPanel: false } : state.layout}
-                  panelCount={panelCount}
-                  docsOnly={story?.type === 'docs'}
-                />
-              </ThemeProvider>
-=======
               <CacheProvider value={emotionCache}>
                 <ThemeProvider key="theme.provider" theme={ensureTheme(state.theme)}>
                   <App
@@ -93,11 +82,10 @@
                     viewMode={state.viewMode}
                     layout={isLoading ? { ...state.layout, showPanel: false } : state.layout}
                     panelCount={panelCount}
-                    docsOnly={story && story.parameters && story.parameters.docsOnly}
+                    docsOnly={story?.type === 'docs'}
                   />
                 </ThemeProvider>
               </CacheProvider>
->>>>>>> abbd4f91
             );
           }}
         </ManagerProvider>
