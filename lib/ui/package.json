--- conflicted
+++ resolved
@@ -15,14 +15,8 @@
   },
   "dependencies": {
     "@hypnosphi/fuse.js": "^3.0.9",
-<<<<<<< HEAD
     "@storybook/components": "^3.3.0-alpha.0",
-    "babel-runtime": "^6.23.0",
-=======
-    "@storybook/components": "^3.2.10",
-    "@storybook/react-fuzzy": "^0.4.0",
     "babel-runtime": "^6.26.0",
->>>>>>> 63e82acb
     "deep-equal": "^1.0.1",
     "events": "^1.1.1",
     "global": "^4.3.2",
@@ -33,14 +27,9 @@
     "lodash.sortby": "^4.7.0",
     "mantra-core": "^1.7.0",
     "podda": "^1.2.2",
-<<<<<<< HEAD
-    "prop-types": "^15.5.10",
-    "qs": "^6.4.0",
-    "react-fuzzy": "^0.4.1",
-=======
     "prop-types": "^15.6.0",
     "qs": "^6.5.1",
->>>>>>> 63e82acb
+    "react-fuzzy": "^0.4.1",
     "react-icons": "^2.2.5",
     "react-inspector": "^2.2.0",
     "react-komposer": "^2.0.0",
