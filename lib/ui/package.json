{
  "name": "@storybook/ui",
  "version": "3.2.6",
  "description": "Core Storybook UI",
  "license": "MIT",
  "main": "dist/index.js",
  "repository": {
    "type": "git",
    "url": "https://github.com/storybooks/storybook.git"
  },
  "scripts": {
    "prepublish": "node ../../scripts/prepublish.js",
    "publish-storybook": "bash ./.scripts/publish_storybook.sh",
    "storybook": "start-storybook -p 9010"
  },
  "dependencies": {
<<<<<<< HEAD
    "@storybook/components": "^3.2.4",
=======
    "@hypnosphi/fuse.js": "^3.0.9",
    "@storybook/components": "^3.2.6",
    "@storybook/react-fuzzy": "^0.4.0",
>>>>>>> fc1aecb9
    "babel-runtime": "^6.23.0",
    "deep-equal": "^1.0.1",
    "events": "^1.1.1",
    "global": "^4.3.2",
    "json-stringify-safe": "^5.0.1",
    "keycode": "^2.1.8",
    "lodash.debounce": "^4.0.8",
    "lodash.pick": "^4.4.0",
    "lodash.sortby": "^4.7.0",
    "mantra-core": "^1.7.0",
    "podda": "^1.2.2",
    "prop-types": "^15.5.10",
    "qs": "^6.4.0",
    "react-fuzzy": "^0.4.1",
    "react-icons": "^2.2.5",
    "react-inspector": "^2.1.1",
    "react-komposer": "^2.0.0",
    "react-modal": "^2.2.4",
    "react-split-pane": "^0.1.65",
    "react-treebeard": "^2.0.3",
    "redux": "^3.6.0"
  },
  "devDependencies": {
    "enzyme": "^2.9.1"
  },
  "peerDependencies": {
    "react": "*",
    "react-dom": "*"
  }
}<|MERGE_RESOLUTION|>--- conflicted
+++ resolved
@@ -14,13 +14,8 @@
     "storybook": "start-storybook -p 9010"
   },
   "dependencies": {
-<<<<<<< HEAD
-    "@storybook/components": "^3.2.4",
-=======
     "@hypnosphi/fuse.js": "^3.0.9",
     "@storybook/components": "^3.2.6",
-    "@storybook/react-fuzzy": "^0.4.0",
->>>>>>> fc1aecb9
     "babel-runtime": "^6.23.0",
     "deep-equal": "^1.0.1",
     "events": "^1.1.1",
