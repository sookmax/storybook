--- conflicted
+++ resolved
@@ -74,11 +74,8 @@
 
   _channel: Channel;
 
-<<<<<<< HEAD
-=======
   _configuring: boolean;
 
->>>>>>> fb78f093
   _globalArgs: Args;
 
   _globalMetadata: StoryMetadata;
@@ -123,10 +120,6 @@
     this._channel.on(Events.CHANGE_STORY_ARGS, (id: string, newArgs: Args) =>
       this.setStoryArgs(id, newArgs)
     );
-<<<<<<< HEAD
-    channel.on(Events.CHANGE_GLOBAL_ARGS, (newGlobals: Args) => this.setGlobalArgs(newGlobals));
-  };
-=======
 
     this._channel.on(Events.CHANGE_GLOBAL_ARGS, (newGlobalArgs: Args) =>
       this.setGlobalArgs(newGlobalArgs)
@@ -162,7 +155,6 @@
       );
     }
   }
->>>>>>> fb78f093
 
   addGlobalMetadata({ parameters, decorators }: StoryMetadata) {
     const globalParameters = this._globalMetadata.parameters;
@@ -292,11 +284,7 @@
         globalArgs: this._globalArgs,
       });
 
-<<<<<<< HEAD
-    // Pull out parameters.argTypes.$.defaultValue into initialArgs
-=======
     // Pull out parameters.args.$ || .argTypes.$.defaultValue into initialArgs
->>>>>>> fb78f093
     const initialArgs: Args = parameters.args || {};
     const defaultArgs: Args = parameters.argTypes
       ? Object.entries(parameters.argTypes as Record<string, { defaultValue: any }>).reduce(
@@ -363,14 +351,7 @@
     const { args } = this._stories[id];
     this._stories[id].args = { ...args, ...newArgs };
 
-<<<<<<< HEAD
-    // TODO: Sort out what is going on with both the store and the channel being event emitters.
-    // It has something to do with React Native, but need to get to the bottom of it
     this._channel.emit(Events.STORY_ARGS_CHANGED, id, this._stories[id].args);
-    this.emit(Events.STORY_ARGS_CHANGED, id, this._stories[id].args);
-=======
-    this._channel.emit(Events.STORY_ARGS_CHANGED, id, this._stories[id].args);
->>>>>>> fb78f093
   }
 
   fromId = (id: string): PublishedStoreItem | null => {
