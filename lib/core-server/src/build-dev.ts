<<<<<<< HEAD
import { logger } from '@storybook/node-logger';
import type {
=======
import { logger, instance as npmLog } from '@storybook/node-logger';
import prompts from 'prompts';
import {
>>>>>>> 96625248
  CLIOptions,
  LoadOptions,
  BuilderOptions,
  Options,
  StorybookConfig,
  CoreConfig,
  resolvePathInStorybookCache,
  loadAllPresets,
  cache,
} from '@storybook/core-common';
<<<<<<< HEAD
import { resolvePathInStorybookCache, loadAllPresets, cache } from '@storybook/core-common';
import prompts from 'prompts';
=======
import { telemetry } from '@storybook/telemetry';
import dedent from 'ts-dedent';
>>>>>>> 96625248
import global from 'global';

import path from 'path';
import { storybookDevServer } from './dev-server';
import { getReleaseNotesData, getReleaseNotesFailedState } from './utils/release-notes';
import { outputStats } from './utils/output-stats';
import { outputStartupInformation } from './utils/output-startup-information';
import { updateCheck } from './utils/update-check';
import { getServerPort, getServerChannelUrl } from './utils/server-address';
import { getPreviewBuilder } from './utils/get-preview-builder';
import { getManagerBuilder } from './utils/get-manager-builder';

export async function buildDevStandalone(options: CLIOptions & LoadOptions & BuilderOptions) {
  const { packageJson, versionUpdates, releaseNotes } = options;
  const { version, name = '' } = packageJson;

  // updateInfo and releaseNotesData are cached, so this is typically pretty fast
  const [port, versionCheck, releaseNotesData] = await Promise.all([
    getServerPort(options.port),
    versionUpdates
      ? updateCheck(version)
      : Promise.resolve({ success: false, data: {}, time: Date.now() }),
    releaseNotes
      ? getReleaseNotesData(version, cache)
      : Promise.resolve(getReleaseNotesFailedState(version)),
  ]);

  if (!options.ci && !options.smokeTest && options.port != null && port !== options.port) {
    const { shouldChangePort } = await prompts({
      type: 'confirm',
      initial: true,
      name: 'shouldChangePort',
      message: `Port ${options.port} is not available. Would you like to run Storybook on port ${port} instead?`,
    });
    if (!shouldChangePort) process.exit(1);
  }

  /* eslint-disable no-param-reassign */
  options.port = port;
  options.versionCheck = versionCheck;
  options.releaseNotesData = releaseNotesData;
  options.configType = 'DEVELOPMENT';
  options.configDir = path.resolve(options.configDir);
  options.outputDir = options.smokeTest
    ? resolvePathInStorybookCache('public')
    : path.resolve(options.outputDir || resolvePathInStorybookCache('public'));
  options.serverChannelUrl = getServerChannelUrl(port, options);
  /* eslint-enable no-param-reassign */

  const previewBuilder = await getPreviewBuilder(options.configDir);
  const managerBuilder = await getManagerBuilder(options.configDir);

  const presets = loadAllPresets({
    corePresets: [
      require.resolve('./presets/common-preset'),
      ...managerBuilder.corePresets,
      ...previewBuilder.corePresets,
      require.resolve('./presets/babel-cache-preset'),
    ],
    overridePresets: previewBuilder.overridePresets,
    ...options,
  });

  const features = await presets.apply<StorybookConfig['features']>('features');
  global.FEATURES = features;

  const fullOptions: Options = {
    ...options,
    presets,
    features,
  };

  const { address, networkAddress, managerResult, previewResult } = await storybookDevServer(
    fullOptions
  );

  const previewTotalTime = previewResult && previewResult.totalTime;
  const managerTotalTime = managerResult && managerResult.totalTime;

  const previewStats = previewResult && previewResult.stats;
  const managerStats = managerResult && managerResult.stats;

  if (options.webpackStatsJson) {
    const target = options.webpackStatsJson === true ? options.outputDir : options.webpackStatsJson;
    await outputStats(target, previewStats, managerStats);
  }

  if (options.smokeTest) {
    // @ts-ignore
    const managerWarnings = (managerStats && managerStats.toJson().warnings) || [];
    if (managerWarnings.length > 0)
      logger.warn(`manager: ${JSON.stringify(managerWarnings, null, 2)}`);
    // I'm a little reticent to import webpack types in this file :shrug:
    // @ts-ignore
    const previewWarnings = (previewStats && previewStats.toJson().warnings) || [];
    if (previewWarnings.length > 0)
      logger.warn(`preview: ${JSON.stringify(previewWarnings, null, 2)}`);
    process.exit(
      managerWarnings.length > 0 || (previewWarnings.length > 0 && !options.ignorePreview) ? 1 : 0
    );
    return;
  }

  // Get package name and capitalize it e.g. @storybook/react -> React
  const packageName = name.split('@storybook/').length > 1 ? name.split('@storybook/')[1] : name;
  const frameworkName = packageName.charAt(0).toUpperCase() + packageName.slice(1);

  outputStartupInformation({
    updateInfo: versionCheck,
    version,
    name: frameworkName,
    address,
    networkAddress,
    managerTotalTime,
    previewTotalTime,
  });
<<<<<<< HEAD
}
=======
}

export async function buildDev(loadOptions: LoadOptions) {
  const cliOptions = await getDevCli(loadOptions.packageJson);
  const options: CLIOptions & LoadOptions & BuilderOptions = {
    ...cliOptions,
    ...loadOptions,
    configDir: loadOptions.configDir || cliOptions.configDir || './.storybook',
    configType: 'DEVELOPMENT',
    ignorePreview: !!cliOptions.previewUrl && !cliOptions.forceBuildPreview,
    docsMode: !!cliOptions.docs,
    cache,
  };

  try {
    await buildDevStandalone(options);
  } catch (error) {
    // this is a weird bugfix, somehow 'node-pre-gyp' is polluting the npmLog header
    npmLog.heading = '';

    if (error instanceof Error) {
      if ((error as any).error) {
        logger.error((error as any).error);
      } else if ((error as any).stats && (error as any).stats.compilation.errors) {
        (error as any).stats.compilation.errors.forEach((e: any) => logger.plain(e));
      } else {
        logger.error(error as any);
      }
    } else if (error.compilation?.errors) {
      error.compilation.errors.forEach((e: any) => logger.plain(e));
    }

    logger.line();
    logger.warn(
      error.close
        ? dedent`
          FATAL broken build!, will close the process,
          Fix the error below and restart storybook.
        `
        : dedent`
          Broken build, fix the error above.
          You may need to refresh the browser.
        `
    );
    logger.line();

    const presets = loadAllPresets({
      corePresets: [require.resolve('./presets/common-preset')],
      overridePresets: [],
      ...options,
    });

    const core = await presets.apply<CoreConfig>('core');
    if (!core?.disableTelemetry) {
      let enableCrashReports;
      if (core.enableCrashReports !== undefined) {
        enableCrashReports = core.enableCrashReports;
      } else {
        const valueFromCache = await cache.get('enableCrashreports');
        if (valueFromCache !== undefined) {
          enableCrashReports = valueFromCache;
        } else {
          const valueFromPrompt = await promptCrashReports(options);
          if (valueFromPrompt !== undefined) {
            enableCrashReports = valueFromPrompt;
          }
        }
      }

      await telemetry(
        'error-dev',
        { error },
        {
          immediate: true,
          configDir: options.configDir,
          enableCrashReports,
        }
      );
    }
    process.exit(1);
  }
}

const promptCrashReports = async ({ packageJson }: CLIOptions & LoadOptions & BuilderOptions) => {
  if (process.env.CI) {
    return undefined;
  }

  const { enableCrashReports } = await prompts({
    type: 'confirm',
    name: 'enableCrashReports',
    message: `Would you like to send crash reports to Storybook?`,
    initial: true,
  });

  await cache.set('enableCrashreports', enableCrashReports);

  return enableCrashReports;
};
>>>>>>> 96625248
<|MERGE_RESOLUTION|>--- conflicted
+++ resolved
@@ -1,28 +1,15 @@
-<<<<<<< HEAD
 import { logger } from '@storybook/node-logger';
 import type {
-=======
-import { logger, instance as npmLog } from '@storybook/node-logger';
-import prompts from 'prompts';
-import {
->>>>>>> 96625248
   CLIOptions,
   LoadOptions,
   BuilderOptions,
   Options,
   StorybookConfig,
-  CoreConfig,
   resolvePathInStorybookCache,
   loadAllPresets,
   cache,
 } from '@storybook/core-common';
-<<<<<<< HEAD
-import { resolvePathInStorybookCache, loadAllPresets, cache } from '@storybook/core-common';
 import prompts from 'prompts';
-=======
-import { telemetry } from '@storybook/telemetry';
-import dedent from 'ts-dedent';
->>>>>>> 96625248
 import global from 'global';
 
 import path from 'path';
@@ -139,106 +126,4 @@
     managerTotalTime,
     previewTotalTime,
   });
-<<<<<<< HEAD
-}
-=======
-}
-
-export async function buildDev(loadOptions: LoadOptions) {
-  const cliOptions = await getDevCli(loadOptions.packageJson);
-  const options: CLIOptions & LoadOptions & BuilderOptions = {
-    ...cliOptions,
-    ...loadOptions,
-    configDir: loadOptions.configDir || cliOptions.configDir || './.storybook',
-    configType: 'DEVELOPMENT',
-    ignorePreview: !!cliOptions.previewUrl && !cliOptions.forceBuildPreview,
-    docsMode: !!cliOptions.docs,
-    cache,
-  };
-
-  try {
-    await buildDevStandalone(options);
-  } catch (error) {
-    // this is a weird bugfix, somehow 'node-pre-gyp' is polluting the npmLog header
-    npmLog.heading = '';
-
-    if (error instanceof Error) {
-      if ((error as any).error) {
-        logger.error((error as any).error);
-      } else if ((error as any).stats && (error as any).stats.compilation.errors) {
-        (error as any).stats.compilation.errors.forEach((e: any) => logger.plain(e));
-      } else {
-        logger.error(error as any);
-      }
-    } else if (error.compilation?.errors) {
-      error.compilation.errors.forEach((e: any) => logger.plain(e));
-    }
-
-    logger.line();
-    logger.warn(
-      error.close
-        ? dedent`
-          FATAL broken build!, will close the process,
-          Fix the error below and restart storybook.
-        `
-        : dedent`
-          Broken build, fix the error above.
-          You may need to refresh the browser.
-        `
-    );
-    logger.line();
-
-    const presets = loadAllPresets({
-      corePresets: [require.resolve('./presets/common-preset')],
-      overridePresets: [],
-      ...options,
-    });
-
-    const core = await presets.apply<CoreConfig>('core');
-    if (!core?.disableTelemetry) {
-      let enableCrashReports;
-      if (core.enableCrashReports !== undefined) {
-        enableCrashReports = core.enableCrashReports;
-      } else {
-        const valueFromCache = await cache.get('enableCrashreports');
-        if (valueFromCache !== undefined) {
-          enableCrashReports = valueFromCache;
-        } else {
-          const valueFromPrompt = await promptCrashReports(options);
-          if (valueFromPrompt !== undefined) {
-            enableCrashReports = valueFromPrompt;
-          }
-        }
-      }
-
-      await telemetry(
-        'error-dev',
-        { error },
-        {
-          immediate: true,
-          configDir: options.configDir,
-          enableCrashReports,
-        }
-      );
-    }
-    process.exit(1);
-  }
-}
-
-const promptCrashReports = async ({ packageJson }: CLIOptions & LoadOptions & BuilderOptions) => {
-  if (process.env.CI) {
-    return undefined;
-  }
-
-  const { enableCrashReports } = await prompts({
-    type: 'confirm',
-    name: 'enableCrashReports',
-    message: `Would you like to send crash reports to Storybook?`,
-    initial: true,
-  });
-
-  await cache.set('enableCrashreports', enableCrashReports);
-
-  return enableCrashReports;
-};
->>>>>>> 96625248
+}