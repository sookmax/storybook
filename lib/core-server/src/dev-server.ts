--- conflicted
+++ resolved
@@ -1,19 +1,8 @@
 import express, { Router } from 'express';
 import compression from 'compression';
 
-<<<<<<< HEAD
-import {
-  Builder,
-  CoreConfig,
-  normalizeStories,
-  Options,
-  StorybookConfig,
-  logConfig,
-} from '@storybook/core-common';
-=======
 import type { CoreConfig, Options, StorybookConfig } from '@storybook/core-common';
 import { normalizeStories, logConfig } from '@storybook/core-common';
->>>>>>> abbd4f91
 
 import { telemetry } from '@storybook/telemetry';
 import { getMiddleware } from './utils/middleware';
@@ -25,12 +14,7 @@
 import { getServerChannel } from './utils/get-server-channel';
 
 import { openInBrowser } from './utils/open-in-browser';
-<<<<<<< HEAD
-import { getPreviewBuilder } from './utils/get-preview-builder';
-import { getManagerBuilder } from './utils/get-manager-builder';
-=======
 import { getBuilders } from './utils/get-builders';
->>>>>>> abbd4f91
 import { StoryIndexGenerator } from './utils/StoryIndexGenerator';
 
 // @ts-ignore
@@ -59,16 +43,11 @@
         await options.presets.apply('stories'),
         directories
       );
-<<<<<<< HEAD
-      const generator = new StoryIndexGenerator(normalizedStories, {
-        ...directories,
-=======
       const storyIndexers = await options.presets.apply('storyIndexers', []);
 
       const generator = new StoryIndexGenerator(normalizedStories, {
         ...directories,
         storyIndexers,
->>>>>>> abbd4f91
         workingDir,
         storiesV2Compatibility: !features?.breakingChangesV7 && !features?.storyStoreV7,
         storyStoreV7: features?.storyStoreV7,
@@ -101,11 +80,7 @@
       const payload = storyIndex
         ? {
             storyIndex: {
-<<<<<<< HEAD
               storyCount: Object.keys(storyIndex.entries).length,
-=======
-              storyCount: Object.keys(storyIndex.stories).length,
->>>>>>> abbd4f91
               version: storyIndex.v,
             },
           }
