import path from 'path';
import fs from 'fs-extra';
import glob from 'globby';
import slash from 'slash';

import type { Path, StoryIndex, V2CompatIndexEntry, StoryId } from '@storybook/store';
import { userOrAutoTitleFromSpecifier, sortStoriesV7 } from '@storybook/store';
import type { NormalizedStoriesSpecifier } from '@storybook/core-common';
import { normalizeStoryPath } from '@storybook/core-common';
import { logger } from '@storybook/node-logger';
import { readCsfOrMdx, getStorySortParameter } from '@storybook/csf-tools';
import type { ComponentTitle } from '@storybook/csf';

type SpecifierStoriesCache = Record<Path, StoryIndex['stories'] | false>;

export class StoryIndexGenerator {
  // An internal cache mapping specifiers to a set of path=><set of stories>
  // Later, we'll combine each of these subsets together to form the full index
  private storyIndexEntries: Map<NormalizedStoriesSpecifier, SpecifierStoriesCache>;

  // Cache the last value of `getStoryIndex`. We invalidate (by unsetting) when:
  //  - any file changes, including deletions
  //  - the preview changes [not yet implemented]
  private lastIndex?: StoryIndex;

  constructor(
    public readonly specifiers: NormalizedStoriesSpecifier[],
    public readonly options: {
      workingDir: Path;
      configDir: Path;
      storiesV2Compatibility: boolean;
      storyStoreV7: boolean;
    }
  ) {
    this.storyIndexEntries = new Map();
  }

  async initialize() {
    // Find all matching paths for each specifier
    await Promise.all(
      this.specifiers.map(async (specifier) => {
        const pathToSubIndex = {} as SpecifierStoriesCache;

        const fullGlob = slash(
          path.join(this.options.workingDir, specifier.directory, specifier.files)
        );
        const files = await glob(fullGlob);
        files.sort().forEach((absolutePath: Path) => {
          const ext = path.extname(absolutePath);
          const relativePath = path.relative(this.options.workingDir, absolutePath);
          if (!['.js', '.jsx', '.ts', '.tsx', '.mdx'].includes(ext)) {
            logger.info(`Skipping ${ext} file ${relativePath}`);
            return;
          }

          pathToSubIndex[absolutePath] = false;
        });

        this.storyIndexEntries.set(specifier, pathToSubIndex);
      })
    );

    // Extract stories for each file
    await this.ensureExtracted();
  }

  async ensureExtracted(): Promise<StoryIndex['stories'][]> {
    return (
      await Promise.all(
        this.specifiers.map(async (specifier) => {
          const entry = this.storyIndexEntries.get(specifier);
          return Promise.all(
            Object.keys(entry).map(
              async (absolutePath) =>
                entry[absolutePath] || this.extractStories(specifier, absolutePath)
            )
          );
        })
      )
    ).flat();
  }

  async extractStories(specifier: NormalizedStoriesSpecifier, absolutePath: Path) {
    const relativePath = path.relative(this.options.workingDir, absolutePath);
    const fileStories = {} as StoryIndex['stories'];
    const entry = this.storyIndexEntries.get(specifier);
    try {
      const importPath = slash(normalizeStoryPath(relativePath));
      const makeTitle = (userTitle?: string) => {
        return userOrAutoTitleFromSpecifier(importPath, specifier, userTitle);
<<<<<<< HEAD
      }
=======
      };
>>>>>>> 4fca5155
      const csf = (await readCsfOrMdx(absolutePath, { makeTitle })).parse();
      csf.stories.forEach(({ id, name }) => {
        fileStories[id] = {
          id,
          title: csf.meta.title,
          name,
          importPath,
        };
      });
    } catch (err) {
      if (err.name === 'NoMetaError') {
        logger.info(`💡 Skipping ${relativePath}: ${err}`);
      } else {
        logger.warn(`🚨 Extraction error on ${relativePath}: ${err}`);
        throw err;
      }
    }
    entry[absolutePath] = fileStories;
    return fileStories;
  }

  async sortStories(storiesList: StoryIndex['stories'][]) {
    const stories: StoryIndex['stories'] = {};

    storiesList.forEach((subStories) => {
      Object.assign(stories, subStories);
    });

    const sortableStories = Object.values(stories);

    // Skip sorting if we're in v6 mode because we don't have
    // all the info we need here
    if (this.options.storyStoreV7) {
      const storySortParameter = await this.getStorySortParameter();
      const fileNameOrder = this.storyFileNames();
      sortStoriesV7(sortableStories, storySortParameter, fileNameOrder);
    }

    return sortableStories.reduce((acc, item) => {
      acc[item.id] = item;
      return acc;
    }, {} as StoryIndex['stories']);
  }

  async getIndex() {
    if (this.lastIndex) return this.lastIndex;

    // Extract any entries that are currently missing
    // Pull out each file's stories into a list of stories, to be composed and sorted
    const storiesList = await this.ensureExtracted();

    const sorted = await this.sortStories(storiesList);

    let compat = sorted;
    if (this.options.storiesV2Compatibility) {
      const titleToStoryCount = Object.values(sorted).reduce((acc, story) => {
        acc[story.title] = (acc[story.title] || 0) + 1;
        return acc;
      }, {} as Record<ComponentTitle, number>);

      compat = Object.entries(sorted).reduce((acc, entry) => {
        const [id, story] = entry;
        acc[id] = {
          ...story,
          id,
          kind: story.title,
          story: story.name,
          parameters: {
            __id: story.id,
            docsOnly: titleToStoryCount[story.title] === 1 && story.name === 'Page',
            fileName: story.importPath,
          },
        };
        return acc;
      }, {} as Record<StoryId, V2CompatIndexEntry>);
    }

    this.lastIndex = {
      v: 3,
      stories: compat,
    };

    return this.lastIndex;
  }

  invalidate(specifier: NormalizedStoriesSpecifier, importPath: Path, removed: boolean) {
    const absolutePath = slash(path.resolve(this.options.workingDir, importPath));
    const pathToEntries = this.storyIndexEntries.get(specifier);

    if (removed) {
      delete pathToEntries[absolutePath];
    } else {
      pathToEntries[absolutePath] = false;
    }
    this.lastIndex = null;
  }

  async getStorySortParameter() {
    const previewFile = ['js', 'jsx', 'ts', 'tsx']
      .map((ext) => path.join(this.options.configDir, `preview.${ext}`))
      .find((fname) => fs.existsSync(fname));
    let storySortParameter;
    if (previewFile) {
      const previewCode = (await fs.readFile(previewFile, 'utf-8')).toString();
      storySortParameter = await getStorySortParameter(previewCode);
    }

    return storySortParameter;
  }

  // Get the story file names in "imported order"
  storyFileNames() {
    return Array.from(this.storyIndexEntries.values()).flatMap((r) => Object.keys(r));
  }
}<|MERGE_RESOLUTION|>--- conflicted
+++ resolved
@@ -88,11 +88,7 @@
       const importPath = slash(normalizeStoryPath(relativePath));
       const makeTitle = (userTitle?: string) => {
         return userOrAutoTitleFromSpecifier(importPath, specifier, userTitle);
-<<<<<<< HEAD
-      }
-=======
       };
->>>>>>> 4fca5155
       const csf = (await readCsfOrMdx(absolutePath, { makeTitle })).parse();
       csf.stories.forEach(({ id, name }) => {
         fileStories[id] = {
